#!/usr/bin/env perl

# Copyright [2017-2020] EMBL-European Bioinformatics Institute
#
# Licensed under the Apache License, Version 2.0 (the "License");
# you may not use this file except in compliance with the License.
# You may obtain a copy of the License at
#
#      http://www.apache.org/licenses/LICENSE-2.0
#
# Unless required by applicable law or agreed to in writing, software
# distributed under the License is distributed on an "AS IS" BASIS,
# WITHOUT WARRANTIES OR CONDITIONS OF ANY KIND, either express or implied.
# See the License for the specific language governing permissions and
# limitations under the License.

use warnings;
use strict;
use feature 'say';

use Getopt::Long qw(:config no_ignore_case);
use File::Spec::Functions qw(catfile splitdir catdir updir);
use File::Basename;
use File::Copy;
use Bio::EnsEMBL::Utils::Exception qw (warning throw);
use Bio::EnsEMBL::DBSQL::DBAdaptor;
use Bio::EnsEMBL::Analysis::Hive::DBSQL::AssemblyRegistryAdaptor;
use Bio::EnsEMBL::Taxonomy::DBSQL::TaxonomyDBAdaptor;
use Net::FTP;
use Cwd qw(realpath);
use Data::Dumper;

use JSON;

my $config_file;
my $config_only = 0;
my $custom_load = 0;
my $early_load = 0;

my $total_running_workers_max = 200;
my $base_guihive = 'http://guihive.ebi.ac.uk:8080';
my $ftphost = "ftp.ncbi.nlm.nih.gov";
my $ftpuser = "anonymous";
my $ftppassword = "";
my $assembly_registry_host = $ENV{GBS1};
my $assembly_registry_port = $ENV{GBP1};
my $force_init = 0;
my $check_for_transcriptomic = 0;
my $selected_db;

### change to to 1 for non-verts
my $is_non_vert = 0;


GetOptions('config_file:s' => \$config_file,
           'config_only!'  => \$config_only,
           'custom_load!'  => \$custom_load,
           'early_load!'   => \$early_load,
           'assembly_registry_host:s' => \$assembly_registry_host,
           'assembly_registry_port:s' => \$assembly_registry_port,
           'force_init!' => \$force_init,
           'is_non_vert!' => \$is_non_vert,
           'check_for_transcriptomic!' => \$check_for_transcriptomic,
          );

unless(-e $config_file) {
  throw("Could not find the config file. Path used:\n".$config_file);
}

if($is_non_vert == 1) {
  $selected_db = "test_registry_db"
}
else {
  $selected_db = "gb_assembly_registry";
}

my $assembly_registry = new Bio::EnsEMBL::Analysis::Hive::DBSQL::AssemblyRegistryAdaptor(
  -host    => $assembly_registry_host,
  -port    => $assembly_registry_port,
  -user    => 'ensro',
  -dbname  => $selected_db
  );

my $taxonomy_adaptor = new Bio::EnsEMBL::Taxonomy::DBSQL::TaxonomyDBAdaptor(
  -host    => 'mysql-ens-meta-prod-1',
  -port    => 4483,
  -user    => 'ensro',
  -dbname  => 'ncbi_taxonomy');

my $ncbi_taxonomy = new Bio::EnsEMBL::DBSQL::DBAdaptor(
  -port    => 4483,
  -user    => 'ensro',
  -host    => 'mysql-ens-meta-prod-1',
  -dbname  => 'ncbi_taxonomy');

my $general_hash = {};

#Adding registry details to hash for populating main config
$general_hash->{registry_host} = $assembly_registry_host;
$general_hash->{registry_port} = $assembly_registry_port;
$general_hash->{registry_db} = $assembly_registry->{_dbc}->{_dbname};

open(IN,$config_file) || throw("Could not open $config_file");
while(<IN>) {
    my $line = $_;

    $line =~ s/\s//g;
    if($line =~ /^(.+)\=(.+)/) {
      my $key = $1;
      my $value = $2;
      say "Found key/value pair: ".$key." => ".$value;

      # Note that in the ini file the key for write user is user_w for clarity, but in the actual
      # hive config it's user (since hive expects a user key). This is just a substitution to account
      # for this
      if($key eq 'user_w') {
        $key = 'user';
      }
      #Ignore clade settings from .ini file if set
      if($key eq 'clade' && !$custom_load && !$early_load) {
       # $key = 'user';
       say "Warning: Ignoring clade value from .ini file";
      }
      else{
        $general_hash->{$key} = $value;
      }
    }elsif($line eq "\n") {
	# Skip
    }else {
      say "Line format not recognised. Skipping line:\n".$line;
    }
}
close IN || throw("Could not close $config_file");

unless($general_hash->{'output_path'}) {
  throw("Could not find an output path setting in the config. Expected setting".
        "output_path=/path/to/output/dir/");
}

my $output_path = $general_hash->{'output_path'};
unless(-e $output_path) {
  system("mkdir -p ".$general_hash->{'output_path'});
}

my $fh;
unless($config_only) {
  my $unique_file_name = basename($config_file).".cmds";
  open($fh,">".$general_hash->{'output_path'}."/".$unique_file_name) || throw("Could not open $unique_file_name");
}

$total_running_workers_max = $general_hash->{total_running_workers_max} if (exists $general_hash->{total_running_workers_max});
my @path = splitdir(realpath($0));
while (my ($dir) = pop @path) {
  if ($dir eq 'ensembl-analysis') {
    last;
  }
}
my $enscode_directory = catdir(@path);
my $hive_directory;
if (-d catdir($enscode_directory, 'ensembl-hive')) {
  $hive_directory = catdir($enscode_directory, 'ensembl-hive');
}
elsif (-d catdir($enscode_directory, updir, 'ensembl-hive')) {
  $hive_directory = catdir($enscode_directory, updir, 'ensembl-hive');
}
if ($hive_directory) {
  print "Your hive directory is $hive_directory\n";
  my $json = '';
  open(JH, catfile($hive_directory, 'hive_config.json')) || throw('Could not open '.catfile($hive_directory, 'hive_config.json'));
  while(<JH>) {
    chomp;
    $json .= $_;
  }
  close(JH) || throw('Could not open '.catfile($hive_directory, 'hive_config.json'));
  my $json_decoder = JSON->new->relaxed;
  my $json_data = $json_decoder->decode($json);
  if (exists $json_data->{Meadow}->{LSF}->{TotalRunningWorkersMax}) {
    $json_data->{Meadow}->{LSF}->{TotalRunningWorkersMax} = $total_running_workers_max;
  }
  if (exists $json_data->{Meadow}->{LSF}->{EBI}->{TotalRunningWorkersMax}) {
    $json_data->{Meadow}->{LSF}->{EBI}->{TotalRunningWorkersMax} = $total_running_workers_max;
  }
  open(JH, '>'.catfile($hive_directory, 'hive_config.json')) || throw('Could not open '.catfile($hive_directory, 'hive_config.json'));
  $json_decoder->pretty(1);
  print JH $json_decoder->encode($json_data);
  close(JH) || throw('Could not open '.catfile($hive_directory, 'hive_config.json'));
}
else {
  print "Cannot change the TotalRunningWorkersMax in you hive_config.json\n";
}

assign_server_info($general_hash);

# If someone is trying to custom load an assembly, then we need to do things quite differently
# Also since the keys basically need to be manually entered, this will only run on one species at a time
if($custom_load) {
  custom_load_data($general_hash,$ncbi_taxonomy);
  create_config($general_hash);
  unless($config_only) {
    init_pipeline($general_hash,$hive_directory,$force_init,$fh);
    close($fh) || throw("Could not close the cmd file");
  }
  exit;
}

# If we get here, it means standard loading using assembly report files for any GCAs provided
my $ftp_base_dir = '/genomes/all/';
my $assembly_accessions = $general_hash->{'assembly_accessions'};
$assembly_accessions =~ /\[(.+)\]/;
my $accession_string = $1;
$accession_string =~ s/ //g;
my @accession_array = split(',',$accession_string);
unless(scalar(@accession_array)) {
  throw("Issue parsing assembly_accessions line. Format expected:\n".
        "assembly_accessions=[GCA_000952055.2,GCA_000164805.2,GCA_001604975.1]");
}

foreach my $accession (@accession_array) {
  my $assembly_hash = {};

  say "Processing accession: ".$accession;
  unless($accession =~ /GCA_([\d]{3})([\d]{3})([\d]{3})\.\d+/) {
    throw("Found an assembly accession that did not match the regex. Offending accession: ".$accession);
  }

  # Get stable id prefix
  my $stable_id_prefix;
  if ($general_hash->{'stable_id_prefix'}){
    $stable_id_prefix = $general_hash->{'stable_id_prefix'};
  }
  else {
    $stable_id_prefix = $assembly_registry->fetch_stable_id_prefix_by_gca($accession);
  }
  say "Fetched the following stable id prefix for ".$accession.": ".$stable_id_prefix;
  $assembly_hash->{'stable_id_prefix'} = $stable_id_prefix;

  #Get clade
  my $clade;
  if ($general_hash->{'clade'}) {
    $clade = $general_hash->{'clade'};
  }
  else {
    $clade = $assembly_registry->fetch_clade_by_gca($accession);
  }
  say "Fetched the following clade for ".$accession.": ".$clade;
  #      #Note: this is to assign repeat library settings for clades that do not have defined settings yet
  if (($clade eq 'amphibians') || ($clade eq 'sharks') || ($clade eq 'vertebrates')){
    $clade = 'distant_vertebrate';
  }
  $assembly_hash->{'clade'} = $clade;

  # Get stable id start
  my $stable_id_start;
  if (exists ($general_hash->{'stable_id_start'}) && $general_hash->{'stable_id_start'} >=0) {
    $stable_id_start = $general_hash->{'stable_id_start'};
  }
  else {
    $stable_id_start = $assembly_registry->fetch_stable_id_start_by_gca($accession);
  }
 unless (defined($stable_id_start)) {
   throw ("Could not find stable id start");
 }
  say "Fetched the following stable id start for ".$accession.": ".$stable_id_start;
  $assembly_hash->{'stable_id_start'} = $stable_id_start;

  my $assembly_ftp_path = $ftp_base_dir.'GCA/'.$1.'/'.$2.'/'.$3.'/';
  my $full_assembly_path;
  my $assembly_name;

  my $ftp = Net::FTP->new($ftphost) or throw("Can't open $ftphost");
  $ftp->login($ftpuser, $ftppassword) or throw("Can't log $ftpuser in");
  $ftp->cwd($assembly_ftp_path);
  my @ftp_dir_contents = $ftp->ls;
  foreach my $entry (@ftp_dir_contents) {
    if($entry =~ /^$accession\_(.+)$/) {
      $full_assembly_path = $assembly_ftp_path."/".$&."/";
      $assembly_name = $1;
    }
  }

  unless($full_assembly_path && $assembly_name) {
    throw("Issue finding ftp path for the following GCA: $accession $assembly_ftp_path");
  }

  say "Setting assembly name for ".$accession." to ".$assembly_name;

  $assembly_hash->{'assembly_accession'} = $accession;
  $assembly_hash->{'assembly_name'} = $assembly_name;

  #get settings per clade
  my $clade_hash = clade_settings($clade);
  foreach my $key (keys(%{$clade_hash})) {
    $general_hash->{$key} = $clade_hash->{$key};
  }

  parse_assembly_report($ftp,$general_hash,$assembly_hash,$accession,$assembly_name,$full_assembly_path,$output_path);

  # Add in the species url by uppercasing the first letter of the species name
  my $species_url = $assembly_hash->{'species_name'};
  $species_url = ucfirst($species_url).'_'.$accession;
  $assembly_hash->{'species_url'} = $species_url;
  
  #Set up taxonomy adaptor to fetch rank of species using NCBI taxonomy database
  my $node_adaptor = $taxonomy_adaptor->get_TaxonomyNodeAdaptor();
  my $taxon_node = $node_adaptor->fetch_by_taxon_id($assembly_hash->{'taxon_id'});

 # Check for repeatmodeler library at species level
  if ($taxon_node->rank() eq 'subspecies' || $taxon_node->rank() eq 'no rank'){
    my $parent_node = $node_adaptor->fetch_by_taxon_id($taxon_node->parent_id());
    my $parent_name = $parent_node->names()->{'scientific name'}->[0];
    $parent_name =~ s/\s+/\_/g;
    $parent_name = lc($parent_name);
   #  Species is at subspecies level so get repeatmodeler library path if one exists at the species level
    my $repeatmodeler_file = catfile($ENV{REPEATMODELER_DIR},'species',$parent_name,$parent_name.'.repeatmodeler.fa');
    if(-e $repeatmodeler_file) {
      say "Found the following repeatmodeler file for the species:\n".$repeatmodeler_file;
      $assembly_hash->{'repeatmodeler_library'} = $repeatmodeler_file;
    } else {
      say "Did not find a repeatmodeler species library for ".$assembly_hash->{'species_name'}." on path:\n".$assembly_hash->{'species_name'};
    }
  }
  elsif ($taxon_node->rank() eq 'species'){
  #   Get repeatmodeler library path if one exists
    my $repeatmodeler_file = catfile($ENV{REPEATMODELER_DIR},'species',$assembly_hash->{'species_name'},$assembly_hash->{'species_name'}.'.repeatmodeler.fa');
    if(-e $repeatmodeler_file) {
      say "Found the following repeatmodeler file for the species:\n".$repeatmodeler_file;
      $assembly_hash->{'repeatmodeler_library'} = $repeatmodeler_file;
    } else {
      say "Did not find a repeatmodeler species library for ".$assembly_hash->{'species_name'}." on path:\n".$assembly_hash->{'species_name'};
    }
  }
  else{
    say "Rank is ",$taxon_node->rank();
  }

  create_config($assembly_hash);
  copy_general_module();

  unless($config_only) {
    init_pipeline($assembly_hash,$hive_directory,$force_init,$fh);
#    chdir($assembly_hash->{'output_path'});
#    my $cmd;
#    if ($hive_directory) {
#      $cmd = 'perl '.catfile($hive_directory, 'scripts', 'init_pipeline.pl');
#    }
#    else {
#      print "WARNING using init_pipeline.pl from your PATH, may not be the same as your PERL5LIB\n";
#      $cmd = 'init_pipeline.pl';
#    }
#    if ($force_init) {
#      $cmd .= ' Genome_annotation_conf.pm -hive_force_init 1';
#    }
#    else {
#      $cmd .= ' Genome_annotation_conf.pm';
#    }
#    my $result = `$cmd`;
#    unless($result =~ /beekeeper.+\-sync/) {
#      throw("Failed to run init_pipeline for ".$assembly_hash->{'species_name'}."\nCommandline used:\n".$cmd);
#    }

#    my $sync_command = $&;
#    if ($hive_directory) {
#      $sync_command = 'perl '.catdir($hive_directory, 'scripts').catfile('','').$sync_command; # The crazy catfile in the middle is to get the path separator
#    }
#    my $return = system($sync_command);
#    if($return) {
#      throw("Failed to sync the pipeline for ".$assembly_hash->{'species_name'}."\nCommandline used:\n".$sync_command);
#    }


#    if($check_for_transcriptomic) {
#      my $run_command = $sync_command;
#      $run_command =~ s/\-sync/\-run/;
#      my $return = system($run_command);
#      if($return) {
#        throw("Failed to run a loop the pipeline for ".$assembly_hash->{'species_name'}."\nCommandline used:\n".$run_command);
#      }
#    }


#    my $loop_command = $sync_command;
#    $loop_command =~ s/sync/loop \-sleep 0.3/;
#    my ($ehive_url) = $sync_command =~ /url\s+(\S+)/;
#    my ($driver, $user, $password, $host, $port, $dbname) = $ehive_url =~ /^(\w+)[:\/]+(\w*):(\w+)@([^:]+):(\d+)\/(\w+)$/;
#    if ($password) {
#      $password = '&passwd=xxxxx';
#    }
#    say $fh "#GuiHive: $base_guihive/?driver=$driver&username=$user&host=$host&port=$port&dbname=$dbname$password";
#    say $fh "export EHIVE_URL=$ehive_url";
#    say $fh $loop_command;
  }
}

unless($config_only) {
  close($fh) || throw("Could not close the cmd file");
}

exit;

sub parse_assembly_report {
  my ($ftp,$general_hash,$assembly_hash,$accession,$assembly_name,$full_assembly_path,$output_path) = @_;

  $ftp->cwd();
  $ftp->cwd($full_assembly_path);

  my $report_file_name = $accession."_".$assembly_name."_assembly_report.txt";
  my $report_file_content;
  my $report_file_handle;
  my $taxon_id;
  my $genus_taxon_id;
  my $species_taxon_id;
  my $species_name;
  my $refseq_accession;
  my $assembly_level;
  my $wgs_id;
  my $modifier;
  open($report_file_handle, '>', \$report_file_content) || throw("could not open $report_file_name");

  unless($ftp->get($report_file_name, $report_file_handle)) {
    throw("Failed to retrieve the assembly report file: ", $ftp->message);
  }

  my @report_file_content = split("\n",$report_file_content);
  foreach my $line (@report_file_content) {
    unless($line =~ /^\# /) {
      next;
    }

    if($line =~ /Taxid\:\s*(\d+)/) {
      $taxon_id = $1;
    } elsif($line =~ /Assembly level\:\s*([a-zA-Z]+)/) {
      $assembly_level = $1;
    } elsif($line =~ /RefSeq assembly accession\:\s*(GCF\_\d{9}\.\d+)/){
      $refseq_accession = $1;
    } elsif($line =~ /WGS project\:\s*([A-Z]{4}\d{2})/) {
      $wgs_id = $1;
    }

  }

  unless($taxon_id && $assembly_level) {
    throw("Failed to fully parse the assembly report file");
  }

  if(exists($general_hash->{'load_toplevel_only'}) && $general_hash->{'load_toplevel_only'} == 0) {
    if ($wgs_id) {
      $assembly_hash->{'wgs_id'} = $wgs_id;
    }
    else {
      throw("Need the wgs id as the load_toplevel_only flag was set to 0. Failed to find the id in the report file");
    }
  }

  my $sth = $ncbi_taxonomy->dbc->prepare("SELECT name from ncbi_taxa_name where taxon_id=? and name_class='scientific name'");
  $sth->bind_param(1,$taxon_id);
  $sth->execute;
  $species_name = $sth->fetchrow_array();
  $species_name =~ s/\s+/\_/g;
  $species_name = lc($species_name);
  unless($species_name) {
    throw("Was not able to retrieve the species name from the NCBI taxonomy db using the taxon id. Taxon id used: ".$taxon_id);
  }

  $assembly_hash->{'taxon_id'} = $taxon_id;

 #use taxon id to retrieve genus taxon id
 #genus taxon_id will be used to download genus level rnaseq data
  my $node_adaptor = $taxonomy_adaptor->get_TaxonomyNodeAdaptor();
  my $taxon_node = $node_adaptor->fetch_by_taxon_id($taxon_id);
  foreach my $ancestor ( @{ $node_adaptor->fetch_ancestors($taxon_node)}){
    #store genus level taxon id
     if ($ancestor->rank eq 'genus'){
        $genus_taxon_id = $ancestor->taxon_id;
        $assembly_hash->{'genus_taxon_id'} = $genus_taxon_id;
     }
    #store taxonomy at species level if species is a subspecies
     elsif ($ancestor->rank eq 'species'){
        $species_taxon_id = $ancestor->taxon_id;
        $assembly_hash->{'species_taxon_id'} = $species_taxon_id;
     }
     else{}
  }

  if($refseq_accession) {
    $assembly_hash->{'assembly_refseq_accession'} = $refseq_accession;
  } else {
    say "Found no RefSeq accession for this assembly";
  }

# create production name - must be unique, no more than trinomial, and include GCA
  my $underscore_count = $species_name =~ tr/_//;
  $species_name =~ /(^[^_]+_[^_]+)_*.*/;
  my $binomial_name = $1;
  my $accession_append = lc($accession);
  $accession_append =~ s/\./v/g;
  $accession_append =~ s/_//g;
  $assembly_hash->{'production_name'} = $binomial_name.'_'.$accession_append;

  $assembly_hash->{'strain'} = $species_name;
  $assembly_hash->{'assembly_level'} = $assembly_level;
  $assembly_hash->{'species_name'} = $species_name;
  @{$assembly_hash}{keys(%$general_hash)} = values(%$general_hash);
  $assembly_hash->{'output_path'} .= "/".$species_name."/".$accession."/";
}


sub create_config {
  my ($assembly_hash) = @_;

  $assembly_hash->{'registry_path'} = catfile($assembly_hash->{'output_path'},"Databases.pm");

  foreach my $key (keys(%{$assembly_hash})) {
    say "ASSEMBLY: ". $key." => ".$assembly_hash->{$key};
  }

  my $output_path = $assembly_hash->{'output_path'};
  unless(-e $output_path) {
   system('mkdir -p '.$output_path);
  }

  my $config_string = "";
  my $past_default_options = 0;
  open(CONFIG,$ENV{ENSCODE}."/ensembl-analysis/modules/Bio/EnsEMBL/Analysis/Hive/Config/Genome_annotation_conf.pm") || throw("Could not open the config file");
  while(my $line = <CONFIG>) {
    if($line =~ /sub pipeline_create_commands/) {
      $past_default_options = 1;
    } elsif($past_default_options == 0) {
      if($line =~ /SUPER\:\:default_options/) {
        if($assembly_hash->{'dbowner'}) {
          $line .= "'dbowner' => '".$assembly_hash->{'dbowner'}."',";
        }
      }
      if($line =~ /\'([^\']+)\'\s*\=\>\s*('[^\']*\')/) {
        my $conf_key = $1;
        my $conf_val = $2;
        if(defined $assembly_hash->{$conf_key}) {
          print "REPLACING ".$conf_key." with ".$assembly_hash->{$conf_key}."\n";
          my $sub_val = "'".$assembly_hash->{$conf_key}."'";
          $line =~ s/$conf_val/$sub_val/;
        }
      } elsif($line =~ /\'([^\']+)\'\s*(\=\>\s*undef\s*\,)/) {
        # Note, a special case needed to be added for undef. In the main config we have to put in undef as opposed to '' in cases where the value will be evalutated
        # later in the config in a conditional (e.g. deciding the blast db path based on whether a custom db path has been provided or not). In these cases '' will
        # evaluate to true in the conditional, which is wrong and a quirk of hive. Since undef as a string is not very unique and could be accidently be matched
        # in the key when doing the subsitution, I have added this as it's own conditional to be very safe
        my $conf_key = $1;
        my $conf_val = $2;
        if($assembly_hash->{$conf_key}) {
          my $sub_val = "=> '".$assembly_hash->{$conf_key}."',";
          $line =~ s/$conf_val/$sub_val/;
        }
      }
    }

    $config_string .= $line;
  }
  close(CONFIG) || throw("CouLd not close the config file");

  $config_string =~ s/package Bio::EnsEMBL::Analysis::Hive::Config::([^;]+;)/package $1/;
  open(OUT_CONFIG,">".$output_path."/Genome_annotation_conf.pm") || throw("Could not open the config file for writing");
  print OUT_CONFIG $config_string;
  close OUT_CONFIG || throw("Could not close the config file for writing");
}

sub clade_settings {
  my ($clade) = @_;
  my $clade_settings = {
    'primates' => {
      'repbase_library'    => 'primates',
      'repbase_logic_name' => 'primates',
      'uniprot_set'        => 'primates_basic',
    },

    'rodentia' => {
      'repbase_library'    => 'rodents',
      'repbase_logic_name' => 'rodents',
      'uniprot_set'        => 'mammals_basic',
    },

    'mammalia' => {
      'repbase_library'    => 'mammals',
      'repbase_logic_name' => 'mammals',
      'uniprot_set'        => 'mammals_basic',
      'ig_tr_fasta_file'    => 'multispecies_ig_tr.fa',
    },

   'marsupials' => {
      'repbase_library'    => 'mammals',
      'repbase_logic_name' => 'mammals',
      'uniprot_set'        => 'mammals_basic',
      'ig_tr_fasta_file'    => 'multispecies_ig_tr.fa',
},

    'aves' => {
      'repbase_library'    => 'Birds',
      'repbase_logic_name' => 'aves',
      'uniprot_set'        => 'birds_basic',
    },

    'reptiles' => {
      'repbase_library'    => 'vertebrates',
      'repbase_logic_name' => 'vertebrates',
      'uniprot_set'        => 'reptiles_basic',
      'masking_timer_long'  => '6h',
      'masking_timer_short' => '3h',
    },

    'teleostei' => {
      'repbase_library'     => 'Teleostei',
      'repbase_logic_name'  => 'teleost',
      'uniprot_set'         => 'fish_basic',
      'ig_tr_fasta_file'    => 'fish_ig_tr.fa',
      'masking_timer_long'  => '6h',
      'masking_timer_short' => '3h',
    },

    'distant_vertebrate' => {
      'repbase_library'    => 'vertebrates',
      'repbase_logic_name' => 'vertebrates',
      'uniprot_set'        => 'distant_vertebrate',
      'masking_timer_long'  => '6h',
      'masking_timer_short' => '3h',
    },


    'insects' => {
      'repbase_library'    => 'insecta',
      'repbase_logic_name' => 'insects',
      'uniprot_set'        => 'insects_basic',
    },

    'non_vertebrates' => {
      'repbase_library'    => 'non_vertebrates',
      'repbase_logic_name' => 'non_vertebrates',
      'uniprot_set'        => 'non_vertebrates_basic',
    },

    'fungi' => {
      'repbase_library'    => 'fungi',
      'repbase_logic_name' => 'fungi',
      'uniprot_set'        => 'fungi_basic',
    },

    'metazoa' => {
      'repbase_library'    => 'metazoa',
      'repbase_logic_name' => 'metazoa',
      'uniprot_set'        => 'metazoa_basic',
    },

    'plants'  => {
      'repbase_library'    => 'plants',
      'repbase_logic_name' => 'plants',
      'uniprot_set'        => 'plants_basic',
    },

    'protists'  => {
      'repbase_library'    => 'protists',
      'repbase_logic_name' => 'protists',
      'uniprot_set'        => 'protists_basic',
    },

  };

  unless($clade_settings->{$clade}) {
    throw("Could not find the clade specified in the clade_settings hash. Clade specified: ".$clade);
  }

  return($clade_settings->{$clade});
}


sub custom_load_data {
  my ($general_hash,$ncbi_taxonomy) = @_;

  my $required_keys = {"custom_toplevel_file_path"    => 1,
                       "clade"                        => 1,
                       "assembly_name"                => 1,
                       "taxon_id"                     => 1,
                       "custom_protein_blastdb"       => 1,
                       "custom_protein_blastdb_index" => 1};

  my $expected_keys = {"load_toplevel_only"        => 2,
                       "use_repeatmodeler_to_mask" => 0,
                       "rnaseq_summary_file"       => '',
                       "skip_post_repeat_analyses" => 1,
                       "skip_projection"           => 1,
                       "stable_id_prefix"          => "CUSTOM",
                       "species_division"          => "CUSTOM",
                       "release_number"            => 777,
                       "genebuilder_id"            => 0};

  my $critical_failure = 0;
  foreach my $required_key (keys(%$required_keys)) {
    unless($general_hash->{$required_key}) {
      warning("Could not find a value for the following required key in the ini file: ".$required_key);
      $critical_failure++;
    }
  }

  if($critical_failure) {
    throw("A critical key was missing a value");
  }

  # Should update registry api to allow clade to be fetched by taxon id
  my $clade = $general_hash->{'clade'};
  my $clade_hash = clade_settings($clade);
  foreach my $key (keys(%{$clade_hash})) {
    $general_hash->{$key} = $clade_hash->{$key};
  }

  # Get the species name
  my $taxon_id = $general_hash->{'taxon_id'};
  my $species_name;
  my $sth = $ncbi_taxonomy->dbc->prepare("SELECT name from ncbi_taxa_name where taxon_id=? and name_class='scientific name'");
  $sth->bind_param(1,$taxon_id);
  $sth->execute;
  $species_name = $sth->fetchrow_array();
  $species_name =~ s/\s+/\_/g;
  $species_name = lc($species_name);
  unless($species_name) {
    throw("Was not able to retrieve the species name from the NCBI taxonomy db using the taxon id. Taxon id used: ".$taxon_id);
  }
  $general_hash->{'species_name'} = $species_name;


  foreach my $expected_key (keys(%$expected_keys)) {
    unless(exists $general_hash->{$expected_key}) {
      warning("Could not find a value for the following expected key in the ini file: ".$expected_key."\nUsing default value: ".$expected_keys->{$expected_key});
      $general_hash->{$expected_key} = $expected_keys->{$expected_key};
    }
  }

  #Set up taxonomy adaptor to fetch rank of species using NCBI taxonomy database
  my $node_adaptor = $taxonomy_adaptor->get_TaxonomyNodeAdaptor();
  my $taxon_node = $node_adaptor->fetch_by_taxon_id($general_hash->{'taxon_id'});

  #Check for repeatmodeler library at species level
  if ($taxon_node->rank() eq 'subspecies' || $taxon_node->rank() eq 'no rank'){
    my $parent_node = $node_adaptor->fetch_by_taxon_id($taxon_node->parent_id());
    my $parent_name = $parent_node->names()->{'scientific name'}->[0];
    $parent_name =~ s/\s+/\_/g;
    $parent_name = lc($parent_name);
    # Species is at subspecies level so get repeatmodeler library path if one exists at the species level. Note that this will be overwritten with a custom path if one has been provided
    my $repeatmodeler_file = catfile($ENV{REPEATMODELER_DIR},'species',$parent_name,$parent_name.'.repeatmodeler.fa');
    if(-e $repeatmodeler_file) {
      say "Found the following repeatmodeler file for the species:\n".$repeatmodeler_file;
      $general_hash->{'repeatmodeler_library'} = $repeatmodeler_file;
    } else {
      say "Did not find a repeatmodeler species library for ".$general_hash->{'species_name'}." on path:\n".$general_hash->{'species_name'};
    }
  }
  elsif ($taxon_node->rank() eq 'species'){
   #  Get repeatmodeler library path if one exists. Note that this will be overwritten with a custom path if one has been provided
    my $repeatmodeler_file = catfile($ENV{REPEATMODELER_DIR},'species',$general_hash->{'species_name'},$general_hash->{'species_name'}.'.repeatmodeler.fa');
    if(-e $repeatmodeler_file) {
      say "Found the following repeatmodeler file for the species:\n".$repeatmodeler_file;
      $general_hash->{'repeatmodeler_library'} = $repeatmodeler_file;
    } else {
      say "Did not find a repeatmodeler species library for ".$general_hash->{'species_name'}." on path:\n".$general_hash->{'species_name'};
    }
  }
  else{
    say "Rank is ",$taxon_node->rank();
  }

}

sub init_pipeline {
    my ($assembly_hash,$hive_directory,$force_init,$fh) = @_;

    chdir($assembly_hash->{'output_path'});
    my $cmd;
    if ($hive_directory) {
      $cmd = 'perl '.catfile($hive_directory, 'scripts', 'init_pipeline.pl');
    }
    else {
      print "WARNING using init_pipeline.pl from your PATH, may not be the same as your PERL5LIB\n";
      $cmd = 'init_pipeline.pl';
    }
    if ($force_init) {
      $cmd .= ' Genome_annotation_conf.pm -hive_force_init 1';
    }
    else {
      $cmd .= ' Genome_annotation_conf.pm';
    }
    my $result = `$cmd`;
    unless($result =~ /beekeeper.+\-sync/) {
      throw("Failed to run init_pipeline for ".$assembly_hash->{'species_name'}."\nCommandline used:\n".$cmd);
    }

    my $sync_command = $&;
    if ($hive_directory) {
      $sync_command = 'perl '.catdir($hive_directory, 'scripts').catfile('','').$sync_command; # The crazy catfile in the middle is to get the path separator
    }
    my $return = system($sync_command);
    if($return) {
      throw("Failed to sync the pipeline for ".$assembly_hash->{'species_name'}."\nCommandline used:\n".$sync_command);
    }


    if($check_for_transcriptomic) {
      my $run_command = $sync_command;
      $run_command =~ s/\-sync/\-run/;
      my $return = system($run_command);
      if($return) {
        throw("Failed to run a loop the pipeline for ".$assembly_hash->{'species_name'}."\nCommandline used:\n".$run_command);
      }
    }


    my $loop_command = $sync_command;
    $loop_command =~ s/\-sync/\-loop \-sleep 0.3/;
    my ($ehive_url) = $sync_command =~ /url\s+(\S+)/;
    my ($driver, $user, $password, $host, $port, $dbname) = $ehive_url =~ /^(\w+)[:\/]+(\w*):(\w+)@([^:]+):(\d+)\/(\w+)$/;
    if ($password) {
      $password = '&passwd=xxxxx';
    }

    say $fh "#GuiHive: $base_guihive/?driver=$driver&username=$user&host=$host&port=$port&dbname=$dbname$password";
    say $fh "export EHIVE_URL=$ehive_url";
    say $fh $loop_command;
}


=head2 assign_server_info

 Arg [1]    : Hashref, the hash with all the information about the config
 Description: Assign servers connection details based on 'server_set' if it is present.
              If the set does not exists, it uses the values for "set1"
              If 'server_set' is not defined, it looks for the following keys which should
              all be defined:
                databases_server
                databases_port
                pipe_db_server
                pipe_db_port
                dna_db_server
                dna_db_port
 Returntype : None
 Exceptions : Throws if 'server_set' is not set and none of the connection details are set.

=cut

sub assign_server_info {
  my ($general_hash) = @_;

  my $servers = {
    set1 => {
              pipe_db_server => "mysql-ens-genebuild-prod-4",
              pipe_db_port   => 4530,
              databases_server  => "mysql-ens-genebuild-prod-3",
              databases_port    => 4529,
              dna_db_server  => "mysql-ens-genebuild-prod-2",
              dna_db_port    => 4528,
            },

    set2 => {
              pipe_db_server => "mysql-ens-genebuild-prod-7",
              pipe_db_port   => 4533,
              databases_server  => "mysql-ens-genebuild-prod-5",
              databases_port    => 4531,
              dna_db_server  => "mysql-ens-genebuild-prod-6",
              dna_db_port    => 4532,
            },
  };

  my $server_set = $general_hash->{'server_set'};
<<<<<<< HEAD
  unless(exists $servers->{$server_set}) {
    warning("Could not find an associated server set entry in the HiveBaseConfig for ".$server_set.". Will default to set1");
    return($servers->{'set1'});
  }

  $general_hash->{databases_server} = $servers->{$server_set}->{'databases_server'};
  $general_hash->{databases_port} = $servers->{$server_set}->{'databases_port'};
  $general_hash->{pipe_db_server} = $servers->{$server_set}->{'pipe_db_server'};
  $general_hash->{pipe_db_port} = $servers->{$server_set}->{'pipe_db_port'};
  $general_hash->{dna_db_server} = $servers->{$server_set}->{'dna_db_server'};
  $general_hash->{dna_db_port} = $servers->{$server_set}->{'dna_db_port'};
}

=head2 copy_general_module

 Arg [1]    : None
 Description: Find the path to 'ensembl-analysis' in @INC, then copy Bio/EnsEMBL/Analysis/Config/General.pm.example
              to Bio/EnsEMBL/Analysis/Config/General.pm to be able to run the projection pipeline and Compara parts
 Returntype : None
 Exceptions : Throws if it cannot find 'ensembl-analysis'

=cut

sub copy_general_module {
  my ($analysis_path) = grep {/ensembl-analysis/} @INC;
  throw("I cannot find ensembl-analysis in your PERL5LIB") unless($analysis_path);
  my @dirs = splitdir($analysis_path);
  while (my $dir = pop(@dirs)) {
    if ($dir eq 'ensembl-analysis') {
      my $file = catfile(@dirs, $dir, 'modules', 'Bio', 'EnsEMBL', 'Analysis', 'Config', 'General.pm');
      if (! -e $file) {
        copy("$file.example", $file) or warning("Could not copy $file.example to $file");
      }
      return;
    }
=======
  if ($server_set) {
    if (! exists $servers->{server_set}) {
      warning("Could not find an associated server set entry in the HiveBaseConfig for ".$server_set.". Will default to set1");
      $server_set = 'set1';
    }
    $general_hash->{databases_server} = $servers->{$server_set}->{'databases_server'};
    $general_hash->{databases_port} = $servers->{$server_set}->{'databases_port'};
    $general_hash->{pipe_db_server} = $servers->{$server_set}->{'pipe_db_server'};
    $general_hash->{pipe_db_port} = $servers->{$server_set}->{'pipe_db_port'};
    $general_hash->{dna_db_server} = $servers->{$server_set}->{'dna_db_server'};
    $general_hash->{dna_db_port} = $servers->{$server_set}->{'dna_db_port'};

  }
  else {
    throw("You are missing connection details for at least one of them: databases_server, databases_port, pipe_db_server, pipe_db_port, dna_db_server, dna_db_port")
      unless (
        exists $general_hash->{databases_server} and
        exists $general_hash->{databases_port} and
        exists $general_hash->{pipe_db_server} and
        exists $general_hash->{pipe_db_port} and
        exists $general_hash->{dna_db_server} and
        exists $general_hash->{dna_db_port}
      );
>>>>>>> c1c53062
  }
}<|MERGE_RESOLUTION|>--- conflicted
+++ resolved
@@ -864,18 +864,30 @@
   };
 
   my $server_set = $general_hash->{'server_set'};
-<<<<<<< HEAD
-  unless(exists $servers->{$server_set}) {
-    warning("Could not find an associated server set entry in the HiveBaseConfig for ".$server_set.". Will default to set1");
-    return($servers->{'set1'});
-  }
-
-  $general_hash->{databases_server} = $servers->{$server_set}->{'databases_server'};
-  $general_hash->{databases_port} = $servers->{$server_set}->{'databases_port'};
-  $general_hash->{pipe_db_server} = $servers->{$server_set}->{'pipe_db_server'};
-  $general_hash->{pipe_db_port} = $servers->{$server_set}->{'pipe_db_port'};
-  $general_hash->{dna_db_server} = $servers->{$server_set}->{'dna_db_server'};
-  $general_hash->{dna_db_port} = $servers->{$server_set}->{'dna_db_port'};
+  if ($server_set) {
+    if (! exists $servers->{server_set}) {
+      warning("Could not find an associated server set entry in the HiveBaseConfig for ".$server_set.". Will default to set1");
+      $server_set = 'set1';
+    }
+    $general_hash->{databases_server} = $servers->{$server_set}->{'databases_server'};
+    $general_hash->{databases_port} = $servers->{$server_set}->{'databases_port'};
+    $general_hash->{pipe_db_server} = $servers->{$server_set}->{'pipe_db_server'};
+    $general_hash->{pipe_db_port} = $servers->{$server_set}->{'pipe_db_port'};
+    $general_hash->{dna_db_server} = $servers->{$server_set}->{'dna_db_server'};
+    $general_hash->{dna_db_port} = $servers->{$server_set}->{'dna_db_port'};
+
+  }
+  else {
+    throw("You are missing connection details for at least one of them: databases_server, databases_port, pipe_db_server, pipe_db_port, dna_db_server, dna_db_port")
+      unless (
+        exists $general_hash->{databases_server} and
+        exists $general_hash->{databases_port} and
+        exists $general_hash->{pipe_db_server} and
+        exists $general_hash->{pipe_db_port} and
+        exists $general_hash->{dna_db_server} and
+        exists $general_hash->{dna_db_port}
+      );
+  }
 }
 
 =head2 copy_general_module
@@ -900,30 +912,5 @@
       }
       return;
     }
-=======
-  if ($server_set) {
-    if (! exists $servers->{server_set}) {
-      warning("Could not find an associated server set entry in the HiveBaseConfig for ".$server_set.". Will default to set1");
-      $server_set = 'set1';
-    }
-    $general_hash->{databases_server} = $servers->{$server_set}->{'databases_server'};
-    $general_hash->{databases_port} = $servers->{$server_set}->{'databases_port'};
-    $general_hash->{pipe_db_server} = $servers->{$server_set}->{'pipe_db_server'};
-    $general_hash->{pipe_db_port} = $servers->{$server_set}->{'pipe_db_port'};
-    $general_hash->{dna_db_server} = $servers->{$server_set}->{'dna_db_server'};
-    $general_hash->{dna_db_port} = $servers->{$server_set}->{'dna_db_port'};
-
-  }
-  else {
-    throw("You are missing connection details for at least one of them: databases_server, databases_port, pipe_db_server, pipe_db_port, dna_db_server, dna_db_port")
-      unless (
-        exists $general_hash->{databases_server} and
-        exists $general_hash->{databases_port} and
-        exists $general_hash->{pipe_db_server} and
-        exists $general_hash->{pipe_db_port} and
-        exists $general_hash->{dna_db_server} and
-        exists $general_hash->{dna_db_port}
-      );
->>>>>>> c1c53062
   }
 }