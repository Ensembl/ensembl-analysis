#!/usr/bin/env perl

# Copyright [2017-2020] EMBL-European Bioinformatics Institute
#
# Licensed under the Apache License, Version 2.0 (the "License");
# you may not use this file except in compliance with the License.
# You may obtain a copy of the License at
#
#      http://www.apache.org/licenses/LICENSE-2.0
#
# Unless required by applicable law or agreed to in writing, software
# distributed under the License is distributed on an "AS IS" BASIS,
# WITHOUT WARRANTIES OR CONDITIONS OF ANY KIND, either express or implied.
# See the License for the specific language governing permissions and
# limitations under the License.

use warnings;
use strict;
use feature 'say';

use Getopt::Long qw(:config no_ignore_case);
use File::Spec::Functions qw(catfile splitdir catdir updir devnull);
use File::Basename;
use File::Copy;
use Bio::EnsEMBL::Utils::Exception qw (warning throw);
use Bio::EnsEMBL::DBSQL::DBAdaptor;
use Bio::EnsEMBL::Analysis::Hive::DBSQL::AssemblyRegistryAdaptor;
use Bio::EnsEMBL::Taxonomy::DBSQL::TaxonomyDBAdaptor;
use Net::FTP;
use Cwd qw(realpath chdir getcwd);
use Data::Dumper;
use DateTime;
use JSON;

my $config_file;
my $config_only = 0;
my $custom_load = 0;
my $early_load = 0;

my $total_running_workers_max = 200;
my $base_guihive = 'http://guihive.ebi.ac.uk:8080';
my $ftphost = "ftp.ncbi.nlm.nih.gov";
my $ftpuser = "anonymous";
my $ftppassword = "";
my $assembly_registry_host = $ENV{GBS1};
my $assembly_registry_port = $ENV{GBP1};
my $force_init = 0;
my $check_for_transcriptomic = 0;
my $selected_db;
my $current_genebuild = 0;

### change to to 1 for non-verts
my $is_non_vert = 0;


GetOptions('config_file:s' => \$config_file,
           'config_only!'  => \$config_only,
           'custom_load!'  => \$custom_load,
           'early_load!'   => \$early_load,
           'assembly_registry_host:s' => \$assembly_registry_host,
           'assembly_registry_port:s' => \$assembly_registry_port,
           'force_init!' => \$force_init,
           'is_non_vert!' => \$is_non_vert,
           'check_for_transcriptomic!' => \$check_for_transcriptomic,
           'current_genebuild!' => \$current_genebuild,
          );

unless(-e $config_file) {
  throw("Could not find the config file. Path used:\n".$config_file);
}

my $general_hash = {};

if ($is_non_vert == 1) {
  $selected_db = "test_registry_db";
  $general_hash->{'replace_repbase_with_red_to_mask'} = '1';
} else {
  $selected_db = "gb_assembly_registry";
}

my $taxonomy_adaptor = new Bio::EnsEMBL::Taxonomy::DBSQL::TaxonomyDBAdaptor(
  -host    => 'mysql-ens-meta-prod-1',
  -port    => 4483,
  -user    => 'ensro',
  -dbname  => 'ncbi_taxonomy');

my $ncbi_taxonomy = new Bio::EnsEMBL::DBSQL::DBAdaptor(
  -port    => 4483,
  -user    => 'ensro',
  -host    => 'mysql-ens-meta-prod-1',
  -dbname  => 'ncbi_taxonomy');

open(IN,$config_file) || throw("Could not open $config_file");
while(<IN>) {
    my $line = $_;

    $line =~ s/\s//g;
    if($line =~ /^(.+)\=(.+)/) {
      my $key = $1;
      my $value = $2;
      say "Found key/value pair: ".$key." => ".$value;

      # Note that in the ini file the key for write user is user_w for clarity, but in the actual
      # hive config it's user (since hive expects a user key). This is just a substitution to account
      # for this
      if($key eq 'user_w') {
        $key = 'user';
        $general_hash->{$key} = $value;
      }
      if($key eq 'password') {
        $general_hash->{$key} = $value;
      }
      #Ignore clade settings from .ini file if set
      if($key eq 'clade' && !$custom_load && !$early_load) {
       # $key = 'user';
       say "Warning: Ignoring clade value from .ini file";
      }
      else{
        $general_hash->{$key} = $value;
      }
    }elsif($line eq "\n") {
	# Skip
    }else {
      say "Line format not recognised. Skipping line:\n".$line;
    }
}
close IN || throw("Could not close $config_file");

 my $assembly_registry = new Bio::EnsEMBL::Analysis::Hive::DBSQL::AssemblyRegistryAdaptor(
  -host    => $assembly_registry_host,
  -port    => $assembly_registry_port,
  -user    => $general_hash->{'user'},
  -pass    => $general_hash->{'password'},
  -dbname  => $selected_db
  );

#Adding registry details to hash for populating main config
$general_hash->{registry_host} = $assembly_registry_host;
$general_hash->{registry_port} = $assembly_registry_port;
$general_hash->{registry_db} = $assembly_registry->{_dbc}->{_dbname};

unless($general_hash->{'output_path'}) {
  throw("Could not find an output path setting in the config. Expected setting".
        "output_path=/path/to/output/dir/");
}

my $output_path = $general_hash->{'output_path'};
unless(-e $output_path) {
  system("mkdir -p ".$general_hash->{'output_path'});
}

my $fh;
unless($config_only) {
  my $unique_file_name = basename($config_file).".cmds";
  open($fh,">".$general_hash->{'output_path'}."/".$unique_file_name) || throw("Could not open $unique_file_name");
}

$total_running_workers_max = $general_hash->{total_running_workers_max} if (exists $general_hash->{total_running_workers_max});
my @path = splitdir(realpath($0));
while (my ($dir) = pop @path) {
  if ($dir eq 'ensembl-analysis') {
    last;
  }
}
my $enscode_directory = catdir(@path);
my $hive_directory;
if (-d catdir($enscode_directory, 'ensembl-hive')) {
  $hive_directory = catdir($enscode_directory, 'ensembl-hive');
}
elsif (-d catdir($enscode_directory, updir, 'ensembl-hive')) {
  $hive_directory = catdir($enscode_directory, updir, 'ensembl-hive');
}
if ($hive_directory) {
  print "Your hive directory is $hive_directory\n";
  my $json = '';
  open(JH, catfile($hive_directory, 'hive_config.json')) || throw('Could not open '.catfile($hive_directory, 'hive_config.json'));
  while(<JH>) {
    chomp;
    $json .= $_;
  }
  close(JH) || throw('Could not open '.catfile($hive_directory, 'hive_config.json'));
  my $json_decoder = JSON->new->relaxed;
  my $json_data = $json_decoder->decode($json);
  if (exists $json_data->{Meadow}->{LSF}->{TotalRunningWorkersMax}) {
    $json_data->{Meadow}->{LSF}->{TotalRunningWorkersMax} = $total_running_workers_max;
  }
  if (exists $json_data->{Meadow}->{LSF}->{EBI}->{TotalRunningWorkersMax}) {
    $json_data->{Meadow}->{LSF}->{EBI}->{TotalRunningWorkersMax} = $total_running_workers_max;
  }
  open(JH, '>'.catfile($hive_directory, 'hive_config.json')) || throw('Could not open '.catfile($hive_directory, 'hive_config.json'));
  $json_decoder->pretty(1);
  print JH $json_decoder->encode($json_data);
  close(JH) || throw('Could not open '.catfile($hive_directory, 'hive_config.json'));
}
else {
  print "Cannot change the TotalRunningWorkersMax in you hive_config.json\n";
}

assign_server_info($general_hash);

# If someone is trying to custom load an assembly, then we need to do things quite differently
# Also since the keys basically need to be manually entered, this will only run on one species at a time
if($custom_load) {
  custom_load_data($general_hash,$ncbi_taxonomy);
  create_config($general_hash);
  unless($config_only) {
    init_pipeline($general_hash,$hive_directory,$force_init,$fh);
    close($fh) || throw("Could not close the cmd file");
  }
  exit;
}

# If we get here, it means standard loading using assembly report files for any GCAs provided
my $ftp_base_dir = '/genomes/all/';
my $assembly_accessions = $general_hash->{'assembly_accessions'};
$assembly_accessions =~ /\[(.+)\]/;
my $accession_string = $1;
$accession_string =~ s/ //g;
my @accession_array = split(',',$accession_string);
unless(scalar(@accession_array)) {
  throw("Issue parsing assembly_accessions line. Format expected:\n".
        "assembly_accessions=[GCA_000952055.2,GCA_000164805.2,GCA_001604975.1]");
}

foreach my $accession (@accession_array) {
  my $assembly_hash = {};

  say "Processing accession: ".$accession;
  unless($accession =~ /GCA_([\d]{3})([\d]{3})([\d]{3})\.\d+/) {
    throw("Found an assembly accession that did not match the regex. Offending accession: ".$accession);
  }
  
  #Check genebuild status of assembly
  if ($current_genebuild == 1) {
  } else {
    check_annotation_status($accession);
  }

  # Get stable id prefix
  my $stable_id_prefix;
  if ($general_hash->{'stable_id_prefix'}){
    $stable_id_prefix = $general_hash->{'stable_id_prefix'};
  }
  else {
    $stable_id_prefix = $assembly_registry->fetch_stable_id_prefix_by_gca($accession);
  }
  say "Fetched the following stable id prefix for ".$accession.": ".$stable_id_prefix;
  $assembly_hash->{'stable_id_prefix'} = $stable_id_prefix;

  #Get clade
  my $clade;
  if ($general_hash->{'clade'}) {
    $clade = $general_hash->{'clade'};
  }
  else {
    $clade = $assembly_registry->fetch_clade_by_gca($accession);
  }
  say "Fetched the following clade for ".$accession.": ".$clade;
  #      #Note: this is to assign repeat library settings for clades that do not have defined settings yet
  if (($clade eq 'amphibians') || ($clade eq 'sharks') || ($clade eq 'vertebrates')){
    $clade = 'distant_vertebrate';
  }
  $assembly_hash->{'clade'} = $clade;

  # Get stable id start
  my $stable_id_start;
  if (exists ($general_hash->{'stable_id_start'}) && $general_hash->{'stable_id_start'} >=0) {
    $stable_id_start = $general_hash->{'stable_id_start'};
  }
  else {
    $stable_id_start = $assembly_registry->fetch_stable_id_start_by_gca($accession);
  }
 unless (defined($stable_id_start)) {
   throw ("Could not find stable id start");
 }
  say "Fetched the following stable id start for ".$accession.": ".$stable_id_start;
  $assembly_hash->{'stable_id_start'} = $stable_id_start;

  my $assembly_ftp_path = $ftp_base_dir.'GCA/'.$1.'/'.$2.'/'.$3.'/';
  my $full_assembly_path;
  my $assembly_name;

  my $ftp = Net::FTP->new($ftphost) or throw("Can't open $ftphost");
  $ftp->login($ftpuser, $ftppassword) or throw("Can't log $ftpuser in");
  $ftp->cwd($assembly_ftp_path);
  my @ftp_dir_contents = $ftp->ls;
  foreach my $entry (@ftp_dir_contents) {
    if($entry =~ /^$accession\_(.+)$/) {
      $full_assembly_path = $assembly_ftp_path."/".$&."/";
      $assembly_name = $1;
    }
  }

  unless($full_assembly_path && $assembly_name) {
    throw("Issue finding ftp path for the following GCA: $accession $assembly_ftp_path");
  }

  say "Setting assembly name for ".$accession." to ".$assembly_name;

  $assembly_hash->{'assembly_accession'} = $accession;
  $assembly_hash->{'assembly_name'} = $assembly_name;

  #get settings per clade
  my $clade_hash = clade_settings($clade);
  foreach my $key (keys(%{$clade_hash})) {
    $general_hash->{$key} = $clade_hash->{$key};
  }

  parse_assembly_report($ftp,$general_hash,$assembly_hash,$accession,$assembly_name,$full_assembly_path,$output_path);

  # Add in the species url by uppercasing the first letter of the species name
  my $species_url = $assembly_hash->{'species_name'};
  $species_url = ucfirst($species_url).'_'.$accession;
  $assembly_hash->{'species_url'} = $species_url;
  
  #Set up taxonomy adaptor to fetch rank of species using NCBI taxonomy database
  my $node_adaptor = $taxonomy_adaptor->get_TaxonomyNodeAdaptor();
  my $taxon_node = $node_adaptor->fetch_by_taxon_id($assembly_hash->{'taxon_id'});

 # Check for repeatmodeler library at species level
  if ($taxon_node->rank() eq 'subspecies' || $taxon_node->rank() eq 'no rank'){
    my $parent_node = $node_adaptor->fetch_by_taxon_id($taxon_node->parent_id());
    my $parent_name = $parent_node->names()->{'scientific name'}->[0];
    $parent_name =~ s/\s+/\_/g;
    $parent_name = lc($parent_name);
   #  Species is at subspecies level so get repeatmodeler library path if one exists at the species level
    my $repeatmodeler_file = catfile($ENV{REPEATMODELER_DIR},'species',$parent_name,$parent_name.'.repeatmodeler.fa');
    if(-e $repeatmodeler_file) {
      say "Found the following repeatmodeler file for the species:\n".$repeatmodeler_file;
      $assembly_hash->{'repeatmodeler_library'} = $repeatmodeler_file;
    } else {
      say "Did not find a repeatmodeler species library for ".$assembly_hash->{'species_name'}." on path:\n".$assembly_hash->{'species_name'};
    }
  }
  elsif ($taxon_node->rank() eq 'species'){
  #   Get repeatmodeler library path if one exists
    my $repeatmodeler_file = catfile($ENV{REPEATMODELER_DIR},'species',$assembly_hash->{'species_name'},$assembly_hash->{'species_name'}.'.repeatmodeler.fa');
    if(-e $repeatmodeler_file) {
      say "Found the following repeatmodeler file for the species:\n".$repeatmodeler_file;
      $assembly_hash->{'repeatmodeler_library'} = $repeatmodeler_file;
    } else {
      say "Did not find a repeatmodeler species library for ".$assembly_hash->{'species_name'}." on path:\n".$assembly_hash->{'species_name'};
    }
  }
  else{
    say "Rank is ",$taxon_node->rank();
  }

  create_config($assembly_hash);
  copy_general_module();
  check_compara_release_version();

  unless($config_only) {
    init_pipeline($assembly_hash,$hive_directory,$force_init,$fh);
  }
}

unless($config_only) {
  close($fh) || throw("Could not close the cmd file");
}

exit;

sub parse_assembly_report {
  my ($ftp,$general_hash,$assembly_hash,$accession,$assembly_name,$full_assembly_path,$output_path) = @_;

  $ftp->cwd();
  $ftp->cwd($full_assembly_path);

  my $report_file_name = $accession."_".$assembly_name."_assembly_report.txt";
  my $report_file_content;
  my $report_file_handle;
  my $taxon_id;
  my $genus_taxon_id;
  my $species_taxon_id;
  my $species_name;
  my $refseq_accession;
  my $assembly_level;
  my $wgs_id;
  my $modifier;
  open($report_file_handle, '>', \$report_file_content) || throw("could not open $report_file_name");

  unless($ftp->get($report_file_name, $report_file_handle)) {
    throw("Failed to retrieve the assembly report file: ", $ftp->message);
  }

  my @report_file_content = split("\n",$report_file_content);
  foreach my $line (@report_file_content) {
    unless($line =~ /^\# /) {
      next;
    }

    if($line =~ /Taxid\:\s*(\d+)/) {
      $taxon_id = $1;
    } elsif($line =~ /Assembly level\:\s*([a-zA-Z]+)/) {
      $assembly_level = $1;
    } elsif($line =~ /RefSeq assembly accession\:\s*(GCF\_\d{9}\.\d+)/){
      $refseq_accession = $1;
    } elsif($line =~ /WGS project\:\s*([A-Z]{4}\d{2})/) {
      $wgs_id = $1;
    }

  }

  unless($taxon_id && $assembly_level) {
    throw("Failed to fully parse the assembly report file");
  }

  if(exists($general_hash->{'load_toplevel_only'}) && $general_hash->{'load_toplevel_only'} == 0) {
    if ($wgs_id) {
      $assembly_hash->{'wgs_id'} = $wgs_id;
    }
    else {
      throw("Need the wgs id as the load_toplevel_only flag was set to 0. Failed to find the id in the report file");
    }
  }

  my $sth = $ncbi_taxonomy->dbc->prepare("SELECT name from ncbi_taxa_name where taxon_id=? and name_class='scientific name'");
  $sth->bind_param(1,$taxon_id);
  $sth->execute;
  $species_name = $sth->fetchrow_array();
  $species_name =~ s/\s+/\_/g;
  $species_name = lc($species_name);
  unless($species_name) {
    throw("Was not able to retrieve the species name from the NCBI taxonomy db using the taxon id. Taxon id used: ".$taxon_id);
  }

  $assembly_hash->{'taxon_id'} = $taxon_id;

 #use taxon id to retrieve genus taxon id
 #genus taxon_id will be used to download genus level rnaseq data
  my $node_adaptor = $taxonomy_adaptor->get_TaxonomyNodeAdaptor();
  my $taxon_node = $node_adaptor->fetch_by_taxon_id($taxon_id);
  foreach my $ancestor ( @{ $node_adaptor->fetch_ancestors($taxon_node)}){
    #store genus level taxon id
     if ($ancestor->rank eq 'genus'){
        $genus_taxon_id = $ancestor->taxon_id;
        $assembly_hash->{'genus_taxon_id'} = $genus_taxon_id;
     }
    #store taxonomy at species level if species is a subspecies
     elsif ($ancestor->rank eq 'species'){
        $species_taxon_id = $ancestor->taxon_id;
        $assembly_hash->{'species_taxon_id'} = $species_taxon_id;
     }
     else{}
  }

  if($refseq_accession) {
    $assembly_hash->{'assembly_refseq_accession'} = $refseq_accession;
  } else {
    say "Found no RefSeq accession for this assembly";
  }

# create production name - must be unique, no more than trinomial, and include GCA
  my $underscore_count = $species_name =~ tr/_//;
  $species_name =~ /(^[^_]+_[^_]+)_*.*/;
  my $binomial_name = $1;
  my $accession_append = lc($accession);
  $accession_append =~ s/\./v/g;
  $accession_append =~ s/_//g;
  $assembly_hash->{'production_name'} = $binomial_name.'_'.$accession_append;

  $assembly_hash->{'strain'} = $species_name;
  $assembly_hash->{'assembly_level'} = $assembly_level;
  $assembly_hash->{'species_name'} = $species_name;
  @{$assembly_hash}{keys(%$general_hash)} = values(%$general_hash);
  $assembly_hash->{'output_path'} .= "/".$species_name."/".$accession."/";
}

=pod

=head1 Description of method

This method updates the registry database with the timestamp of when the annotation started. 
It also updates the registry with the status of the annotation as well as the user who started it.

=cut

sub update_annotation_status{
  my $accession = shift;
  my $dt   = DateTime->now;   # Stores current date and time as datetime object
  my $date = $dt->ymd;
  my $assembly_id = $assembly_registry->fetch_assembly_id_by_gca($accession);
  my ($sql,$sth);
  if ($current_genebuild == 1){
    say "Updating genebuild status to overwrite";
    $sql = "update genebuild_status set is_current = ? where assembly_accession = ?";
    $sth = $assembly_registry->dbc->prepare($sql);
    $sth->bind_param(1,0);
    $sth->bind_param(2,$accession);
    unless($sth->execute()){
      throw("Could not update annoation status for assembly with accession ".$accession);
    }
  }
  $sql = "insert into genebuild_status(assembly_accession,progress_status,date_started,genebuilder,assembly_id,is_current) values(?,?,?,?,?,?)";
  $sth = $assembly_registry->dbc->prepare($sql);
  $sth->bind_param(1,$accession);
  $sth->bind_param(2,'in progress');
  $sth->bind_param(3,$date);
  $sth->bind_param(4,$ENV{EHIVE_USER} || $ENV{USER});
  $sth->bind_param(5,$assembly_id);
  $sth->bind_param(6,1);
  say "Accession being worked on is $accession";
  unless($sth->execute()){
   throw("Could not update annoation status for assembly with accession ".$accession);
  }
}

=pod

=head1 Description of method

This method checks if there is an existing genebuild entry for the assembly.  
If yes, genebuilder must decide whether to continue annotation or not.
If genebuilder decides to continue, then rerun with option: -current_genebuild 1
This would automatically make this new genebuild the current annotation for tracking purposes

=cut

sub check_annotation_status{
  my $accession = shift;
  my @status = $assembly_registry->fetch_genebuild_status_by_gca($accession);
  if (@status){
    if ($status[2]){
      throw("A genebuild entry already exists for this assembly. "."$accession\nStatus: $status[0]\nDate started: $status[1]\nDate completed: $status[2]\nGenebuilder: $status[3      ]"."\nTo proceed with this genebuild, re-run script with option: -current_genebuild 1"  );
    }
    else{
      throw("A genebuild entry already exists for this assembly. "."$accession\nStatus: $status[0]\nDate started: $status[1]\nDate completed: Pending\nGenebuilder: $status[3      ]"."\nTo proceed with this genebuild, re-run script with option: -current_genebuild 1"  );
    }
  }
}

sub create_config {
  my ($assembly_hash) = @_;

  $assembly_hash->{'registry_path'} = catfile($assembly_hash->{'output_path'},"Databases.pm");

  foreach my $key (keys(%{$assembly_hash})) {
    say "ASSEMBLY: ". $key." => ".$assembly_hash->{$key};
  }

  my $output_path = $assembly_hash->{'output_path'};
  unless(-e $output_path) {
   system('mkdir -p '.$output_path);
  }

  my $config_string = "";
  my $past_default_options = 0;
  open(CONFIG,$ENV{ENSCODE}."/ensembl-analysis/modules/Bio/EnsEMBL/Analysis/Hive/Config/Genome_annotation_conf.pm") || throw("Could not open the config file");
  while(my $line = <CONFIG>) {
    if($line =~ /sub pipeline_create_commands/) {
      $past_default_options = 1;
    } elsif($past_default_options == 0) {
      if($line =~ /SUPER\:\:default_options/) {
        if($assembly_hash->{'dbowner'}) {
          $line .= "'dbowner' => '".$assembly_hash->{'dbowner'}."',";
        }
      }
      if($line =~ /'?([^' ]+)'?\s*=>\s*('?[^']*'?)/) {
        my $conf_key = $1;
        my $conf_val = $2;
        if(exists $assembly_hash->{$conf_key}) {
          print "REPLACING ".$conf_key." with ".$assembly_hash->{$conf_key}."\n";
          my $sub_val = "'".$assembly_hash->{$conf_key}."'";
          $line =~ s/$conf_val/$sub_val/;
        }
      }
    }

    $config_string .= $line;
  }
  close(CONFIG) || throw("CouLd not close the config file");

  $config_string =~ s/package Bio::EnsEMBL::Analysis::Hive::Config::([^;]+;)/package $1/;
  open(OUT_CONFIG,">".$output_path."/Genome_annotation_conf.pm") || throw("Could not open the config file for writing");
  print OUT_CONFIG $config_string;
  close OUT_CONFIG || throw("Could not close the config file for writing");
}

sub clade_settings {
  my ($clade) = @_;
  my $clade_settings = {
    'primates' => {
      'repbase_library'    => 'primates',
      'repbase_logic_name' => 'primates',
      'uniprot_set'        => 'primates_basic',
      'projection_source_production_name' => 'homo_sapiens',
      'projection_source_db_name' => current_projection_source_db('homo_sapiens'),
    },

    'rodentia' => {
      'repbase_library'    => 'rodentia',
      'repbase_logic_name' => 'rodents',
      'uniprot_set'        => 'mammals_basic',
      'projection_source_production_name' => 'mus_musculus',
      'projection_source_db_name' => current_projection_source_db('mus_musculus'),
    },

    'mammalia' => {
      'repbase_library'    => 'mammals',
      'repbase_logic_name' => 'mammals',
      'uniprot_set'        => 'mammals_basic',
      'ig_tr_fasta_file'    => 'multispecies_ig_tr.fa',
      'projection_source_production_name' => 'homo_sapiens',
      'projection_source_db_name' => current_projection_source_db('homo_sapiens'),
    },

   'marsupials' => {
      'repbase_library'    => 'mammals',
      'repbase_logic_name' => 'mammals',
      'uniprot_set'        => 'mammals_basic',
      'ig_tr_fasta_file'    => 'multispecies_ig_tr.fa',
      'projection_source_production_name' => 'homo_sapiens',
      'projection_source_db_name' => current_projection_source_db('homo_sapiens'),
    },

    'aves' => {
      'repbase_library'    => 'Birds',
      'repbase_logic_name' => 'aves',
      'uniprot_set'        => 'birds_basic',
      'projection_source_production_name' => 'homo_sapiens',
      'projection_source_db_name' => current_projection_source_db('homo_sapiens'),
    },

    'reptiles' => {
      'repbase_library'    => 'vertebrates',
      'repbase_logic_name' => 'vertebrates',
      'uniprot_set'        => 'reptiles_basic',
      'masking_timer_long'  => '6h',
      'masking_timer_short' => '3h',
      'projection_source_production_name' => 'homo_sapiens',
      'projection_source_db_name' => current_projection_source_db('homo_sapiens'),
    },

    'teleostei' => {
      'repbase_library'     => 'Teleostei',
      'repbase_logic_name'  => 'teleost',
      'uniprot_set'         => 'fish_basic',
      'ig_tr_fasta_file'    => 'fish_ig_tr.fa',
      'masking_timer_long'  => '6h',
      'masking_timer_short' => '3h',
      'projection_source_production_name' => 'danio_rerio',
      'projection_source_db_name' => current_projection_source_db('danio_rerio'),
    },

    'distant_vertebrate' => {
      'repbase_library'    => 'vertebrates',
      'repbase_logic_name' => 'vertebrates',
      'uniprot_set'        => 'distant_vertebrate',
      'masking_timer_long'  => '6h',
      'masking_timer_short' => '3h',
      'projection_source_production_name' => 'homo_sapiens',
      'projection_source_db_name' => current_projection_source_db('homo_sapiens'),
    },


    'insects' => {
      'repbase_library'    => 'insecta',
      'repbase_logic_name' => 'insects',
      'uniprot_set'        => 'insects_basic',
      'projection_source_production_name' => 'homo_sapiens',
      'projection_source_db_name' => current_projection_source_db('homo_sapiens'),
    },

    'non_vertebrates' => {
      'repbase_library'    => 'non_vertebrates',
      'repbase_logic_name' => 'non_vertebrates',
      'uniprot_set'        => 'non_vertebrates_basic',
      'projection_source_production_name' => 'homo_sapiens',
      'projection_source_db_name' => current_projection_source_db('homo_sapiens'),
    },

    'fungi' => {
      'repbase_library'    => 'fungi',
      'repbase_logic_name' => 'fungi',
      'uniprot_set'        => 'fungi_basic',
      'projection_source_production_name' => 'homo_sapiens',
      'projection_source_db_name' => current_projection_source_db('homo_sapiens'),
    },

    'metazoa' => {
      'repbase_library'    => 'metazoa',
      'repbase_logic_name' => 'metazoa',
      'uniprot_set'        => 'metazoa_basic',
      'projection_source_production_name' => 'homo_sapiens',
      'projection_source_db_name' => current_projection_source_db('homo_sapiens'),
    },

    'plants'  => {
      'repbase_library'    => 'plants',
      'repbase_logic_name' => 'plants',
      'uniprot_set'        => 'plants_basic',
      'projection_source_production_name' => 'homo_sapiens',
      'projection_source_db_name' => current_projection_source_db('homo_sapiens'),
    },

    'protists'  => {
      'repbase_library'    => 'protists',
      'repbase_logic_name' => 'protists',
      'uniprot_set'        => 'protists_basic',
      'projection_source_production_name' => 'homo_sapiens',
      'projection_source_db_name' => current_projection_source_db('homo_sapiens'),
    },

  };

  unless($clade_settings->{$clade}) {
    throw("Could not find the clade specified in the clade_settings hash. Clade specified: ".$clade);
  }

  return($clade_settings->{$clade});
}


sub custom_load_data {
  my ($general_hash,$ncbi_taxonomy) = @_;

  my $required_keys = {"custom_toplevel_file_path"    => 1,
                       "clade"                        => 1,
                       "assembly_name"                => 1,
                       "taxon_id"                     => 1,
                       "custom_protein_blastdb"       => 1,
                       "custom_protein_blastdb_index" => 1};

  my $expected_keys = {"load_toplevel_only"        => 2,
                       "use_repeatmodeler_to_mask" => 0,
                       "rnaseq_summary_file"       => '',
                       "skip_post_repeat_analyses" => 1,
                       "skip_projection"           => 1,
                       "stable_id_prefix"          => "CUSTOM",
                       "species_division"          => "CUSTOM",
                       "release_number"            => 777,
                       "genebuilder_id"            => 0};

  my $critical_failure = 0;
  foreach my $required_key (keys(%$required_keys)) {
    unless($general_hash->{$required_key}) {
      warning("Could not find a value for the following required key in the ini file: ".$required_key);
      $critical_failure++;
    }
  }

  if($critical_failure) {
    throw("A critical key was missing a value");
  }

  # Get clade
  my $clade;
  if ($general_hash->{'clade'}) {
    $clade = $general_hash->{'clade'};
  }
  else {
    $clade = $assembly_registry->fetch_clade_by_taxon_id($general_hash->{'taxon_id'});
  }

  my $clade_hash = clade_settings($clade);
  foreach my $key (keys(%{$clade_hash})) {
    $general_hash->{$key} = $clade_hash->{$key};
  }

  # Get the species name
  my $taxon_id = $general_hash->{'taxon_id'};
  my $species_name;
  my $sth = $ncbi_taxonomy->dbc->prepare("SELECT name from ncbi_taxa_name where taxon_id=? and name_class='scientific name'");
  $sth->bind_param(1,$taxon_id);
  $sth->execute;
  $species_name = $sth->fetchrow_array();
  $species_name =~ s/\s+/\_/g;
  $species_name = lc($species_name);
  unless($species_name) {
    throw("Was not able to retrieve the species name from the NCBI taxonomy db using the taxon id. Taxon id used: ".$taxon_id);
  }
  $general_hash->{'species_name'} = $species_name;


  foreach my $expected_key (keys(%$expected_keys)) {
    unless(exists $general_hash->{$expected_key}) {
      warning("Could not find a value for the following expected key in the ini file: ".$expected_key."\nUsing default value: ".$expected_keys->{$expected_key});
      $general_hash->{$expected_key} = $expected_keys->{$expected_key};
    }
  }

  #Set up taxonomy adaptor to fetch rank of species using NCBI taxonomy database
  my $node_adaptor = $taxonomy_adaptor->get_TaxonomyNodeAdaptor();
  my $taxon_node = $node_adaptor->fetch_by_taxon_id($general_hash->{'taxon_id'});

  #Check for repeatmodeler library at species level
  if ($taxon_node->rank() eq 'subspecies' || $taxon_node->rank() eq 'no rank'){
    my $parent_node = $node_adaptor->fetch_by_taxon_id($taxon_node->parent_id());
    my $parent_name = $parent_node->names()->{'scientific name'}->[0];
    $parent_name =~ s/\s+/\_/g;
    $parent_name = lc($parent_name);
    # Species is at subspecies level so get repeatmodeler library path if one exists at the species level. Note that this will be overwritten with a custom path if one has been provided
    my $repeatmodeler_file = catfile($ENV{REPEATMODELER_DIR},'species',$parent_name,$parent_name.'.repeatmodeler.fa');
    if(-e $repeatmodeler_file) {
      say "Found the following repeatmodeler file for the species:\n".$repeatmodeler_file;
      $general_hash->{'repeatmodeler_library'} = $repeatmodeler_file;
    } else {
      say "Did not find a repeatmodeler species library for ".$general_hash->{'species_name'}." on path:\n".$general_hash->{'species_name'};
    }
  }
  elsif ($taxon_node->rank() eq 'species'){
   #  Get repeatmodeler library path if one exists. Note that this will be overwritten with a custom path if one has been provided
    my $repeatmodeler_file = catfile($ENV{REPEATMODELER_DIR},'species',$general_hash->{'species_name'},$general_hash->{'species_name'}.'.repeatmodeler.fa');
    if(-e $repeatmodeler_file) {
      say "Found the following repeatmodeler file for the species:\n".$repeatmodeler_file;
      $general_hash->{'repeatmodeler_library'} = $repeatmodeler_file;
    } else {
      say "Did not find a repeatmodeler species library for ".$general_hash->{'species_name'}." on path:\n".$general_hash->{'species_name'};
    }
  }
  else{
    say "Rank is ",$taxon_node->rank();
  }

}

sub init_pipeline {
    my ($assembly_hash,$hive_directory,$force_init,$fh) = @_;

    chdir($assembly_hash->{'output_path'});
    my $cmd;
    if ($hive_directory) {
      $cmd = 'perl '.catfile($hive_directory, 'scripts', 'init_pipeline.pl');
    }
    else {
      print "WARNING using init_pipeline.pl from your PATH, may not be the same as your PERL5LIB\n";
      $cmd = 'init_pipeline.pl';
    }
    if ($force_init) {
      $cmd .= ' Genome_annotation_conf.pm -hive_force_init 1';
    }
    else {
      $cmd .= ' Genome_annotation_conf.pm';
    }
    my $result = `$cmd`;
    unless($result =~ /beekeeper.+\-sync/) {
      throw("Failed to run init_pipeline for ".$assembly_hash->{'species_name'}."\nCommandline used:\n".$cmd);
    }
    update_annotation_status($assembly_hash->{'assembly_accession'});

    my $sync_command = $&;
    if ($hive_directory) {
      $sync_command = 'perl '.catdir($hive_directory, 'scripts').catfile('','').$sync_command; # The crazy catfile in the middle is to get the path separator
    }
    my $return = system($sync_command);
    if($return) {
      throw("Failed to sync the pipeline for ".$assembly_hash->{'species_name'}."\nCommandline used:\n".$sync_command);
    }


    if($check_for_transcriptomic) {
      my $run_command = $sync_command;
      $run_command =~ s/\-sync/\-run/;
      my $return = system($run_command);
      if($return) {
        throw("Failed to run a loop the pipeline for ".$assembly_hash->{'species_name'}."\nCommandline used:\n".$run_command);
      }
    }


    my $loop_command = $sync_command;
    $loop_command =~ s/\-sync/\-loop \-sleep 0.3/;
    my ($ehive_url) = $sync_command =~ /url\s+(\S+)/;
    my ($driver, $user, $password, $host, $port, $dbname) = $ehive_url =~ /^"?(\w+)[:\/]+(\w*):(\w+).([^:]+):(\d+)\/(\w+)"?$/;
    if ($password) {
      $password = '&passwd=xxxxx';
    }

    say $fh "#GuiHive: $base_guihive/?driver=$driver&username=$user&host=$host&port=$port&dbname=$dbname$password";
    say $fh "export EHIVE_URL=$ehive_url";
    say $fh $loop_command;
}


=head2 assign_server_info

 Arg [1]    : Hashref, the hash with all the information about the config
 Description: Assign servers connection details based on 'server_set' if it is present.
              If the set does not exists, it uses the values for "set1"
              If 'server_set' is not defined, it looks for the following keys which should
              all be defined:
                databases_host
                databases_port
                pipe_db_host
                pipe_db_port
                dna_db_host
                dna_db_port
 Returntype : None
 Exceptions : Throws if 'server_set' is not set and none of the connection details are set.

=cut

sub assign_server_info {
  my ($general_hash) = @_;

  my $servers = {
    set1 => {
              pipe_db_host => "mysql-ens-genebuild-prod-4",
              pipe_db_port   => 4530,
              databases_host  => "mysql-ens-genebuild-prod-3",
              databases_port    => 4529,
              dna_db_host  => "mysql-ens-genebuild-prod-2",
              dna_db_port    => 4528,
            },

    set2 => {
              pipe_db_host => "mysql-ens-genebuild-prod-7",
              pipe_db_port   => 4533,
              databases_host  => "mysql-ens-genebuild-prod-5",
              databases_port    => 4531,
              dna_db_host  => "mysql-ens-genebuild-prod-6",
              dna_db_port    => 4532,
            },
  };

  my $server_set = $general_hash->{'server_set'};
  if ($server_set) {
    if (! exists $servers->{$server_set}) {
      warning("Could not find an associated server set entry in the HiveBaseConfig for ".$server_set.". Will default to set1");
      $server_set = 'set1';
    }
    $general_hash->{databases_host} = $servers->{$server_set}->{'databases_host'};
    $general_hash->{databases_port} = $servers->{$server_set}->{'databases_port'};
    $general_hash->{pipe_db_host} = $servers->{$server_set}->{'pipe_db_host'};
    $general_hash->{pipe_db_port} = $servers->{$server_set}->{'pipe_db_port'};
    $general_hash->{dna_db_host} = $servers->{$server_set}->{'dna_db_host'};
    $general_hash->{dna_db_port} = $servers->{$server_set}->{'dna_db_port'};

  }
  else {
    throw("You are missing connection details for at least one of them: databases_host, databases_port, pipe_db_host, pipe_db_port, dna_db_host, dna_db_port")
      unless (
        exists $general_hash->{databases_host} and
        exists $general_hash->{databases_port} and
        exists $general_hash->{pipe_db_host} and
        exists $general_hash->{pipe_db_port} and
        exists $general_hash->{dna_db_host} and
        exists $general_hash->{dna_db_port}
      );
  }
}

=head2 copy_general_module

 Arg [1]    : None
 Description: Find the path to 'ensembl-analysis' in @INC, then copy Bio/EnsEMBL/Analysis/Config/General.pm.example
              to Bio/EnsEMBL/Analysis/Config/General.pm to be able to run the projection pipeline and Compara parts
 Returntype : None
 Exceptions : Throws if it cannot find 'ensembl-analysis'

=cut

sub copy_general_module {
  my ($analysis_path) = grep {/ensembl-analysis/} @INC;
  throw("I cannot find ensembl-analysis in your PERL5LIB") unless($analysis_path);
  my @dirs = splitdir($analysis_path);
  while (my $dir = pop(@dirs)) {
    if ($dir eq 'ensembl-analysis') {
      my $file = catfile(@dirs, $dir, 'modules', 'Bio', 'EnsEMBL', 'Analysis', 'Config', 'General.pm');
      if (! -e $file) {
        copy("$file.example", $file) or warning("Could not copy $file.example to $file");
      }
      return;
    }
  }
}


=head2 check_compara_release_version

 Arg [1]    : None
 Description: Checks if the branch in ensembl-compara is set to the correct version
              in order to run the projection part successfully.
              If the branch is not the wanted version, it tries to switch to the wanted
              version
 Returntype : None
 Exceptions : Throws if it fails to move to the ensembl-compara directory
              Throws if it fails to move back to the current directory
              Throws if it fails to run 'git branch'
              Throws if it fails to close the git command pipe
              Throws if it fails to run 'git fetch'
              Throws if it fails to run 'git checkout <wanted version>'

=cut

sub check_compara_release_version {
  my $wanted_branch = 'release/98';
  foreach my $dir (@INC) {
    if ($dir =~ /ensembl-compara/) {
      my $current_dir = getcwd();
      chdir($dir) or throw("Could not go to '$dir'");
      open(CH, 'git branch |') or throw('Could not run "git branch"');
      while(<CH>) {
        my ($current, $branch) = $_ =~ /^(.)\s+(\S+)/;
        if ($current eq '*') {
          if ($branch ne $wanted_branch) {
            if (system('git fetch > '.devnull().' 2>&1')) {
              throw('Could not fetch branches with git');
            }
            elsif (system("git checkout $wanted_branch > ".devnull().' 2>&1')) {
              throw("Could not checkout '$wanted_branch'");
            }
            else {
              warning("Switched branch '$branch' to '$wanted_branch' in '$dir'");
            }
          }
          last;
        }
      }
      close(CH) or throw('Could not close the git command pipe');
      chdir($current_dir) or throw("Could not move back to '$current_dir'");
      last;
    }
  }
}

=head2 

 Arg [1]    : Species name, e.g. mus_musculus
 Description: Looks for the most recent core on the mirror server for the given 
              species - to be used as reference for projection.
 Returntype : String
 Exceptions : Warning if no core exists on mirror for given species

=cut
sub current_projection_source_db{
  my ($species) = @_;
  my $current_db;

  my @out= `mysql-ens-mirror-1 -NB -e "SHOW DATABASES LIKE '${species}_core%'"`;
  if(!@out){
    warning("No core database available on mirror for species +$species+ - will use latest homo_sapiens core.");
    @out= `mysql-ens-mirror-1 -NB -e "SHOW DATABASES LIKE 'homo_sapiens_core%'"`;
  }
<<<<<<< HEAD
  chomp($out[2]); #the 3 most recent versions of a core will be available on mirror
  return $out[2];
=======
  chomp($out[-1]); #the 3 most recent versions of a core will be available on mirror
  return $out[-1];
>>>>>>> ca6d53b7
}<|MERGE_RESOLUTION|>--- conflicted
+++ resolved
@@ -1033,11 +1033,6 @@
     warning("No core database available on mirror for species +$species+ - will use latest homo_sapiens core.");
     @out= `mysql-ens-mirror-1 -NB -e "SHOW DATABASES LIKE 'homo_sapiens_core%'"`;
   }
-<<<<<<< HEAD
-  chomp($out[2]); #the 3 most recent versions of a core will be available on mirror
-  return $out[2];
-=======
   chomp($out[-1]); #the 3 most recent versions of a core will be available on mirror
   return $out[-1];
->>>>>>> ca6d53b7
 }