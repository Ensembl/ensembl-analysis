=head1 LICENSE

 Copyright [2022] EMBL-European Bioinformatics Institute

 Licensed under the Apache License, Version 2.0 (the "License");
 you may not use this file except in compliance with the License.
 You may obtain a copy of the License at

      http://www.apache.org/licenses/LICENSE-2.0

 Unless required by applicable law or agreed to in writing, software
 distributed under the License is distributed on an "AS IS" BASIS,
 WITHOUT WARRANTIES OR CONDITIONS OF ANY KIND, either express or implied.
 See the License for the specific language governing permissions and
 limitations under the License.

=head1 DESCRIPTION

 A script to compare genes and transcripts in a reference database to those in a target database and generate mapping stats. Works under the assumption that the
 mapping process used the Minimap2Remap module and also that pipeline in general as it bases the stats off values in the gene and transcript descriptions, which
 are produced by that module and the mapping pipeline in general. Assuming the data are compatible it will provide stats in terms of mapping percentages for genes
 and transcripts across various biotypes. It also utilises the information about transcript coverage and percent id to provide stats on those

=cut

use warnings;
use strict;
use feature 'say';
use Digest::MD5 qw(md5);

use Bio::EnsEMBL::Translation;
use Bio::EnsEMBL::DBSQL::DBAdaptor;
use Getopt::Long qw(:config no_ignore_case);

my $coord_system = 'toplevel';

my $reference_dbname = '';
my $reference_user   = '';
my $reference_host = '';
my $reference_port;

my $query_dbname = '';
my $query_user   = '';
my $query_host = '';
my $query_port;

my $ids_to_map_list;
my $output_dir = '';
my $output_file_prefix = "mapping_stats";

my $xy_scanner;

my $options = GetOptions ("reference_user=s"          => \$reference_user,
                          "reference_host=s"          => \$reference_host,
                          "reference_port=i"          => \$reference_port,
                          "reference_dbname=s"        => \$reference_dbname,
                          "query_user=s"              => \$query_user,
                          "query_host=s"              => \$query_host,
                          "query_port=i"              => \$query_port,
                          "query_dbname=s"            => \$query_dbname,
                          "output_dir=s"              => \$output_dir,
                          "output_file_prefix=s"      => \$output_file_prefix,
                          "xy_scanner=s"              => \$xy_scanner);


my $input_genes_file = $output_file_prefix.".input_gene_ids.txt";
my $missing_genes_file = $output_file_prefix.".missing_gene_ids.txt";
my $translation_seqs_file = $output_file_prefix.".pep.fa";
my $mapping_stats_file = $output_file_prefix.".mapping_stats.txt";
open(INPUT,">".$output_dir."/".$input_genes_file);
open(MISSING,">".$output_dir."/".$missing_genes_file);
open(TRANSLATION,">".$output_dir."/".$translation_seqs_file);
open(MAPPING,">".$output_dir."/".$mapping_stats_file);

my $reference_db = new Bio::EnsEMBL::DBSQL::DBAdaptor(
  -port    => $reference_port,
  -user    => $reference_user,
  -host    => $reference_host,
  -dbname  => $reference_dbname);

my $query_db = new Bio::EnsEMBL::DBSQL::DBAdaptor(
  -port    => $query_port,
  -user    => $query_user,
  -host    => $query_host,
  -dbname  => $query_dbname);


my $source_gene_ids_hash = {};
if($ids_to_map_list) {
  open(IN,$ids_to_map_list);
  while(<IN>) {
    my $line = $_;
    chomp($line);

    unless($line =~ /^ENS/) {
      next;
    }
    $source_gene_ids_hash->{$line} = 1;
  }
}


my $source_gene_adaptor = $reference_db->get_GeneAdaptor();
my $target_gene_adaptor = $query_db->get_GeneAdaptor();
my $source_slice_adaptor = $reference_db->get_SliceAdaptor();
my $target_slice_adaptor = $query_db->get_SliceAdaptor();

my $source_gene_info = {};
my $source_transcript_info = {};
my $source_slices = $source_slice_adaptor->fetch_all('toplevel');


# Decided to go by slice instead of the id list here, I think fetching genes individually by id would be too slow
# Maybe just sql to pull the info from the gene/transcript table would be better, but will go with the API for now
foreach my $slice (@$source_slices) {
  my $region_name = $slice->seq_region_name();

#  unless($region_name eq '1' || $region_name eq '10') {
#    next;
#  }

  say "Processing source slice: ".$region_name;
  my $genes = $slice->get_all_Genes();
  unless($ids_to_map_list) {
    say "Filtering ".scalar(@$genes)." initial genes";
    $genes = filter_genes($genes,$source_gene_ids_hash,$xy_scanner);
    say "Have ".scalar(@$genes)." genes post filtering";
  }
  foreach my $gene (@$genes) {
    # Just process genes in the original mapping list
    if($source_gene_ids_hash->{$gene->stable_id()}) {
      my $gene_biotype = get_biotype_group_for_stats($gene->biotype());
      my $gene_region_name = $gene->seq_region_name();
      $source_gene_info->{$gene->stable_id()}->{'gene_biotype'} = $gene_biotype;
      $source_gene_info->{$gene->stable_id()}->{'gene_region_name'} = $gene_region_name;
      my $transcripts = $gene->get_all_Transcripts();
      foreach my $transcript (@$transcripts) {
        my $transcript_stable_id = $transcript->stable_id();
        my $transcript_biotype = get_biotype_group_for_stats($transcript->biotype());
        $source_transcript_info->{$transcript_stable_id}->{'transcript_biotype'} = $transcript_biotype;
      }
    } # End if(source_gene_ids_hash
  }
}

say "Finished processing source slices for genes and transcripts";

# This is slightly different for the target genes/transcripts as we want to parse the descriptions since they
# should have the most accurate record of the source stable ids and also cov/percent id for transcripts
my $target_gene_info = {};
my $target_transcript_info = {};
my $target_slices = $target_slice_adaptor->fetch_all('toplevel');
# NOTE forgot about the fact that there are potentially multiple mappings, so should put something in about that
foreach my $slice (@$target_slices) {
  my $region_name = $slice->seq_region_name();

  say "Processing target slice: ".$region_name;
  my $genes = $slice->get_all_Genes();
  foreach my $gene (@$genes) {
    #my $gene_description = $gene->description();
    #$gene_description =~ /;parent_gene=(.+);mapping_type=(.+)$/;
    #my $gene_versioned_stable_id = $1;
    #my $gene_type = $2;
    #my $gene_stable_id = $gene_versioned_stable_id;
    #$gene_stable_id =~ s/\.\d+//;
    my ($gene_stable_id_att) = @{$gene->get_all_Attributes('proj_parent_g')};
    my $gene_stable_id = $gene_stable_id_att->value();
    $gene_stable_id =~ s/\.\d+//;

    # Just process genes in the original mapping list
    if($source_gene_ids_hash->{$gene_stable_id}) {
      my $gene_biotype = get_biotype_group_for_stats($gene->biotype());
      $target_gene_info->{$gene_stable_id}->{'gene_biotype'} = $gene_biotype;
      #$target_gene_info->{$gene_stable_id}->{'gene_type'} = $gene_type;

      my $transcripts = $gene->get_all_Transcripts();
      foreach my $transcript (@$transcripts) {
        if ($transcript->translation()) {
          say TRANSLATION ">".$transcript->stable_id();
          say TRANSLATION $transcript->translation->seq();
        }

       	my $transcript_biotype = get_biotype_group_for_stats($transcript->biotype());
        my $transcript_description = $transcript->description();

        # DUE TO BUG IN FINDPARALOGUES NOT ADDING DESCRIPTION
        unless($transcript_description) {
          next;
        }

<<<<<<< HEAD
        $transcript_description =~ /;parent_transcript=(.+);mapping_coverage=(.+);mapping_identity=([0-9\.]+)/;
=======
        $transcript_description =~ /;parent_transcript=(.+);mapping_coverage=(.+);mapping_identity=([0-9\.]+)$/;
>>>>>>> fd4962d5
        my $transcript_versioned_stable_id = $1;
        my $transcript_coverage = $2;
        my $transcript_perc_id = $3;

        # DUE TO BUG IN FINDPARALOGUES NOT ADDING DESCRIPTION
        unless($transcript_versioned_stable_id and defined($transcript_coverage) and defined($transcript_perc_id)) {
          next;
        }

        my $transcript_stable_id = $transcript_versioned_stable_id;
        $transcript_stable_id =~ s/\.\d+//;
        $target_transcript_info->{$transcript_stable_id}->{'transcript_biotype'} = $transcript_biotype;
        $target_transcript_info->{$transcript_stable_id}->{'coverage'} = $transcript_coverage;
        $target_transcript_info->{$transcript_stable_id}->{'perc_id'} = $transcript_perc_id;
      }
    }
  }
}


say "Finished processing target slices for genes and transcripts";

say "Counting source and mapped biotypes for genes and transcripts";
my $total_gene_count_by_biotype = {};
my $mapped_gene_count_by_biotype = {};
my $total_transcript_count_by_biotype = {};
my $mapped_transcript_count_by_biotype = {};
my $mapped_transcripts_count = 0;
my $mapped_transcripts_coverage = 0;
my $mapped_transcripts_percent_id = 0;

# At this point a straightforward comparison is enough
my @missing_gene_info = ();
foreach my $gene_id (keys(%{$source_gene_info})) {
  my $gene_biotype = $source_gene_info->{$gene_id}->{'gene_biotype'};
  my $gene_region_name = $source_gene_info->{$gene_id}->{'gene_region_name'};
  if($total_gene_count_by_biotype->{$gene_biotype}) {
    $total_gene_count_by_biotype->{$gene_biotype}++;
  } else {
    $total_gene_count_by_biotype->{$gene_biotype}  = 1;
  }
  if($target_gene_info->{$gene_id}) {
    if($mapped_gene_count_by_biotype->{$gene_biotype}) {
      $mapped_gene_count_by_biotype->{$gene_biotype}->{'count'}++;
    } else {
      $mapped_gene_count_by_biotype->{$gene_biotype}->{'count'} = 1;
    }
  } else {
    my $missing_string = $gene_id." ".$gene_region_name." ".$gene_biotype;
    push(@missing_gene_info,$missing_string);
  }
}


foreach my $transcript_id (keys(%{$source_transcript_info})) {
  my $transcript_biotype = $source_transcript_info->{$transcript_id}->{'transcript_biotype'};
  if($total_transcript_count_by_biotype->{$transcript_biotype}) {
    $total_transcript_count_by_biotype->{$transcript_biotype}++;
  } else {
    $total_transcript_count_by_biotype->{$transcript_biotype} = 1;
  }

  if($target_transcript_info->{$transcript_id}) {
    $mapped_transcripts_count++;
    $mapped_transcripts_coverage += $target_transcript_info->{$transcript_id}->{'coverage'};
    $mapped_transcripts_percent_id += $target_transcript_info->{$transcript_id}->{'perc_id'};
  
    if($mapped_transcript_count_by_biotype->{$transcript_biotype}) {
      $mapped_transcript_count_by_biotype->{$transcript_biotype}->{'count'}++;
      $mapped_transcript_count_by_biotype->{$transcript_biotype}->{'coverage'} += $target_transcript_info->{$transcript_id}->{'coverage'};
      $mapped_transcript_count_by_biotype->{$transcript_biotype}->{'perc_id'} += $target_transcript_info->{$transcript_id}->{'perc_id'};
    } else {
      $mapped_transcript_count_by_biotype->{$transcript_biotype}->{'count'} = 1;
      $mapped_transcript_count_by_biotype->{$transcript_biotype}->{'coverage'} = $target_transcript_info->{$transcript_id}->{'coverage'};
      $mapped_transcript_count_by_biotype->{$transcript_biotype}->{'perc_id'} = $target_transcript_info->{$transcript_id}->{'perc_id'};
    }

    if($target_transcript_info->{$transcript_id}->{'coverage'} < 90 or $target_transcript_info->{$transcript_id}->{'perc_id'} < 95) {
      if($mapped_transcript_count_by_biotype->{$transcript_biotype}->{'problematic_count'}) {
        $mapped_transcript_count_by_biotype->{$transcript_biotype}->{'problematic_count'}++;
      } else {
        $mapped_transcript_count_by_biotype->{$transcript_biotype}->{'problematic_count'} = 1;
      }
    }
  }
}

say "Finished counting source and mapped biotypes for genes and transcripts";


my @gene_biotyes = sort { $total_gene_count_by_biotype->{$b} <=> $total_gene_count_by_biotype->{$a} }keys %$total_gene_count_by_biotype;
my @transcript_biotyes = sort { $total_transcript_count_by_biotype->{$b} <=> $total_transcript_count_by_biotype->{$a} }keys %$total_transcript_count_by_biotype;

say "Missing gene list:";
for my $missing_gene_string (@missing_gene_info) {
  say MISSING $missing_gene_string;
}

say MAPPING "\nGene mapping stats by biotype:";
print_mapping_stats(\@gene_biotyes,$total_gene_count_by_biotype,$mapped_gene_count_by_biotype);

say MAPPING "\nTranscript mapping stats by biotype:";
print_mapping_stats(\@transcript_biotyes,$total_transcript_count_by_biotype,$mapped_transcript_count_by_biotype);

close INPUT;
close MISSING;
close TRANSLATION;
close MAPPING;


sub print_mapping_stats {
  my ($biotypes,$total_count_by_biotype,$mapped_count_by_biotype) = @_;

  my $overall_source = 0;
  my $overall_mapped = 0;
  my $overall_coverage = 0;
  my $overall_perc_id = 0;
  my $overall_problematic_count = 0;
  my $coverage_biotype_count = 0;
  foreach my $biotype (@$biotypes) {
    my $total = $total_count_by_biotype->{$biotype};
    my $mapped = $mapped_count_by_biotype->{$biotype}->{'count'};
    unless($mapped) {
      $mapped = 0;
    }

    $overall_source += $total;
    $overall_mapped += $mapped;
    my $mapping_percentage = sprintf("%.2f", (($mapped/$total) * 100));
    my $mapping_string =  "  ".$biotype.": ".$mapped."/".$total." (".$mapping_percentage.")";
    if($mapped_count_by_biotype->{$biotype}->{'coverage'}) {
      my $coverage_percent = sprintf("%.2f", ($mapped_count_by_biotype->{$biotype}->{'coverage'}/$mapped));
      my $id_percent = sprintf("%.2f", ($mapped_count_by_biotype->{$biotype}->{'perc_id'}/$mapped));
      $mapping_string .= ", Coverage: ".$coverage_percent."%, Percent id: ".$id_percent."%";
      $overall_coverage += $coverage_percent;
      $overall_perc_id += $id_percent;
      $coverage_biotype_count++;
      my $problematic_mapping_count = 0;
      if($mapped_count_by_biotype->{$biotype}->{'problematic_count'}) {
        $problematic_mapping_count = $mapped_count_by_biotype->{$biotype}->{'problematic_count'};
      }
      $mapping_string .= ", Problematic: ".$problematic_mapping_count;
      $overall_problematic_count += $problematic_mapping_count;
    }
    say MAPPING $mapping_string;
  }

  my $overall_mapping_percent = sprintf("%.2f", (($overall_mapped/$overall_source) * 100)) if ($overall_source);
  my $overall_string = "  Overall mapping: ".$overall_mapped."/".$overall_source." (".$overall_mapping_percent."), ".($overall_source - $overall_mapped)." missing";
  if($overall_coverage) {
    $overall_coverage = sprintf("%.2f", ($mapped_transcripts_coverage/$mapped_transcripts_count)) if ($mapped_transcripts_count);
    $overall_perc_id = sprintf("%.2f", ($mapped_transcripts_percent_id/$mapped_transcripts_count)) if ($mapped_transcripts_count);
    $overall_string .= ", Coverage: ".$overall_coverage."%, Percent id: ".$overall_perc_id."%, Problematic: ".$overall_problematic_count;
  }
  say MAPPING $overall_string;
}


sub filter_genes {
  my ($genes,$source_gene_ids_hash,$xy_scanner) = @_;

  # This should mirror the code in the Minimap2Remap filtering to give comparable numbers
  my $filtered_genes = [];
  foreach my $gene (@$genes) {

    # If xy_scanner has something in it at this point then it means one or both of the chromosomes are missing
    # from the target gene set so we want to skip the genes from the source gene set
    if ($xy_scanner and ($gene->seq_region_name() eq 'X' or $gene->seq_region_name() eq 'Y')) {
      if ($xy_scanner eq 'None') {
        say "Skipping gene  ".$gene->stable_id()." (".get_biotype_group_for_stats($gene->biotype()).", ".$gene->seq_region_name."), reason: xy_scanner None";
        next;
      } elsif($xy_scanner eq 'X' and $gene->seq_region_name() eq 'Y') {
        say "Skipping gene  ".$gene->stable_id()." (".get_biotype_group_for_stats($gene->biotype()).", ".$gene->seq_region_name."), reason: xy_scanner X and gene seq region name Y";
        next;
      } elsif($xy_scanner eq 'Y' and $gene->seq_region_name() eq 'X') {
        say "Skipping gene  ".$gene->stable_id()." (".get_biotype_group_for_stats($gene->biotype()).", ".$gene->seq_region_name."), reason: xy_scanner Y and gene seq region name X";
        next;
      }
    }

    if($gene->seq_region_name() eq 'MT') {
      say "Skipping gene  ".$gene->stable_id()." (".get_biotype_group_for_stats($gene->biotype()).", ".$gene->seq_region_name."), reason: MT gene";
      next;
    }

    my $is_readthrough = 0;
    my $transcripts = $gene->get_all_Transcripts();
    foreach my $transcript (@$transcripts) {
      if($is_readthrough) {
         last;
      }

      my $attributes = $transcript->get_all_Attributes();
      foreach my $attribute (@{$attributes}) {
        if($attribute->value eq 'readthrough') {
          $is_readthrough = 1;
          last;
        }
      } # foreach my $attribute
    } # End foreach my $transcript

    unless($is_readthrough) {
      $source_gene_ids_hash->{$gene->stable_id()} = 1;
      say INPUT $gene->stable_id." ".$gene->seq_region_name." ".get_biotype_group_for_stats($gene->biotype);
      push(@$filtered_genes,$gene);
    } else {
      say "Skipping gene  ".$gene->stable_id()." (".get_biotype_group_for_stats($gene->biotype()).", ".$gene->seq_region_name."), reason: gene has readthrough transcript";
    }
  }

  return($filtered_genes);
}

=head2 get_biotype_group_for_stats
 Arg [1]    : String - Biotype
 Description: It returns the string representing the biotype group for statistical purposes Arg [1] belongs to.
              In this statistics context, the biotype groups are defined as follows:
              'processed_pseudogene', 'unprocessed_pseudogene', 'unitary_pseudogene', 'IG_TR_gene', 'IG_TR_pseudogene',
              and any other biotype not belonging to any group above will define its own biotype group.
 Returntype : String
 Exceptions : None
=cut

sub get_biotype_group_for_stats {
  my $biotype = shift;

  if ($biotype =~ /unitary_pseudogene/) {
    $biotype = 'unitary_pseudogene';
  } elsif ($biotype =~ /unprocessed_pseudogene/) {
    $biotype = 'unprocessed_pseudogene';
  } elsif ($biotype =~ /processed_pseudogene/) {
    $biotype = 'processed_pseudogene';
  } elsif ($biotype =~ /IG_.*pseudogene/ or $biotype =~ /TR_.*pseudogene/) {
    $biotype = 'IG_TR_pseudogene';
  } elsif ($biotype =~ /IG_.*gene/ or $biotype =~ /TR_.*gene/) {
    $biotype = 'IG_TR_gene';
  }

  return $biotype;
}
<|MERGE_RESOLUTION|>--- conflicted
+++ resolved
@@ -188,11 +188,7 @@
           next;
         }
 
-<<<<<<< HEAD
-        $transcript_description =~ /;parent_transcript=(.+);mapping_coverage=(.+);mapping_identity=([0-9\.]+)/;
-=======
         $transcript_description =~ /;parent_transcript=(.+);mapping_coverage=(.+);mapping_identity=([0-9\.]+)$/;
->>>>>>> fd4962d5
         my $transcript_versioned_stable_id = $1;
         my $transcript_coverage = $2;
         my $transcript_perc_id = $3;
