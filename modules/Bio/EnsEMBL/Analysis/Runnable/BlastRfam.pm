--- conflicted
+++ resolved
@@ -1,11 +1,7 @@
 =head1 LICENSE
-<<<<<<< HEAD
-# Copyright [1999-2016] Wellcome Trust Sanger Institute and the EMBL-European Bioinformatics Institute
-=======
 
 # Copyright [1999-2015] Wellcome Trust Sanger Institute and the EMBL-European Bioinformatics Institute
 # Copyright [2016] EMBL-European Bioinformatics Institute
->>>>>>> 72e04925
 # 
 # Licensed under the Apache License, Version 2.0 (the "License");
 # you may not use this file except in compliance with the License.
