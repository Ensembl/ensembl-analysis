--- conflicted
+++ resolved
@@ -104,11 +104,7 @@
   ######################
   $self->type('ncbi');
   $self->unknown_error_string('FAILED');
-<<<<<<< HEAD
-  $self->options('-num_threads 1') if(!$self->options);
-=======
   $self->options('-num_threads=1') if(!$self->options);
->>>>>>> 17592bb3
   ######################
   $self->databases($database);
   $self->parser($parser);
@@ -168,15 +164,9 @@
       push(@dbs,$dbname);
     } else {
       my $count = 1;
-<<<<<<< HEAD
-      while (-f $dbname . "-$count") {
-        push(@dbs,$dbname . "-$count");          
-        $count++;        
-=======
       while (-f "$dbname-$count") {
         push(@dbs,"$dbname-$count");
         $count++; 	 
->>>>>>> 17592bb3
       }
     }
 
@@ -294,7 +284,6 @@
     #allow system call to adapt to using ncbi blastall. 
     #defaults to WU blast
     my $command  = $self->program;
-    my $blastype = "";
     my $filename = $self->queryfile;
     my $results_file = $self->create_filename($db, 'blast.out');
     $self->files_to_delete($results_file);
@@ -321,12 +310,6 @@
     print "Running blast ".$command."\n";
     info("Running blast ".$command); 
 
-<<<<<<< HEAD
-    if ((!exists $ENV{BLASTMAT} or ! -e $ENV{BLASTMAT})
-     && (!exists $ENV{WUBLASTMAT} or ! -e $ENV{WUBLASTMAT})) {
-      warning(" your environment variable \$BLASTMAT is not set !!! ".
-            " Point it to /usr/local/ensembl/data/blastmat/ or where your BLOSUM62 matrices live\n") ;
-    }
 
     # I don't thing the vast majority of error parsing is needed, so I will not integrate it for the timer
     # assuming we don't run into problems in the future with BLAST the else can probably be deleted
@@ -381,48 +364,6 @@
           # Continuation of a WARNING: message
           # Hope this doesn't catch more than these.
           # skip ...
-=======
-    open(my $fh, "$command |") || 
-      throw("Error opening Blast cmd <$command>." .
-            " Returned error $? BLAST EXIT: '" . 
-            ($? >> 8) . "'," ." SIGNAL '" . ($? & 127) . 
-            "', There was " . ($? & 128 ? 'a' : 'no') . 
-            " core dump");
-    # this loop reads the STDERR from the blast command
-    # checking for FATAL: messages (wublast) [what does ncbi blast say?]
-    # N.B. using simple die() to make it easier for RunnableDB to parse.
-    while(<$fh>){
-      if(/FATAL:(.+)/){
-        my $match = $1;
-        print $match;
-	# clean up before dying
-	$self->delete_files;
-        if($match =~ /no valid contexts/){
-          die qq{"VOID"\n}; # hack instead
-        }elsif($match =~ /Bus Error signal received/){
-          die qq{"BUS_ERROR"\n}; # can we work out which host?
-        }elsif($match =~ /Segmentation Violation signal received./){
-          die qq{"SEGMENTATION_FAULT"\n}; # can we work out which host?
-        }elsif($match =~ /Out of memory;(.+)/){
-          # (.+) will be something like "1050704 bytes were last 
-          #requested."
-          die qq{"OUT_OF_MEMORY"\n}; 
-          # resenD to big mem machine by rulemanager
-        }elsif($match =~ /the query sequence is shorter than the word length/){
-          #no valid context 
-          die qq{"VOID"\n}; # hack instead
-        }elsif($match =~ /External filter/){
-          # Error while using an external filter
-          die qq{"EXTERNAL_FITLER_ERROR"\n}; 
-        }else{
-          warning("Something FATAL happened to BLAST we've not ".
-                  "seen before, please add it to Package: " 
-                  . __PACKAGE__ . ", File: " . __FILE__);
-          die ($self->unknown_error_string."\n"); 
-          # send appropriate string 
-          #as standard this will be failed so job can be retried
-          #when in pipeline
->>>>>>> 17592bb3
         }
       }
       unless(close $fh){
