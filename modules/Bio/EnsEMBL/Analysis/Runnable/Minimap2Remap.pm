--- conflicted
+++ resolved
@@ -120,11 +120,6 @@
 
   # run minimap2
   my $minimap2_command = $self->program." --cs --secondary=no -x map-ont ".$genome_index." ".$input_file." > ".$paf_file;
-#  `cp $input_file test_seqs.fa`;
-
-  $self->throw("DEBUG");
-
-#  my $minimap2_command = $self->program." --cs --secondary=no -x asm5  ".$genome_index." ".$input_file." > ".$paf_file;
   $self->warning("Command:\n".$minimap2_command."\n");
   if(system($minimap2_command)) {
     $self->throw("Error running minimap2\nError code: $?\nCommand line used:\n".$minimap2_command);
@@ -151,11 +146,7 @@
     } else {
       $paf_results_hash->{$gene_id} = [\@result_cols];
     }
-
-#    $paf_results_hash->{$gene_id} = \@result_cols;
-  }
-
-#  $self->throw("DEbUG");
+  }
 
   my $genes_to_process = $self->genes_to_process();
   foreach my $gene (@$genes_to_process) {
@@ -174,10 +165,6 @@
 
   my $high_confidence = 0;
 
-#  unless($source_gene->stable_id eq 'ENSG00000147753') {
-#    return;
-#  }
-
   my $gene_seq = $source_gene->seq();
 
   my $source_transcripts = $source_gene->get_all_Transcripts();
@@ -185,15 +172,6 @@
 
   say "Source transcript list:";
   foreach my $source_transcript (@$source_transcripts) {
-#    unless($source_transcript->stable_id() eq 'ENST00000354192') {
-#      next;
-#    } else {
-#      my $source_transcript_id = $source_transcript->dbID();
-#      $source_transcript_id_hash->{$source_transcript_id} = $source_transcript;
-#      $source_transcripts = [$source_transcript];
-#      last;
-#    }
-
     say "  ".$source_transcript->stable_id();
     my $source_transcript_id = $source_transcript->dbID();
     $source_transcript_id_hash->{$source_transcript_id} = $source_transcript;
@@ -250,14 +228,8 @@
   my $bad_transcripts_hash = {};
   my $best_transcripts_by_id = {};
   if($gene_paf_results) {
-#    my $chained_paf_result = $self->chain_paf_results($gene_paf_results);
     my $chained_paf_result = $self->calculate_region_boundary($gene_paf_results);
-#    $self->throw("DEBUG");
-
-#    my $source_genomic_length = ${$paf_result}[1];
-#    my $source_genomic_start = ${$paf_result}[2];
-#    my $source_genomic_end = ${$paf_result}[3];
-#    my $target_strand = ${$paf_result}[4];
+
     my $target_genomic_start = ${$chained_paf_result}[0];
     my $target_genomic_end = ${$chained_paf_result}[1];
     my $target_strand = ${$chained_paf_result}[2];
@@ -269,31 +241,8 @@
       $target_strand = -1;
     }
 
-#    my $target_genomic_length = ${$paf_result}[6];
-#    my $target_genomic_start = ${$paf_result}[7];
-#    my $target_genomic_end = ${$paf_result}[8];
-#    my $matching_bases = ${$paf_result}[9];
-#    my $total_bases = ${$paf_result}[10];
-#    my $mapping_quality = ${$paf_result}[11];
-
-#    my $mapping_identity = ($matching_bases/$total_bases) * 100;
-#    my $mapping_coverage = ($target_genomic_end - $target_genomic_start + 1)/$source_genomic_length;
-
     say "First pass genomic start/end: ".$target_genomic_start."/".$target_genomic_end;
 
-#    if($mapping_identity >= 80 and $mapping_coverage >= 0.8) {
-#      $high_confidence++;
-#    }
-
-#    my $adjust_left = $source_genomic_start;
-#    my $adjust_right = $source_genomic_length - $source_genomic_end;
-#    if($target_strand == 1) {
-#      $target_genomic_start -= $adjust_left;
-#      $target_genomic_end += $adjust_right;
-#    } else {
-#      $target_genomic_start -= $adjust_right;
-#      $target_genomic_end += $adjust_left;
-#    }
 
     say "First pass adjusted genomic start/end: ".$target_genomic_start."/".$target_genomic_end;
 
@@ -303,14 +252,6 @@
     unless($target_parent_slice) {
       $self->throw("Could not fetch the slice in the target assembly. Slice name: ".$target_genomic_name);
     }
-
-#    if($target_genomic_start <= 0) {
-#      $target_genomic_start = 1;
-#    }
-
-#    if($target_genomic_end > $target_parent_slice->length()) {
-#      $target_genomic_end = $target_parent_slice->length();
-#    }
 
     # Note that we are going to use the forward strand regardless of what strand the PAF hit is on here because minimap2/exonerate assume the region is on the forward strand
     my $target_sequence_adaptor = $target_adaptor->get_SequenceAdaptor;
@@ -322,29 +263,17 @@
 
     say "Projecting gene: ".$source_gene->stable_id();
 
-#    open(TESTOUT,">srctgt_seq.fa");
-#    my $revcomp_gene_seq = $self->revcomp($gene_seq);
-#    my $gene_genomic_seqs_hash = $self->gene_genomic_seqs_hash();
-#    my $source_genomic_seq_info = $gene_genomic_seqs_hash->{$source_gene->dbID()};
-#    my $source_genome_seq = ${$source_genomic_seq_info}[2];
-#    say TESTOUT ">src\n".$gene_seq."\n>tgt\n".$target_genomic_seq."\n>origsrc\n".$source_genome_seq;
-#    close TESTOUT;
-#    $self->throw("DEBUG");
-
     my $coverage_threshold = 98;
     my $perc_id_threshold = 98;
     my $projected_transcripts_by_id = $self->project_gene_coords($source_gene,$source_transcripts,$target_genomic_start,$target_region_slice,$target_strand);
     $self->print_transcript_stats($projected_transcripts_by_id,'projection');
-#    my $projected_transcripts_by_id = {};
     $self->update_best_transcripts($best_transcripts_by_id,$projected_transcripts_by_id);
-#     my $minimap_transcripts_by_id = {};
     my $minimap_transcripts_by_id = $self->map_gene_minimap($source_gene,$source_transcripts,$target_genomic_start,$target_region_slice,$target_strand,
                                                             $target_genome_file,$source_transcript_id_hash,$max_intron_size,$target_adaptor,$target_slice_adaptor,
                                                             $best_transcripts_by_id);
     $self->print_transcript_stats($minimap_transcripts_by_id,'minimap local');
 
     $self->update_best_transcripts($best_transcripts_by_id,$minimap_transcripts_by_id);
-#     my $exonerate_transcripts_by_id = {};
     my $exonerate_transcripts_by_id = $self->map_gene_exonerate($source_transcripts,$target_genomic_start,$target_region_slice,$target_strand,
                                                                 $target_genome_file,$source_transcript_id_hash,$max_intron_size,$target_adaptor,
                                                                 $target_slice_adaptor,$best_transcripts_by_id);
@@ -369,7 +298,6 @@
   # and figure out if they're all in the same region.
 
   say "Checking for missing transcripts";
-#  my $transcripts_for_global_mapping = $self->list_missing_transcripts($best_transcripts_by_id,$source_transcripts);
   my $transcripts_for_global_mapping = $self->filter_transcripts_to_map($source_transcripts,$best_transcripts_by_id);
   say "Found ".scalar(@$transcripts_for_global_mapping)." missing transcripts";
 
@@ -395,8 +323,6 @@
     $transcript->{'perc_id'} = $mapped_percent_id;
     $transcript->{'aligned_source_seq'} = $aligned_source_seq;
     $transcript->{'aligned_target_seq'} = $aligned_target_seq;
-#    my $description_string = "Parent: ".$source_transcript->stable_id().".".$source_transcript->version().", Coverage: ".$transcript->{'cov'}.", Perc id: ".$transcript->{'perc_id'};
-#    $transcript->description($description_string);
 
     $transcript->{'annotation_method'} = 'minimap_global';
     my $db_id = $transcript->stable_id();
@@ -405,8 +331,6 @@
 
   # Want to use global mapping if the the current best model is below the coverage thresholds and the global model is better
   # The coverage thresholds are lower in this instance as we would give more weight to any of the other approaches since they use the alignment
-#  my $global_coverage_threshold = 95;
-#  my $global_perc_id_threshold = 95;
   $self->print_transcript_stats($global_transcripts_by_id,'minimap global');
   $self->update_best_transcripts($best_transcripts_by_id,$global_transcripts_by_id);
 
@@ -495,7 +419,7 @@
     my $transcripts = $gene->get_all_Transcripts();
     foreach my $transcript (@$transcripts) {
       say "  Transcript: ".$transcript->stable_id()." ".$transcript->seq_region_start.":".$transcript->seq_region_end.":".$transcript->strand();
-      my $updated_description = $transcript->description().", Annotation method: ".$transcript->{'annotation_method'};
+      my $updated_description = $transcript->description().";annotation_method=".$transcript->{'annotation_method'};
       $transcript->description($updated_description);
     }
 
@@ -529,7 +453,7 @@
   foreach my $id (keys(%$transcripts_by_id)) {
     my $transcript = $transcripts_by_id->{$id};
     my $source_transcript = $source_transcript_id_hash->{$transcript->stable_id()};
-    my $description_string = "Parent: ".$source_transcript->stable_id().".".$source_transcript->version().", Coverage: ".$transcript->{'cov'}.", Perc id: ".$transcript->{'perc_id'};
+    my $description_string = ";parent_transcript=".$source_transcript->stable_id().".".$source_transcript->version().";mapping_coverage=".$transcript->{'cov'}.";mapping_identity=".$transcript->{'perc_id'};
     if($transcript->{'cds_description'}) {
       $description_string .= $transcript->{'cds_description'};
     }
@@ -546,14 +470,14 @@
     my $source_transcript = $source_transcript_id_hash->{$transcript->stable_id()};
     if($source_transcript->translation()) {
       my ($cds_coverage,$cds_percent_id,$aligned_source_seq,$aligned_target_seq) = align_nucleotide_seqs($source_transcript->translateable_seq(),$transcript->translateable_seq());
-      my $cds_description = ", CDS coverage: ".$cds_coverage." CDS perc id: ".$cds_percent_id;
+      my $cds_description = ";cds_coverage=".$cds_coverage.";cds_identity=".$cds_percent_id;
       my $aligned_source_seq_copy = $aligned_source_seq;
       my $aligned_target_seq_copy = $aligned_target_seq;
       $aligned_source_seq_copy =~ s/\-\-\-//g;
       $aligned_target_seq_copy =~ s/\-\-\-//g;
 
       if($aligned_source_seq_copy =~ /\-/ or $aligned_target_seq_copy =~ /\-/) {
-        $cds_description .= ", CDS gap: 1";
+        $cds_description .= ";cds_gap=1";
         my $transcript_attrib = Bio::EnsEMBL::Attribute->new(-CODE => 'proj_parent_t',
                                                              -VALUE => ">source_cds_align\n".$aligned_source_seq."\n>target_cds_align\n".$aligned_target_seq."\n");
         $transcript->add_Attributes($transcript_attrib);
@@ -562,7 +486,7 @@
                                                                         "\n>target_translation\n".$transcript->translation->seq()."\n");
         $transcript->translation->add_Attributes($translation_attrib);
       } else {
-        $cds_description .= ", CDS gap: 0";
+        $cds_description .= ";cds_gap=0";
       }
       $transcript->{'cds_description'} = $cds_description;
     }
@@ -1281,7 +1205,6 @@
 }
 
 
-<<<<<<< HEAD
 sub reconstruct_transcript {
   my ($self,$source_transcript,$projected_exons_by_id) = @_;
 
@@ -1298,27 +1221,6 @@
   unless(scalar(@$projected_exons)) {
     return;
   }
-=======
-      my $description_string = ";parent_transcript=".$transcript->stable_id().".".$transcript->version().";mapping_coverage=".$coverage.";mapping_identity=".$percent_id;
-      $projected_transcript->description($description_string);
-
-      # add source transcript stable id as transcript attribute
-      my $parent_attribute = Bio::EnsEMBL::Attribute->new(-CODE => 'proj_parent_t',-VALUE => $transcript->stable_id().".".$transcript->version());
-      $projected_transcript->add_Attributes($parent_attribute);
-
-      if($coverage >= $coverage_cutoff and $percent_id >= $perc_id_cutoff) {
-        say "Projected transcript passed cut-offs: ".$coverage." cov, ".$percent_id." percent id";
-        push(@$good_transcripts,$projected_transcript);
-        $good_transcripts_hash->{$transcript->dbID()} = $projected_transcript;
-      } else {
-        say "Projected transcript failed cut-offs: ".$coverage." cov, ".$percent_id." percent id";
-        push(@$best_bad_transcripts,$projected_transcript);
-        $best_bad_transcripts_hash->{$transcript->dbID()} = $projected_transcript;
-      }
-#      say "TEST COVERAGE: !!!";
-#      say $aligned_source_seq;
-#      say "\n".$aligned_target_seq;
->>>>>>> 26eed601
 
   my $projected_transcript = Bio::EnsEMBL::Transcript->new(-EXONS => $projected_exons);
   $projected_transcript->slice(${$projected_exons}[0]->slice());
@@ -1573,7 +1475,6 @@
     say "FERGAL DEBUG MINIMAP LOCAL OUTPUT!!!!!!!";
     my $transcripts = $gene->get_all_Transcripts();
     foreach my $transcript (@$transcripts) {
-<<<<<<< HEAD
 #      my $transcript_after_replaced_stops = $transcript;
 #      if ($transcript->translate() and $transcript->translate()->seq()) {
 #        $transcript_after_replaced_stops = replace_stops_with_introns($transcript,$max_stops);
@@ -1594,27 +1495,6 @@
 #      }
       $transcript->{'annotation_method'} = 'minimap_local';
       push(@$minimap_transcripts,$transcript);
-=======
-      my $transcript_after_replaced_stops = $transcript;
-      if ($transcript->translate() and $transcript->translate()->seq() and $transcript->biotype() eq 'protein_coding') {
-        $transcript_after_replaced_stops = replace_stops_with_introns($transcript,$max_stops);
-        if ($transcript_after_replaced_stops and $transcript_after_replaced_stops->translate()->seq !~ /\*/) {
-          ;#push(@$minimap_transcripts,$transcript_after_replaced_stops);
-        } elsif (!$transcript_after_replaced_stops->translate()) {
-          print STDERR "minimap transcript (seq_region_start,seq_region_end,seq_region_strand,seq_region_name) (".$transcript->seq_region_start().",".$transcript->seq_region_end().",".$transcript->seq_region->strand().",".$transcript->seq_region_name().") does not translate after replacing a maximum of $max_stops stops. Discarded.\n";
-          $transcript_after_replaced_stops->translation(undef);
-          $transcript_after_replaced_stops->biotype("processed_transcript");
-        } else {
-          print STDERR "minimap transcript (seq_region_start,seq_region_end,seq_region_strand,seq_region_name) (".$transcript->seq_region_start().",".$transcript->seq_region_end().",".$transcript->seq_region->strand().",".$transcript->seq_region_name().") has more than the maximum of $max_stops stops or it has stops after replace_stops_with_introns. Discarded.\n";
-          $transcript_after_replaced_stops->translation(undef);
-          $transcript_after_replaced_stops->biotype("processed_transcript");
-        }
-      }
-      if ($transcript_after_replaced_stops->translation()) {
-        $self->check_and_fix_translation_boundaries($transcript_after_replaced_stops);
-      }
-      push(@$minimap_transcripts,$transcript_after_replaced_stops);
->>>>>>> 26eed601
     }
   }
 
@@ -1702,7 +1582,6 @@
       $self->check_exonerate_translation($source_transcript,$output_transcript);
     }
 
-<<<<<<< HEAD
 #    my $transcript_after_replaced_stops = $output_transcript;
 #    if ($output_transcript->translate() and $output_transcript->translate()->seq()) {
 #      $transcript_after_replaced_stops = replace_stops_with_introns($output_transcript,$max_stops);
@@ -1726,31 +1605,6 @@
 #    }
     $output_transcript->stable_id($source_transcript->dbID());
     push(@$output_transcripts,$output_transcript);
-=======
-    my $transcript_after_replaced_stops = $output_transcript;
-    if ($output_transcript->translate() and $output_transcript->translate()->seq() and $output_transcript->biotype() eq 'protein_coding') {
-      $transcript_after_replaced_stops = replace_stops_with_introns($output_transcript,$max_stops);
-      if ($transcript_after_replaced_stops and $transcript_after_replaced_stops->translate()->seq() !~ /\*/) {
-        ;#push(@$output_transcripts,$transcript_after_replaced_stops);
-      } elsif ($transcript_after_replaced_stops and !($transcript_after_replaced_stops->translate())) {
-        print STDERR "exonerate transcript (seq_region_start,seq_region_end,seq_region_strand,seq_region_name) (".$output_transcript->seq_region_start().",".$output_transcript->seq_region_end().",".$output_transcript->seq_region_strand().",".$output_transcript->seq_region_name().") does not translate after replacing a maximum of $max_stops stops. Removing translation and setting biotype to processed_transcript.\n";
-        $transcript_after_replaced_stops->translation(undef);
-        $transcript_after_replaced_stops->biotype("processed_transcript");
-      } elsif ($transcript_after_replaced_stops) {
-        print STDERR "exonerate transcript (seq_region_start,seq_region_end,seq_region_strand,seq_region_name) (".$output_transcript->seq_region_start().",".$output_transcript->seq_region_end().",".$output_transcript->seq_region_strand().",".$output_transcript->seq_region_name().") has more than the maximum of $max_stops stops or it has stops after replace_stops_with_introns. Removing translation and setting biotype to processed_transcript.\n";
-        $transcript_after_replaced_stops->translation(undef);
-        $transcript_after_replaced_stops->biotype("processed_transcript");
-      } else {
-        print STDERR "exonerate transcript (seq_region_start,seq_region_end,seq_region_strand,seq_region_name) (".$output_transcript->seq_region_start().",".$output_transcript->seq_region_end().",".$output_transcript->seq_region_strand().",".$output_transcript->seq_region_name().") replace_stops_with_introns failed. Pushing transcript as it was before the attempt to replace stops.\n";
-        $transcript_after_replaced_stops = $output_transcript;
-      }
-    }
-    if ($transcript_after_replaced_stops->translation()) {
-      $self->check_and_fix_translation_boundaries($transcript_after_replaced_stops);
-    }
-    $transcript_after_replaced_stops->stable_id($source_transcript->dbID());
-    push(@$output_transcripts,$transcript_after_replaced_stops);
->>>>>>> 26eed601
   }
 
   return($output_transcripts);
