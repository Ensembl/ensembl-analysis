=head1 LICENSE

# Copyright [1999-2015] Wellcome Trust Sanger Institute and the EMBL-European Bioinformatics Institute
# Copyright [2016-2018] EMBL-European Bioinformatics Institute
#
# Licensed under the Apache License, Version 2.0 (the "License");
# you may not use this file except in compliance with the License.
# You may obtain a copy of the License at
#
#      http://www.apache.org/licenses/LICENSE-2.0
#
# Unless required by applicable law or agreed to in writing, software
# distributed under the License is distributed on an "AS IS" BASIS,
# WITHOUT WARRANTIES OR CONDITIONS OF ANY KIND, either express or implied.
# See the License for the specific language governing permissions and
# limitations under the License.

=head1 CONTACT

  Please email comments or questions to the public Ensembl
  developers list at <http://lists.ensembl.org/mailman/listinfo/dev>.

  Questions may also be sent to the Ensembl help desk at
  <http://www.ensembl.org/Help/Contact>.

=cut

=head1 NAME

Bio::EnsEMBL::Analysis::Runnable::Sam2Bam

=head1 SYNOPSIS

  my $runnable =
    Bio::EnsEMBL::Analysis::Runnable::Sam2Bam->new();

 $runnable->run;
 my @results = $runnable->output;

=head1 DESCRIPTION

This module uses samtools to convert a directory containing SAM
files into a single sorted indexed merged BAM file


=head1 METHODS

=cut


package Bio::EnsEMBL::Analysis::Runnable::Sam2Bam;

use warnings ;
use strict;

use File::Copy qw(mv);

use Bio::EnsEMBL::Utils::Exception qw(throw warning);
use Bio::EnsEMBL::Utils::Argument qw( rearrange );

use Bio::EnsEMBL::Analysis::Runnable::Samtools;

use parent ('Bio::EnsEMBL::Analysis::Runnable');


=head2 new

 Arg [HEADER]  : String
 Arg [SAMFILES]: String
 Arg [BAMFILE] : String
 Arg [GENOME]  : String
 Description   : Creates a new Bio::EnsEMBL::Analysis::Runnable::Sam2Bam object to convert SAM files
                 to a BAM file
 Returntype    : Bio::EnsEMBL::Analysis::Runnable::Sam2Bam
 Exceptions    : Throws if you have no files to work on
                 Throws if BAMFILE or GENOME is not set
              
=cut

sub new {
  my ( $class, @args ) = @_;
  my $self = $class->SUPER::new(@args);
  my ($header, $samfiles, $bamfile, $genome, $use_threads) = rearrange([qw(HEADER SAMFILES BAMFILE GENOME USE_THREADING)],@args);
  $self->throw("You have no files to work on\n") unless (scalar(@$samfiles));
  $self->samfiles($samfiles);
  $self->headerfile($header);
  $self->throw("You must define an output file\n")  unless $bamfile;
  $self->bamfile($bamfile);
  $self->throw("You must define a genome file\n")  unless $genome;
  $self->genome($genome);
  $self->use_threads($use_threads);
  return $self;
}

=head2 run

  Args       : none
  Description: Merges Sam files defined in the config using Samtools
  Returntype : none

=cut

sub run {
  my ($self) = @_;
  # get a list of files to use
  my $bamfile = $self->bamfile;
  my $program = $self->program;
  my $samtools = Bio::EnsEMBL::Analysis::Runnable::Samtools->new(
                        -program => $program,
                        -use_threading => $self->use_threads,
                        );
  my $count = 0;
  my @fails;
  # next make all the sam files into one big sam flie
  open (BAM ,">$bamfile.sam" ) or $self->throw("Cannot open sam file for merging $bamfile.sam");
  if ($self->headerfile and $samtools->version) {
     open(HH, $self->headerfile) || $self->throw('Could not open header file for reading');
     while(<HH>) {
       print BAM $_;
     }
     close(HH) || $self->throw('Could not close header file after reading');
  }
<<<<<<< HEAD
  foreach my $file ( @{$self->samfiles} ) {
    my $line;
    open ( SAM ,"$file") or $self->throw("Cannot open file '$file'\n");
    my $line_count = 0;
    while (<SAM>) {
=======
  my @sam = @{$self->samfiles};
  foreach my $file ( @{$self->samfiles} ) {
    my $line;
      open ( SAM ,"$file") or $self->throw("Cannot open file '$file'\n");
      my $line_count = 0;
      while (<SAM>) {
>>>>>>> b4a57699
      if ($_ =~ /^\@\w+/) {
        $line = $_;
      }
      else {
        chomp;
        print BAM $_, "\n";
        $line_count++;
      }
<<<<<<< HEAD
    }
    close(SAM) || $self->throw("Failed closing '$file'");
    $count++;
    push @fails,$file  unless ( $line eq '@EOF' or $line_count == 0 );
=======
     }
      close(SAM) || $self->throw("Failed closing '$file'");
      $count++;
      push @fails,$file  unless ( $line eq '@EOF' or $line_count == 0 );
>>>>>>> b4a57699
  }
  close(BAM) || $self->throw("Failed closing sam file for merging $bamfile.sam");
  print "Merged $count files\n";
  if ( scalar(@fails) > 0 ) {
    $self->throw(join("\n", 'The following sam files failed to complete, you need to run them again', @fails));
  }
  # now call sam tools to do the conversion.
  # is the genome file indexed?
  # might want to check if it's already indexed first
  if (!-e $self->genome.'.fai') {
    $samtools->index_genome($self->genome);
  }

  $samtools->run_command('view', '-b -h -S -T '.$self->genome, $bamfile.'_unsorted.bam', "$bamfile.sam");

  # add readgroup info if there is any
  if ($self->headerfile and !$samtools->version) {
    # dump out the sequence header
    $samtools->run_command('view', '-H', "$bamfile.header", $bamfile.'_unsorted.bam');
    open(FH, $self->headerfile) || throw('Could not open '.$self->headerfile);
    open(WH, '>>', "$bamfile.header") || throw("Could not open $bamfile.header for appending");
    while(<FH>) {
      print WH $_;
    }
    close(WH) || throw("Could not close $bamfile.header for appending");
    close(FH) || throw('Could not close '.$self->headerfile);
    $samtools->reheader("$bamfile.header", $bamfile.'_unsorted.bam', "$bamfile.fixed_header.bam");
    mv("$bamfile.fixed_header.bam", "$bamfile"."_unsorted.bam");
  }

  $samtools->sort($bamfile, $bamfile.'_unsorted.bam');
  $samtools->index($bamfile.'.bam');

  $self->files_to_delete($bamfile.'_unsorted.bam');
  $self->delete_files();
}




#Containers
#=================================================================


=head2 headerfile

 Arg [1]    : (optional) String
 Description: Getter/setter
 Returntype : String
 Exceptions : Throws if file doesn't exist

=cut

sub headerfile {
  my ($self,$value) = @_;

  if (defined $value) {
    $self->throw("Cannot find read group header file $value\n")
      unless (-e $value);
    $self->{'_headerfile'} = $value;
  }

  if (exists($self->{'_headerfile'})) {
    return $self->{'_headerfile'};
  } else {
    return;
  }
}



=head2 samfiles

 Arg [1]    : (optional) Arrayref of String
 Description: Getter/setter
 Returntype : Arrayref of String
 Exceptions : None

=cut

sub samfiles {
  my ($self,$value) = @_;

  if (defined $value) {
    $self->{'_samfiles'} = $value;
  }

  if (exists($self->{'_samfiles'})) {
    return $self->{'_samfiles'};
  } else {
    return;
  }
}


=head2 bamfile

 Arg [1]    : (optional) String
 Description: Getter/setter
 Returntype : String
 Exceptions : None

=cut

sub bamfile {
  my ($self,$value) = @_;

  if (defined $value) {
    $self->{'_bamfile'} = $value;
  }

  if (exists($self->{'_bamfile'})) {
    return $self->{'_bamfile'};
  } else {
    return;
  }
}


=head2 genome

 Arg [1]    : (optional) String
 Description: Getter/setter
 Returntype : String
 Exceptions : Throws if the file doesn't exists

=cut

sub genome {
  my ($self,$value) = @_;

  if (defined $value) {
    $self->throw($value.' does not exist!') unless (-e $value);
    $self->{'_genome'} = $value;
  }

  if (exists($self->{'_genome'})) {
    return $self->{'_genome'};
  } else {
    return;
  }
}

=head2 use_threads

 Arg [1]    : (optional) Int
 Description: Getter/setter
 Returntype : Int
 Exceptions : None

=cut

sub use_threads {
  my ($self, $value) = @_;

  if (defined $value) {
    $self->{'_use_threads'} = $value;
  }

  if (exists($self->{'_use_threads'})) {
    return $self->{'_use_threads'};
  } else {
    return;
  }
}

1;<|MERGE_RESOLUTION|>--- conflicted
+++ resolved
@@ -120,20 +120,12 @@
      }
      close(HH) || $self->throw('Could not close header file after reading');
   }
-<<<<<<< HEAD
-  foreach my $file ( @{$self->samfiles} ) {
-    my $line;
-    open ( SAM ,"$file") or $self->throw("Cannot open file '$file'\n");
-    my $line_count = 0;
-    while (<SAM>) {
-=======
   my @sam = @{$self->samfiles};
   foreach my $file ( @{$self->samfiles} ) {
     my $line;
       open ( SAM ,"$file") or $self->throw("Cannot open file '$file'\n");
       my $line_count = 0;
       while (<SAM>) {
->>>>>>> b4a57699
       if ($_ =~ /^\@\w+/) {
         $line = $_;
       }
@@ -142,17 +134,10 @@
         print BAM $_, "\n";
         $line_count++;
       }
-<<<<<<< HEAD
-    }
-    close(SAM) || $self->throw("Failed closing '$file'");
-    $count++;
-    push @fails,$file  unless ( $line eq '@EOF' or $line_count == 0 );
-=======
      }
       close(SAM) || $self->throw("Failed closing '$file'");
       $count++;
       push @fails,$file  unless ( $line eq '@EOF' or $line_count == 0 );
->>>>>>> b4a57699
   }
   close(BAM) || $self->throw("Failed closing sam file for merging $bamfile.sam");
   print "Merged $count files\n";
