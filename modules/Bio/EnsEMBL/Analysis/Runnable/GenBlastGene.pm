=head1 LICENSE

# Copyright [1999-2015] Wellcome Trust Sanger Institute and the EMBL-European Bioinformatics Institute
# Copyright [2016-2017] EMBL-European Bioinformatics Institute

<<<<<<< HEAD
Licensed under the Apache License, Version 2.0 (the "License");
you may not use this file except in compliance with the License.
You may obtain a copy of the License at

     http://www.apache.org/licenses/LICENSE-2.0

Unless required by applicable law or agreed to in writing, software
distributed under the License is distributed on an "AS IS" BASIS,
WITHOUT WARRANTIES OR CONDITIONS OF ANY KIND, either express or implied.
See the License for the specific language governing permissions and
limitations under the License.
=======
#!/usr/bin/env perl

# 
# Licensed under the Apache License, Version 2.0 (the "License");
# you may not use this file except in compliance with the License.
# You may obtain a copy of the License at
# 
#      http://www.apache.org/licenses/LICENSE-2.0
# 
# Unless required by applicable law or agreed to in writing, software
# distributed under the License is distributed on an "AS IS" BASIS,
# WITHOUT WARRANTIES OR CONDITIONS OF ANY KIND, either express or implied.
# See the License for the specific language governing permissions and
# limitations under the License.
>>>>>>> e6837abc

=head1 NAME

Bio::EnsEMBL::Analysis::Runnable::GenBlast

=head1 SYNOPSIS

my $runnable = Bio::EnsEMBL::Analysis::Runnable::GenBlast->new(
      -query => $slice,
      -program => 'genblast',
     );
  $runnable->run;
  my @predictions = @{$runnable->output};


=head1 DESCRIPTION

Wrapper to run the genBlast gene prediction program that is based on
protein homology (http://genome.sfu.ca/genblast/) against a set of
proteins.  The resulting output file is parsed into prediction
transcripts.

=head1 CONTACT

Post questions to the Ensembl development list: http://lists.ensembl.org/mailman/listinfo/dev

=cut

package Bio::EnsEMBL::Analysis::Runnable::GenBlastGene;

use strict;
use warnings;
use feature 'say';


use File::Spec;
use Bio::EnsEMBL::Analysis::Tools::GeneBuildUtils::TranscriptUtils qw(calculate_exon_phases);

use Bio::EnsEMBL::Utils::Exception qw(throw warning);
use Bio::EnsEMBL::Utils::Argument qw( rearrange );

use parent('Bio::EnsEMBL::Analysis::Runnable');

=head2 new

  Arg [1]   : Bio::EnsEMBL::Analysis::Runnable::GenBlast
  Function  : create a Bio::EnsEMBL::Analysis::Runnable::GenBlast runnable
  Returntype: Bio::EnsEMBL::Analysis::Runnable::GenBlast
  Exceptions: none
  Example   :

=cut



sub new {
  my ($class,@args) = @_;
  my $self = $class->SUPER::new(@args);

  my ($database,$genblast_program,$max_rank,$genblast_pid,$database_adaptor) = rearrange([qw(DATABASE
                                                                                             GENBLAST_PROGRAM
                                                                                             MAX_RANK
                                                                                             GENBLAST_PID
                                                                                             DATABASE_ADAPTOR
                                                                                         )], @args);
  $self->database($database) if defined $database;
  # Allows the specification of exonerate or genewise instead of genblastg. Will default to genblastg if undef
  $self->genblast_program($genblast_program || 'genblastg');
  $self->max_rank($max_rank) if defined $max_rank;
  $self->genblast_pid($genblast_pid) if defined $genblast_pid;
  $self->database_adaptor($database_adaptor) if defined $database_adaptor;
  throw("You must supply a database") if not $self->database;
  throw("You must supply a query") if not $self->query;
  throw("You must supply a database adaptor to fetch the genomic sequence from for supporting features") if not $self->database_adaptor;

  # Default max rank
  unless($self->max_rank()) {
    $self->max_rank(5);
    warning("No max_rank parameter provided so defaulting to: ".$self->max_rank());
  }

  # Default pid
  unless($self->genblast_pid()) {
    $self->genblast_pid(50);
    warning("No genblast_pid parameter provided so defaulting to: ".$self->genblast_pid());
  }

  return $self;
}

############################################################
#
# Analysis methods
#
############################################################

=head2 run

  Arg [1]   : Bio::EnsEMBL::Analysis::Runnable
  Arg [2]   : string, directory
  Function  : a generic run method. This checks the directory specifed
  to run it, write the query sequence to file, marks the query sequence
  file and results file for deletion, runs the analysis parses the 
  results and deletes any files
  Returntype: 1
  Exceptions: throws if no query sequence is specified
  Example   :

=cut


sub run{
  my ($self, $dir) = @_;
  $self->workdir($dir) if($dir);
  throw("Can't run ".$self." without a query sequence") 
    unless($self->query);
  $self->checkdir();
  $self->run_analysis();
  $self->parse_results;
  return 1;
}



=head2 run_analysis

  Arg [1]   : Bio::EnsEMBL::Analysis::Runnable::BaseAbInitio
  Arg [2]   : string, program name
  Function  : create and open a commandline for one
  of the ab initio gene finding programs
  Returntype: none
  Exceptions: throws if the program in not executable or the system
  command fails to execute
  Example   : 

=cut

sub run_analysis{
  my ($self, $program) = @_;
  if(!$program){
    $program = $self->program;
  }

  throw($program." is not executable GenBlast::run_analysis ") 
    unless($program && -x $program);

  # link to alignscore.txt if not already linked
  my (undef, $directory, $progname) = File::Spec->splitpath($program);
  if ($directory) {
    chdir $directory;
  }

  # genBlast sticks "_1.1c_2.3_s1_0_16_1" on the end of the output
  # file for some reason - it will probably change in future
  # versions of genBlast.  
  my $outfile_suffix = "_1.1c_2.3_s1_0_16_1";
  my $outfile_glob_prefix = $self->query . $outfile_suffix;

  # if there are old files around, need to get rid of them
  foreach my $oldfile (glob("${outfile_glob_prefix}*")) {
    unlink $oldfile;
  }

  my $genblast_program = $self->genblast_program;
  unless($genblast_program) {
    $genblast_program = "genblastg";
  }

  my $max_rank = $self->max_rank();
  my $command = $program .
  ' -p '.$genblast_program.
  ' -q '.$self->query.
  ' -t '.$self->database.
  ' -o '.$self->query.
  ' -g T -pid -r '.$max_rank.' '.$self->options;

  $self->resultsfile($self->query. $outfile_suffix. ".gff");

  my $return = system($command);

  unless($return == 0) {
    throw("genblast returned a non-zero exit code (".$return."). Commandline used:\n".$command);
  }

  foreach my $file (glob("${outfile_glob_prefix}*")) {
    $self->files_to_delete($file);
  }
}

=head2 parse_results

  Arg [1]   : Bio::EnsEMBL::Analysis::Runnable::Genscan
  Arg [2]   : string, resultsfile name
  Function  : parse the results file into prediction exons then
  collate them into prediction transcripts and calculate their
  phases
  Returntype: none 
  Exceptions: throws if cant open or close results file or the parsing
  doesnt work
  Example   : 

=cut


sub parse_results{
  my ($self, $results) = @_;

 if(!$results){
    $results = $self->resultsfile;
  }

  my $dba = $self->database_adaptor();
  my $slice_adaptor = $dba->get_SliceAdaptor();

  open(OUT, "<".$results) or throw("FAILED to open ".$results."\nGenBlast:parse_results");
  my (%transcripts, @transcripts);

  LINE:while(<OUT>){
    chomp;
    if(/^#/){
      next LINE;
    }
    # ##gff-version 3
    # ##sequence-region       1524908_group1  1       6746
    # 1524908 genBlastG       transcript      72538   75301   81.7114 +       .       ID=2RSSE.1-R1-1-A1;Name=2RSSE.1
    # 1524908 genBlastG       coding_exon     72538   72623   .       +       .       ID=2RSSE.1-R1-1-A1-E1;Parent=2RSSE.1-R1-1-A1
    # 1524908 genBlastG       coding_exon     73276   73336   .       +       .       ID=2RSSE.1-R1-1-A1-E2;Parent=2RSSE.1-R1-1-A1
    # 1524908 genBlastG       coding_exon     73694   73855   .       +       .       ID=2RSSE.1-R1-1-A1-E3;Parent=2RSSE.1-R1-1-A1
    # 1524908 genBlastG       coding_exon     74260   74372   .       +       .       ID=2RSSE.1-R1-1-A1-E4;Parent=2RSSE.1-R1-1-A1
    # 1524908 genBlastG       coding_exon     74629   74800   .       +       .       ID=2RSSE.1-R1-1-A1-E5;Parent=2RSSE.1-R1-1-A1
    # 1524908 genBlastG       coding_exon     75092   75301   .       +       .       ID=2RSSE.1-R1-1-A1-E6;Parent=2RSSE.1-R1-1-A1

    if(/transcript|coding_exon/i){
      my @elements = split;
      if(@elements != 9){
        throw("Can't parse ".$_." splits into wrong number of elements ".
              "GenBlast:parse_results");
      }
      my ($chromosome, $type, $start, $end, $score, $strand, $other) =  @elements[0, 2, 3, 4, 5, 6, 8];
      my $slice = $slice_adaptor->fetch_by_name($chromosome);

      if ($type eq 'transcript') {
        #ID=Q502Q5.1-R1-1-A1;Name=Q502Q5.1;PID=67.05;Coverage=99.36;Note=PID:67.05-Cover:99.36
        my ($group, $hitname, $pid, $cov) = ($other =~ /ID=(\S+?);Name=([^;]+);PID=([^;]+);Coverage=([^;]+);/);
        $group =~ /^$hitname\-R(\d+)\-/;
        my $rank = $1;
        $transcripts{$group}->{score} = $score;
        $transcripts{$group}->{hitname} = $hitname;
        $transcripts{$group}->{pid} = $pid;
        $transcripts{$group}->{cov} = $cov;
        $transcripts{$group}->{rank} = $rank;
        $transcripts{$group}->{slice} = $slice;
      } elsif ($type eq 'coding_exon') {
        my ($group) = ($other =~ /Parent=(\S+)/);
#        if (not exists $self->genome_slices->{$chromosome}) {
#          throw("No slice supplied to runnable with for $chromosome");
#        }

        my $exon = Bio::EnsEMBL::Exon->new(-start => $start,
                                           -end   => $end,
                                           -strand => $strand eq '-' ? -1 : 1,
                                           -analysis => $self->analysis,
                                           -slice => $transcripts{$group}->{slice});

        push @{$transcripts{$group}->{exons}}, $exon;
      }
    }
  }
  close(OUT) or throw("FAILED to close ".$results.
                      "GenBlast:parse_results");

  foreach my $tid (keys %transcripts) {

    # Skip transcripts that fail the pid cut-off
    unless($transcripts{$tid}->{pid} >= $self->genblast_pid()) {
      warning("Skipping transcript because of percent identity cut-off:\n".
              "Name: ".$tid."\nPercent identity: ".$transcripts{$tid}->{pid}."\nCut-off: ".$self->genblast_pid());
      next;
    }

    my @exons = sort { $a->start <=> $b->start } @{$transcripts{$tid}->{exons}};


    my $tran = Bio::EnsEMBL::Transcript->new(-exons => \@exons,
                                             -analysis => $self->analysis,
                                             -stable_id => $transcripts{$tid}->{hitname},
                                             -slice => $transcripts{$tid}->{slice});

    $tran->{'accession'} = $transcripts{$tid}->{hitname};
    $tran->{'pid'} = $transcripts{$tid}->{pid};
    $tran->{'cov'} = $transcripts{$tid}->{cov};
    $tran->{'rank'} = $transcripts{$tid}->{rank};
    $tran->{'genblast_id'} = $tid;
    $tran->{'slice_name'} = $transcripts{$tid}->{slice_name};

    # Reverse the exons for negative strand to calc the translations
    my $strand = $exons[0]->strand;
    if($strand == -1) {
      @exons = sort { $b->start <=> $a->start } @{$transcripts{$tid}->{exons}};
    }

    my $start_exon = $exons[0];
    my $end_exon = $exons[scalar(@exons)-1];
    my $translation = Bio::EnsEMBL::Translation->new();
    $translation->start_Exon($start_exon);
    $translation->start(1);
    $translation->end_Exon($end_exon);
    $translation->end($end_exon->length());
    $tran->translation($translation);

    # Set the phases
    calculate_exon_phases($tran, 0);

    # Set the exon and transcript supporting features
    $self->set_supporting_features($tran);

    push @transcripts, $tran;

#    my $pep = $tran->translate->seq;
#    if ($pep =~ /\*/) {
#      printf STDERR "Bad translation for $tid : $pep\n";
#    }
  }

  $self->clean_output;
  $self->output(\@transcripts);

}

sub set_supporting_features {
  my ($self,$transcript) = @_;

  # This sets supporting features for all exons. It does this by extracting the final alignment from the report file
  # and comparing all non-split codons in the exons to their corresponding positions in the alignment.
  # For each non-split codon, it makes a feature pair where the start and end are the codon start and end and the
  # hit start and end is the position of the corresponding query sequence amino acid in the UNGAPPED version of the
  # query sequence. So it 1) Finds the codon in the alignment 2) Finds the index of the corresponding query amino acid in the
  # unaligned query
  # Once codons that have support have had the corresponding hit start and end worked out, it then joins then together
  # It does this in a simple way, as the proto feature pairs are already in codon by codon order it just looks at consecutive
  # ones and checks that they are from adjacent codons. If they are it then checks if the hit end of the first is directly
  # beside the hit start of the second. If they are then the left proto-feature pair is deleted and the right one is extended
  # to encompass the left one. This repeats for as long as possible to build maximum lenght feature pairs
  # In the cases where there is a gap in the query, there will be no proto SF for the corresponding codon
  # In the case where there is a gap in the target (genome), the hit start and hit ends will not be side by side and thus not
  # joined together
  # By following this an exon might have several feature pairs, some might be side by side and unjoined, some might be on either
  # side of codons with no feature pairs. Often there is just one long feature pair covering all non-split codons in the exon
  # All of the feature pairs on an exon are then passing into a single object (DnaPepAlignFeature). By doing this the API will
  # automatically work out the cigar strings for each exon. By looking at gaps between the feature pairs and at feature pairs
  # that are adjacent but the hit end/start are not adjacent it will model the indels across the exon
  # For the transcript supporting feature you need to add every individual feature pair into an array ref and add to a DnaPepAlignFeature

  # This will store all feature pairs in the end so that they can be added as a transcript supporting feature
  my $all_exon_supporting_features = [];

  # This is the id from the gff file that is unique to each gene. Use this to find the alignment in the report file
  my $genblast_id = $transcript->{'genblast_id'};

  my $report_file = $self->resultsfile;
  $report_file =~ s/\.gff$//;

  unless(-e $report_file) {
    throw("Tried to find the report file but couldn't. Path checked:\n".$report_file);
  }


  my @report_array = ();
  my $query_seq;
  my $target_seq;
  my $gene_info;
#  my $transcript_percent_id = $transcript->{'pid'};
#  my $transcript_coverage = $transcript->{'cov'};
  my $transcript_rank = $transcript->{'rank'};

  my $found = 0;
  open(GENBLAST_REPORT,$report_file);
  while(<GENBLAST_REPORT>) {
    my $line = $_;
    chomp $line;

    push(@report_array,$line);
    if(scalar(@report_array) > 5) {
      shift(@report_array);
    }

    if($line =~ /^Gene\:ID\=$genblast_id\|/) {
      $found = 1;
      $query_seq = $report_array[0];
      $query_seq =~ s/^query\://;
      $target_seq = $report_array[2];
      $target_seq =~ s/^targt\://;
      last;
    }
  }
  close(GENBLAST_REPORT);

  my $coverage;
  my $percent_id;
  ($query_seq,$target_seq,$coverage,$percent_id) = $self->realign_translation($query_seq,$target_seq);

  # Add a stop to the alignment seqs. Basically this will allow me to ignore the final codon (which is a stop)
  $query_seq .= '*';
  $target_seq .= '*';

  say "";
  say "------------------------------------------------";
  say "NEW TRANSCRIPT";
  say "------------------------------------------------";

  my $codon_index= 0;
  my $exons = $transcript->get_all_Exons();
  my $i=0;
  for($i=0; $i<scalar(@{$exons}); $i++) {
    my $proto_supporting_features = [];
    my $exon = $$exons[$i];
    my $exon_seq = $exon->seq->seq();
    my @nucleotide_array = split('',$exon_seq);
    my $phase = $exon->phase();
    my $end_phase = $exon->end_phase();
    my $start_index = 0;

    say "";
    say "------------------------------------------------";
    say "NEW EXON";
    say "------------------------------------------------";
    say "FM2 ESTART: ".$exon->start;
    say "FM2 EEND: ".$exon->end;
    say "FM2 ESTRAND: ".$exon->strand;
    say "FM2 EPHASE: ".$exon->phase;
    say "FM2 EENDPHASE: ".$exon->end_phase;

    # If the phase is not 0 then the first codon is a split one. The phase is then number of bases missing from
    # the codon. so if you take the phase from 3 you get the number of bases in the split codon
    if($phase) {
      $start_index += (3 - $phase);
    }

    my @unjoined_feature_pairs = ();
    for(my $k=$start_index; $k<scalar(@nucleotide_array); $k+=3) {

     # Ending on a split codon, so increase the index and finish the loop
     if($k+2 >= scalar(@nucleotide_array)) {
        $codon_index++;
        say "FM2 SKIPPING SPLIT CODON";
        last;
      }

      my $target_start;
      my $target_end;
      if($exon->strand == 1) {
         $target_start = $exon->start + $k;
         $target_end = $target_start + 2;
      } else {
        $target_start = $exon->end - $k - 2;
        $target_end = $target_start + 2;
      }

      # Now need to look at the alignment index for this codon. If there is a gap in the query sequence at that index
      # then the codon should be skipped. If it isn't a gap at that codon position then
      my $codon_alignment_index = $self->find_codon_alignment_index($codon_index,$target_seq);

      my $query_char = substr($query_seq,$codon_alignment_index,1);
      my $target_char = substr($target_seq,$codon_alignment_index,1);
      if($query_char eq '-') {
        say "FM2 TSTART: ".$target_start;
        say "FM2 TEND: ".$target_end;
        say "FM2 CODON INDEX: ".$codon_index;
        say "FM2 CODON ALIGNMENT INDEX: ".$codon_alignment_index;
        say "FM2 CODON CHARS: '".$nucleotide_array[$k].$nucleotide_array[$k+1].$nucleotide_array[$k+2]."'";
        say "FM2 ALIGNMENT CHARS: '".$query_char."'='".$target_char."'";
        say "FM2 SKIPPING CODON BECAUSE OF ALIGMENT GAP";
        $codon_index++;
        next;
      } elsif(($codon_alignment_index == length($query_seq)-1) && $query_char eq '*' && $target_char eq '*') {
        say "FM2 LAST CODON IS STOP SO SKIPPING";
        next;
      }

      my $hit_start = $self->find_hit_start($codon_alignment_index,$query_seq);
      my $hit_end = $hit_start;

      say "FM2 TSTART: ".$target_start;
      say "FM2 TEND: ".$target_end;
      say "FM2 HSTART: ".$hit_start;
      say "FM2 HEND: ".$hit_end;
      say "FM2 CODON INDEX: ".$codon_index;
      say "FM2 CODON ALIGNMENT INDEX: ".$codon_alignment_index;
      say "FM2 CODON CHARS: '".$nucleotide_array[$k].$nucleotide_array[$k+1].$nucleotide_array[$k+2]."'";
      say "FM2 ALIGNMENT CHARS: '".$query_char."'---'".$target_char."'";
      $codon_index++;

      push(@{$proto_supporting_features},{'tstart' => $target_start,
                                          'tend'   => $target_end,
                                          'hstart' => $hit_start,
                                          'hend'   =>$hit_end});
    }

    say "\nQUERY:\n".$query_seq;
    say "\nTARGET:\n".$target_seq;

   my $joined_supporting_features = $self->join_supporting_features($proto_supporting_features,$exon->strand);
   my $exon_feature_pairs = [];
   foreach my $joined_feature (@{$joined_supporting_features}) {
     my $feature_pair = Bio::EnsEMBL::FeaturePair->new(
                                                        -start      => $joined_feature->{'tstart'},
                                                        -end        => $joined_feature->{'tend'},
                                                        -strand     => $exon->strand,
                                                        -hseqname   => $transcript->{'accession'},
                                                        -hstart     => $joined_feature->{'hstart'},
                                                        -hend       => $joined_feature->{'hend'},
                                                        -hcoverage  => $coverage,
                                                        -percent_id => $percent_id,
                                                        -slice      => $exon->slice,
                                                        -analysis   => $transcript->analysis);
     say "FM2 ADD SUPPORTING EVIDENCE START: ".$feature_pair->start;
     say "FM2 ADD SUPPORTING EVIDENCE END: ".$feature_pair->end;
     push(@{$exon_feature_pairs},$feature_pair);
     push(@{$all_exon_supporting_features},$feature_pair);
   }

    if(scalar(@{$exon_feature_pairs})) {
      my $final_exon_supporting_features = Bio::EnsEMBL::DnaPepAlignFeature->new(-features => $exon_feature_pairs);
       $exon->add_supporting_features($final_exon_supporting_features);
    } else {
      warning("No supporting features added for exon.\nExon start: ".$exon->start."\nExon end: ".$exon->end);
    }

  }

  my $transcript_supporting_features = Bio::EnsEMBL::DnaPepAlignFeature->new(-features => $all_exon_supporting_features);
  $transcript->add_supporting_features($transcript_supporting_features);

}

sub find_codon_alignment_index {
  my ($self,$codon_index,$align_seq) = @_;

  my $align_index = -1;
  my $char_count = 0;
  for(my $j=0; $j<length($align_seq); $j++) {
    my $char = substr($align_seq,$j,1);

    if($char eq '-') {
      next;
    }

    if($char_count == $codon_index) {
      $align_index = $j;
      last;
    }

    $char_count++;

  }

  # For the last codon
  if($align_index == -1 && $char_count == $codon_index) {
    $align_index = length($align_seq) - 1;
  }

  unless($align_index >= 0) {
    throw("Did not find the alignment index for the codon");
  }

  return($align_index);
}

sub find_hit_start {
  my ($self,$alignment_index,$align_seq) = @_;

  my $sub_seq = substr($align_seq,0,$alignment_index + 1);
  $sub_seq =~ s/\-//g;

  my $hit_start = length($sub_seq);

  return($hit_start);
}

sub join_supporting_features {
  my ($self,$proto_supporting_features,$strand) = @_;

  # At this point all supporting features for the exon have been built on a per codon basis. Before making
  # a feature pair we want to combine adjacent supporting features. If both the genomic end of the left
  # feature matches the genomic start - 1 of the next then they can be joined if the hit end of the first
  # is hit start - 1 of the next

  my $joined_supporting_features = [];
  if($strand == 1) {
    for(my $i=0; $i<scalar(@{$proto_supporting_features})-1; $i++) {
      my $left_proto = $$proto_supporting_features[$i];
      my $right_proto = $$proto_supporting_features[$i+1];

      if($left_proto->{'tend'} == ($right_proto->{'tstart'} - 1)) {
        if($left_proto->{'hend'} == ($right_proto->{'hstart'} - 1)) {
          # If this is the case then the codons and hits are contiguous and so they can be joined
          $right_proto->{'tstart'} = $left_proto->{'tstart'};
          $right_proto->{'hstart'} = $left_proto->{'hstart'};
          $$proto_supporting_features[$i] = 0;
          $$proto_supporting_features[$i+1] = $right_proto;
        }
      }
    }
  } else {
    for(my $i=scalar(@{$proto_supporting_features})-1; $i>0; $i--) {
      my $left_proto = $$proto_supporting_features[$i];
      my $right_proto = $$proto_supporting_features[$i-1];

      say "FM2 PROTO LTS: ".$left_proto->{'tstart'};
      say "FM2 PROTO LTE: ".$left_proto->{'tend'}; 
      say "FM2 PROTO LHS: ".$left_proto->{'hstart'};
      say "FM2 PROTO LHE: ".$left_proto->{'hend'};
      say "FM2 PROTO RTS: ".$right_proto->{'tstart'};
      say "FM2 PROTO RTE: ".$right_proto->{'tend'};
      say "FM2 PROTO RHS: ".$right_proto->{'hstart'};
      say "FM2 PROTO RHE: ".$right_proto->{'hend'};

      if($left_proto->{'tend'} == ($right_proto->{'tstart'} - 1)) {
        if($left_proto->{'hend'} == ($right_proto->{'hstart'} + 1)) {
          # If this is the case then the codons and hits are contiguous and so they can be joined
          $right_proto->{'tstart'} = $left_proto->{'tstart'};
          $right_proto->{'hstart'} = $left_proto->{'hstart'};
          $$proto_supporting_features[$i] = 0;
          $$proto_supporting_features[$i-1] = $right_proto;
        }
      }
    }
  }
  foreach my $proto_sf (@{$proto_supporting_features}) {
    if($proto_sf) {
      say "FM2 JOINED TSTART: ".$proto_sf->{'tstart'};
      say "FM2 JOINED TEND: ".$proto_sf->{'tend'};
      say "FM2 JOINED HSTART: ".$proto_sf->{'hstart'};
      say "FM2 JOINED HEND: ".$proto_sf->{'hend'};

      # If it's the negative strand then swap the start and end of the hit
      if($strand == -1) {
        my $temp = $proto_sf->{'hstart'};
        $proto_sf->{'hstart'} = $proto_sf->{'hend'};
        $proto_sf->{'hend'} = $temp;
      }
      push(@{$joined_supporting_features},$proto_sf);
    }
  }

  return($joined_supporting_features);

}

sub project_to_alignment {
  my ($self,$codon_index,$query_seq,$target_seq) = @_;

  my $ungapped_index=0;
  for(my $i=0; $i<length($query_seq); $i++) {
    my $query_char = substr($query_seq,$i,1);
    if($query_char ne "-") {
      if($ungapped_index == $codon_index) {
        return($i);
      }
      $ungapped_index++;
    }
  }
}


sub realign_translation {
  my ($self,$query_seq,$target_seq) = @_;

  $query_seq =~ s/\-//g;
  $target_seq =~ s/\-//g;

  my $align_input_file = $self->resultsfile;
  $align_input_file =~ s/\.gff$/\.prealn/;

  my $align_output_file = $self->resultsfile;
  $align_output_file =~ s/\.gff$/\.aln/;

  open(INPUT,">".$align_input_file);
  say INPUT ">query";
  say INPUT $query_seq;
  say INPUT ">target";
  say INPUT $target_seq;
  close INPUT;

  my $align_program_path = 'muscle';

  my $cmd = $align_program_path." -in ".$align_input_file." -out ".$align_output_file;
  my $result = system($cmd);

  if($result) {
    throw("Got a non-zero exit code from alignment. Commandline used:\n".$cmd);
  }

  my $file = "";
  open(ALIGN,$align_output_file);
  while(<ALIGN>) {
    $file .= $_;
  }
  close ALIGN;

  $file =~ /\>.+\n(([^>]+\n)+)\>.+\n(([^>]+\n)+)/;
  my $aligned_query_seq = $1;
  my $aligned_target_seq = $3;

  $aligned_query_seq =~ s/\n//g;
  $aligned_target_seq =~ s/\n//g;

  `rm $align_input_file`;
  `rm $align_output_file`;

  # Work out coverage
  my $coverage;
  my $temp = $aligned_target_seq;
  my $target_gap_count = $temp =~ s/\-//g;
  my $ungapped_query_seq = $aligned_query_seq;
  $ungapped_query_seq  =~ s/\-//g;

  if(length($ungapped_query_seq) == 0) {
    $coverage = 0;
  } else {
    $coverage = 100 - (($target_gap_count/length($ungapped_query_seq)) * 100);
  }

  # Work out precent identity
  my $match_count = 0;
  my $aligned_positions = 0;
  for(my $j=0; $j<length($aligned_query_seq); $j++) {
    my $char_query = substr($aligned_query_seq,$j,1);
    my $char_target = substr($aligned_target_seq,$j,1);
    if($char_query eq '-' || $char_target  eq '-') {
      next;
    }
    if($char_query eq $char_target) {
      $match_count++;
    }
    $aligned_positions++;
  }

  unless($aligned_positions) {
    throw("Pairwise alignment between the query sequence and the translation shows zero aligned positions. Something has gone wrong");
  }

  my $percent_id = ($match_count / $aligned_positions) * 100;

  return($aligned_query_seq,$aligned_target_seq,$coverage,$percent_id);

}
############################################################

#
# get/set methods
#
############################################################

=head2 query

    Title   :   query
    Usage   :   $self->query($seq)
    Function:   Get/set method for query.  If set with a Bio::Seq object it
                will get written to the local tmp directory
    Returns :   filename
    Args    :   Bio::PrimarySeqI, or filename

=cut

sub query {
  my ($self, $val) = @_;

  if (defined $val) {
    if (not ref($val)) {
      throw("[$val] : file does not exist\n") unless -e $val;
    } elsif (not $val->isa("Bio::PrimarySeqI")) {
      throw("[$val] is neither a Bio::Seq not a file");
    }
    $self->{_query} = $val;
  }

  return $self->{_query}
}


=head2 database

    Title   :   database
    Usage   :   $self->database($seq)
    Function:   Get/set method for database.  If set with a Bio::Seq object it
                will get written to the local tmp directory
    Returns :   filename
    Args    :   Bio::PrimarySeqI, or filename

=cut

sub database {
  my ($self, $val) = @_;

  if (defined $val) {
    if (not ref($val)) {
      throw("[$val] : file does not exist\n") unless -e $val;
    } else {
      if (ref($val) eq 'ARRAY') {
        foreach my $el (@$val) {
          throw("All elements of given database array should be Bio::PrimarySeqs")
        }
      } elsif (not $val->isa("Bio::PrimarySeq")) {
        throw("[$val] is neither a file nor array of Bio::Seq");
      } else {
        $val = [$val];
      }
    }
    $self->{_database} = $val;
  }

  return $self->{_database};
}


sub genome_slices {
  my ($self, $val) = @_;

  if (defined $val) {
    $self->{_genome_slices} = $val;
  }

  return $self->{_genome_slices};
}

sub genblast_program {
  my ($self, $val) = @_;

  if (defined $val) {
    $self->{_genblast_program} = $val;
  }

  return $self->{_genblast_program};
}

sub max_rank {
  my ($self, $val) = @_;

  if (defined $val) {
    $self->{_max_rank} = $val;
  }

  return $self->{_max_rank};
}

sub genblast_pid {
  my ($self, $val) = @_;

  if (defined $val) {
    $self->{_genblast_pid} = $val;
  }

  return $self->{_genblast_pid};
}

sub database_adaptor {
  my ($self, $val) = @_;

  if (defined $val) {
    $self->{_database_adaptor} = $val;
  }

  return $self->{_database_adaptor};
}


1;<|MERGE_RESOLUTION|>--- conflicted
+++ resolved
@@ -1,9 +1,8 @@
 =head1 LICENSE
 
-# Copyright [1999-2015] Wellcome Trust Sanger Institute and the EMBL-European Bioinformatics Institute
-# Copyright [2016-2017] EMBL-European Bioinformatics Institute
-
-<<<<<<< HEAD
+Copyright [1999-2015] Wellcome Trust Sanger Institute and the EMBL-European Bioinformatics Institute
+Copyright [2016-2017] EMBL-European Bioinformatics Institute
+
 Licensed under the Apache License, Version 2.0 (the "License");
 you may not use this file except in compliance with the License.
 You may obtain a copy of the License at
@@ -15,22 +14,6 @@
 WITHOUT WARRANTIES OR CONDITIONS OF ANY KIND, either express or implied.
 See the License for the specific language governing permissions and
 limitations under the License.
-=======
-#!/usr/bin/env perl
-
-# 
-# Licensed under the Apache License, Version 2.0 (the "License");
-# you may not use this file except in compliance with the License.
-# You may obtain a copy of the License at
-# 
-#      http://www.apache.org/licenses/LICENSE-2.0
-# 
-# Unless required by applicable law or agreed to in writing, software
-# distributed under the License is distributed on an "AS IS" BASIS,
-# WITHOUT WARRANTIES OR CONDITIONS OF ANY KIND, either express or implied.
-# See the License for the specific language governing permissions and
-# limitations under the License.
->>>>>>> e6837abc
 
 =head1 NAME
 
