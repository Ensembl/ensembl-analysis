=head1 LICENSE

<<<<<<< HEAD
Copyright [1999-2015] Wellcome Trust Sanger Institute and the EMBL-European Bioinformatics Institute
Copyright [2016] EMBL-European Bioinformatics Institute
=======
# Copyright [1999-2015] Wellcome Trust Sanger Institute and the EMBL-European Bioinformatics Institute
# Copyright [2016] EMBL-European Bioinformatics Institute
#
# Licensed under the Apache License, Version 2.0 (the "License");
# you may not use this file except in compliance with the License.
# You may obtain a copy of the License at
#
#      http://www.apache.org/licenses/LICENSE-2.0
#
# Unless required by applicable law or agreed to in writing, software
# distributed under the License is distributed on an "AS IS" BASIS,
# WITHOUT WARRANTIES OR CONDITIONS OF ANY KIND, either express or implied.
# See the License for the specific language governing permissions and
# limitations under the License.
>>>>>>> 3beba0b4

Licensed under the Apache License, Version 2.0 (the "License");
you may not use this file except in compliance with the License.
You may obtain a copy of the License at

     http://www.apache.org/licenses/LICENSE-2.0

Unless required by applicable law or agreed to in writing, software
distributed under the License is distributed on an "AS IS" BASIS,
WITHOUT WARRANTIES OR CONDITIONS OF ANY KIND, either express or implied.
See the License for the specific language governing permissions and
limitations under the License.

=head1 CONTACT

Please email comments or questions to the public Ensembl
developers list at <http://lists.ensembl.org/mailman/listinfo/dev>.

Questions may also be sent to the Ensembl help desk at
<http://www.ensembl.org/Help/Contact>.

=head1 NAME

Bio::EnsEMBL::Analysis::Runnable::ExonerateCloneEnds -

=head1 SYNOPSIS

  my $runnable =
    Bio::EnsEMBL::Analysis::Runnable::ExonerateCloneEnds->new(
     -query_seqs     => \@q_seqs,
     -query_type     => 'dna',
     -target_seqs    => \@t_seqs,
     -options        => $options,
    );

 $runnable->run; #create and fill Bio::Seq object
 my @results = $runnable->output;

=head1 DESCRIPTION

This module handles a specific use of the Exonerate (G. Slater) program,
to align clone sequences with genomic sequences.

=head1 METHODS

=cut

package Bio::EnsEMBL::Analysis::Runnable::ExonerateCloneEndsMapping;

use warnings ;
use vars qw(@ISA);
use strict;

use Bio::EnsEMBL::Utils::Exception qw(throw warning);
use Bio::EnsEMBL::Utils::Argument qw( rearrange );
use Bio::EnsEMBL::Analysis::Runnable::ExonerateAlignFeature;
use Bio::EnsEMBL::DnaDnaAlignFeature;
use Bio::EnsEMBL::MiscFeature;
use Bio::EnsEMBL::MiscSet;
use Bio::EnsEMBL::Attribute;

@ISA = qw(Bio::EnsEMBL::Analysis::Runnable::ExonerateAlignFeature);

#
# Implementation of method in abstract superclass
#
sub parse_results {
  my ( $self, $fh ) = @_;

  my @features;
  my %misc_set;

  while (<$fh>) {

    print;
    next unless /^RESULT:/;

    chomp;

    my (
      $tag, $q_id, $q_start, $q_end, $q_strand,
      $t_id, $t_start, $t_end, $t_strand, $score,
      $perc_id, $q_length, $t_length, $gene_orientation,
      @vulgar_blocks
    ) = split;

    my $cigar_string='';
    while (@vulgar_blocks) {
      throw("Something funny has happened to the input vulgar string." .
		 "  Expecting components in multiples of three, but only have [" .
		 scalar @vulgar_blocks . "] items left to process.")
      unless scalar @vulgar_blocks >= 3;

      my $match_type          = shift @vulgar_blocks;
      my $query_match_length  = shift @vulgar_blocks;
      my $target_match_length = shift @vulgar_blocks;


      if ($match_type eq "G"){
	if ($query_match_length == 0){
	    $match_type="D";
            $query_match_length = $target_match_length;
        }elsif ($target_match_length == 0){
            $match_type="I";
	}

      }

      $cigar_string .= $query_match_length.$match_type;

    }
      my ($clone_name, $query_id, $clone_direction, $clone_lib, $insert_size, $insert_dev, $trace_name) = split(':', $q_id);
    my $feature =
      $self->make_feature(
        $query_id, $q_length, $q_start, $q_end, $q_strand,
        $t_id, $t_length, $t_start, $t_end, $t_strand, $score,
        $perc_id, $cigar_string, 0, $t_strand
      );

    if($feature){
      push @features, $feature;
      $misc_set{$t_id}{$clone_name}->{lib} = $self->get_clone_set($clone_lib);
      push(@{$misc_set{$t_id}{$clone_name}{$clone_direction}}, { trace_name => $trace_name, insert_size => $insert_size, insert_dev => $insert_dev, feature => $feature });
    }else{
      warn "Clone end feature from probe :$q_id doesnt match well enough\n";
    }
  }
    my $misc_feat = $self->make_misc_feature(\%misc_set);
    foreach my $mf (@$misc_feat) {
        print STDERR $mf->seq_region_start, '-', $mf->seq_region_end, '^', $mf->seq_region_strand, "\n";
    }
    push(@features, @$misc_feat);

  return \@features;
}

sub make_misc_feature {
    my ($self, $misc_set_hash) = @_;

    my @misc_features;
    foreach my $key (keys %$misc_set_hash) {
        my $slice = $self->get_seq_region_slice($key);
        foreach my $clone_name (keys %{$misc_set_hash->{$key}}) {
            print STDERR $clone_name, "\n";
            my $clone_set = Bio::EnsEMBL::Attribute->new(
                -CODE => 'clone_name',
                -NAME => $clone_name,
                -DESCRIPTION => "$clone_name clone set",
                -VALUE => $clone_name,
            );
            my $clone_lib = $misc_set_hash->{$key}->{$clone_name}->{lib};
            for (my $f_index = 0; defined $misc_set_hash->{$key}{$clone_name}{F}[$f_index]; $f_index++) {
                my $low_limit = $misc_set_hash->{$key}{$clone_name}{F}[$f_index]->{insert_size}-$misc_set_hash->{$key}{$clone_name}{F}[$f_index]->{insert_dev};
                my $high_limit = $misc_set_hash->{$key}{$clone_name}{F}[$f_index]->{insert_size}+$misc_set_hash->{$key}{$clone_name}{F}[$f_index]->{insert_dev};
                for (my $r_index = 0; defined $misc_set_hash->{$key}{$clone_name}{R}[$r_index]; $r_index++) {
                    my $f_clone = $misc_set_hash->{$key}{$clone_name}{F}[$f_index];
                    my $r_clone = $misc_set_hash->{$key}{$clone_name}{R}[$r_index];
                    my $strand = $f_clone->{feature}->hstrand;
                    if ($f_clone->{feature}->hstrand != $r_clone->{feature}->hstrand) {
                        my $align_insert_size = 0;
                        my $start;
                        my $end;
                        if ($strand == 1) {
                            $start = $f_clone->{feature}->start-$f_clone->{feature}->hstart+1;
                            $end = $r_clone->{feature}->end+$r_clone->{feature}->hstart-1;
                            $align_insert_size = $r_clone->{feature}->start-$f_clone->{feature}->end+1;
                        }
                        else {
                            $start = $r_clone->{feature}->start-$r_clone->{feature}->hstart+1;
                            $end = $f_clone->{feature}->end+$f_clone->{feature}->hstart-1;
                            $align_insert_size = $f_clone->{feature}->start-$r_clone->{feature}->end+1;
                        }
                        if ($align_insert_size < 0) {
                            warning("NOT creating a MiscFeature for $clone_name: You have <==---------==> instead of ==>-------<==\n");
                        }
                        else {
                            if ($align_insert_size < $low_limit or $align_insert_size > $high_limit) {
                                warning("$align_insert_size is out of the allow limits: $low_limit < allowed < $high_limit for $clone_name\n");
                            }
                            my $misc_feat = Bio::EnsEMBL::MiscFeature->new(
                                -START => $start,
                                -END => $end,
                                -STRAND => $strand,
                                -SLICE => $slice,
                            );
                            $misc_feat->add_MiscSet($clone_lib);
                            $misc_feat->add_Attribute($clone_set);
                            foreach my $fr ('F', 'R') {
                                $misc_feat->add_Attribute(Bio::EnsEMBL::Attribute->new(
                                    -CODE => 'name',
                                    -VALUE => "$clone_name:$fr:".$misc_set_hash->{$key}{$clone_name}{F}[$f_index]->{insert_size},
                                ));
                            }
                            push(@misc_features, $misc_feat);
                        }
                    }
                    else {
                        warning("$clone_name mates are on the same strand ".$f_clone->{feature}->strand.'='.$r_clone->{feature}->strand);
                    }
                }
            }
        }
    }
    return \@misc_features;
}

sub get_seq_region_slice {
    my ($self, $slice_name) = @_;

    if (!exists $self->{_seq_region_slice}->{$slice_name}) {
        # We could ask for the slice but we don't want DB connection in a Runnable
        $slice_name =~ /^\w+:[^:]+:([^:]+):(\d+):(\d+)/;
        $self->{_seq_region_slice}->{$slice_name} = Bio::EnsEMBL::Slice->new(
            -START => $2,
            -END => $3,
            -SEQ_REGION_NAME => $1,
        );

    }
    return $self->{_seq_region_slice}->{$slice_name};
}

sub get_clone_set {
    my ($self, $clone_lib) = @_;

    if (!exists $self->{_clone_set}->{$clone_lib}) {
        $self->{_clone_set}->{$clone_lib} = Bio::EnsEMBL::MiscSet->new(
            -CODE => 'clone',
            -NAME => $clone_lib,
            -DESCRIPTION => "$clone_lib clone library",
            );
    }
    return $self->{_clone_set}->{$clone_lib};
}

1;<|MERGE_RESOLUTION|>--- conflicted
+++ resolved
@@ -1,9 +1,5 @@
 =head1 LICENSE
 
-<<<<<<< HEAD
-Copyright [1999-2015] Wellcome Trust Sanger Institute and the EMBL-European Bioinformatics Institute
-Copyright [2016] EMBL-European Bioinformatics Institute
-=======
 # Copyright [1999-2015] Wellcome Trust Sanger Institute and the EMBL-European Bioinformatics Institute
 # Copyright [2016] EMBL-European Bioinformatics Institute
 #
@@ -18,7 +14,6 @@
 # WITHOUT WARRANTIES OR CONDITIONS OF ANY KIND, either express or implied.
 # See the License for the specific language governing permissions and
 # limitations under the License.
->>>>>>> 3beba0b4
 
 Licensed under the Apache License, Version 2.0 (the "License");
 you may not use this file except in compliance with the License.
