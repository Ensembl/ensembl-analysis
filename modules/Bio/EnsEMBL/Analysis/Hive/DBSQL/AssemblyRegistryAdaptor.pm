--- conflicted
+++ resolved
@@ -1,8 +1,4 @@
-<<<<<<< HEAD
-# Copyright [2018-2020] EMBL-European Bioinformatics Institute
-=======
 # Copyright [2018-2024] EMBL-European Bioinformatics Institute
->>>>>>> 0e446ca2
 #
 # Licensed under the Apache License, Version 2.0 (the "License");
 # you may not use this file except in compliance with the License.
@@ -24,16 +20,11 @@
 use parent ('Bio::EnsEMBL::DBSQL::DBAdaptor');
 
 =pod
-<<<<<<< HEAD
-=head1 Description of method
+
+=head1 Description of method
+
 This method fetches all assembly accessions from the registry It can further limit what is returned if max version is set to true.
-=======
-
-=head1 Description of method
-
-This method fetches all assembly accessions from the registry It can further limit what is returned if max version is set to true.
-
->>>>>>> 0e446ca2
+
 =cut
 
 sub fetch_all_gca {
@@ -78,16 +69,11 @@
 }
 
 =pod
-<<<<<<< HEAD
-=head1 Description of method
+
+=head1 Description of method
+
 This method fetches the clade via its assembly accessions from the registry.
-=======
-
-=head1 Description of method
-
-This method fetches the clade via its assembly accessions from the registry.
-
->>>>>>> 0e446ca2
+
 =cut
 
 sub fetch_clade_by_gca {
@@ -110,16 +96,11 @@
 }
 
 =pod
-<<<<<<< HEAD
-=head1 Description of method
+
+=head1 Description of method
+
 This method returns the contig_N50 of an assembly from the registry.
-=======
-
-=head1 Description of method
-
-This method returns the contig_N50 of an assembly from the registry.
-
->>>>>>> 0e446ca2
+
 =cut
 
 sub fetch_n50_by_gca {
@@ -162,16 +143,11 @@
 }
 
 =pod
-<<<<<<< HEAD
-=head1 Description of method
+
+=head1 Description of method
+
 This method fetches  assembly accessions from the registry based on set criteria.
-=======
-
-=head1 Description of method
-
-This method fetches  assembly accessions from the registry based on set criteria.
-
->>>>>>> 0e446ca2
+
 =cut
 
 sub fetch_gca_by_constraints_assembly_group_no_haplotype {
@@ -361,16 +337,11 @@
 }
 
 =pod
-<<<<<<< HEAD
-=head1 Description of method
+
+=head1 Description of method
+
 This method returns the name of a species via its assembly accession from the registry.
-=======
-
-=head1 Description of method
-
-This method returns the name of a species via its assembly accession from the registry.
-
->>>>>>> 0e446ca2
+
 =cut
 
 sub fetch_species_name_by_gca {
@@ -400,16 +371,11 @@
 }
 
 =pod
-<<<<<<< HEAD
-=head1 Description of method
+
+=head1 Description of method
+
 This method fetches the assembly name via its accession from the registry.
-=======
-
-=head1 Description of method
-
-This method fetches the assembly name via its accession from the registry.
-
->>>>>>> 0e446ca2
+
 =cut
 
 sub fetch_assembly_name_by_gca {
@@ -439,16 +405,11 @@
 }
 
 =pod
-<<<<<<< HEAD
-=head1 Description of method
+
+=head1 Description of method
+
 This method returns the stable id prefix for an assembly.
-=======
-
-=head1 Description of method
-
-This method returns the stable id prefix for an assembly.
-
->>>>>>> 0e446ca2
+
 =cut
 
 sub fetch_stable_id_prefix_by_gca {
@@ -470,16 +431,11 @@
 }
 
 =pod
-<<<<<<< HEAD
-=head1 Description of method
+
+=head1 Description of method
+
 This method returns the start of the stable id prefix for an assembly.
-=======
-
-=head1 Description of method
-
-This method returns the start of the stable id prefix for an assembly.
-
->>>>>>> 0e446ca2
+
 =cut
 
 sub fetch_stable_id_start_by_gca {
@@ -508,16 +464,11 @@
 }
 
 =pod
-<<<<<<< HEAD
-=head1 Description of method
+
+=head1 Description of method
+
 This method returns the assembly id of an assembly.
-=======
-
-=head1 Description of method
-
-This method returns the assembly id of an assembly.
-
->>>>>>> 0e446ca2
+
 =cut
 
 sub fetch_assembly_id_by_gca {
@@ -540,16 +491,11 @@
 }
 
 =pod
-<<<<<<< HEAD
-=head1 Description of method
+
+=head1 Description of method
+
 This method returns the clade of an assembly via its taxon id.
-=======
-
-=head1 Description of method
-
-This method returns the clade of an assembly via its taxon id.
-
->>>>>>> 0e446ca2
+
 =cut
 
 sub fetch_clade_by_taxon_id {
@@ -569,16 +515,11 @@
 }
 
 =pod
-<<<<<<< HEAD
-=head1 Description of method
+
+=head1 Description of method
+
 This method returns the status of an annotation via its assembly_accession.
-=======
-
-=head1 Description of method
-
-This method returns the status of an annotation via its assembly_accession.
-
->>>>>>> 0e446ca2
+
 =cut
 
 sub fetch_genebuild_status_by_gca {
@@ -596,16 +537,11 @@
 
 
 =pod
-<<<<<<< HEAD
-=head1 Description of method
+
+=head1 Description of method
+
 This method takes an accession and returns the chain and versionn of the assembly.
-=======
-
-=head1 Description of method
-
-This method takes an accession and returns the chain and versionn of the assembly.
-
->>>>>>> 0e446ca2
+
 =cut
 
 sub split_gca {
