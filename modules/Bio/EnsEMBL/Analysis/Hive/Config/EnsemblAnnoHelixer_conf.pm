=head1 LICENSE

Copyright [2021] EMBL-European Bioinformatics Institute

Licensed under the Apache License, Version 2.0 (the "License");
you may not use this file except in compliance with the License.
You may obtain a copy of the License at

     http://www.apache.org/licenses/LICENSE-2.0

Unless required by applicable law or agreed to in writing, software
distributed under the License is distributed on an "AS IS" BASIS,
WITHOUT WARRANTIES OR CONDITIONS OF ANY KIND, either express or implied.
See the License for the specific language governing permissions and
limitations under the License.

=cut

package EnsemblAnnoHelixer_conf;

use strict;
use warnings;
use File::Spec::Functions;

use Bio::EnsEMBL::ApiVersion qw/software_version/;
use Bio::EnsEMBL::Analysis::Tools::Utilities qw(get_analysis_settings);
use Bio::EnsEMBL::Hive::PipeConfig::HiveGeneric_conf;
use base ('Bio::EnsEMBL::Analysis::Hive::Config::HiveBaseConfig_conf');

sub default_options {
  my ($self) = @_;
  return {
    # inherit other stuff from the base class
    %{ $self->SUPER::default_options() },
    #BUSCO parameters
    'busco_singularity_image'      => '/hps/software/users/ensembl/genebuild/genebuild_virtual_user/singularity/busco_v5.8.2_cv1.sif',
    'busco_download_path'          => '/nfs/production/flicek/ensembl/genebuild/genebuild_virtual_user/data/busco_data/data_odb12/',
    'helixer_singularity_image'    => '/hps/software/users/ensembl/genebuild/genebuild_virtual_user/singularity/helixer-docker_helixer_v0.3.5_cuda_12.2.2-cudnn8.sif',
    'gffread_path'                 => '/hps/software/users/ensembl/genebuild/genebuild_virtual_user/bin/gffread',
    'current_genebuild'            => 0,
    'cores'                        => 30,
    'num_threads'                  => 20,
    'gpu'                          => 'gpu:a100:2',
    'dbowner'                      => '',
    'base_output_dir'              => '',
    'init_config'                  => '', #path for configuration file (custom loading)
    'override_clade'               => '', #optional
    'protein_file'                 => '', #optional
    'busco_protein_file'           => '', #optional
    'rfam_accessions_file'         => '', #optional
    'use_existing_short_read_dir'  => '', #path for esisting short read data
    'registry_file'                => '', # This should be the path to the pipeline's copy of the Databases.pm registry file, core adaptors will be written to it
    'generic_registry_file'        => '',                                                                                                                # Could use this to hold the path to ensembl-analysis/scripts/genebuild/gbiab/support_files/Databases.pm to copy as a generic registry
    'diamond_validation_db'        => '',
    'validation_type'              => 'moderate',
    'release_number'               => '',
    'production_name'              => '',
    'pipeline_name'                => '',
    'user_r'                       => 'ensro',                                                                                                                # read only db user
    'user'                         => 'ensadmin',                                                                                                                # write db user
    'password'                     => '',                                                                                                                # password for write db user
    'server_set'                   => '',                                                                                                                # What server set to user, e.g. set1
    'busco_input_file_stid'        => 'stable_id_to_dump.txt',
    'species_name'                 => '', #optional e.g. mus_musculus
    'taxon_id'                     => '', #optional, should be in the assembly report file
    'species_taxon_id'             => '', # Species level id, could be different to taxon_id if we have a subspecies, used to get species level RNA-seq CSV data
    'genus_taxon_id'               => '', # Genus level taxon id, used to get a genus level csv file in case there is not enough species level transcriptomic data
    'uniprot_set'                  => '', #optional e.g. mammals_basic, check UniProtCladeDownloadStatic.pm module in hive config dir for suitable set,
    'output_path'                  => '', #optional
    'assembly_name'                => '', #optional aleady defined in the registry
    'assembly_accession'           => '', #the pipeline is initialed via standalone job  # Versioned GCA assembly accession, e.g. GCA_001857705.1
    'stable_id_prefix'             => '', #optional
    'use_genome_flatfile'          => '1',# This will read sequence where possible from a dumped flatfile instead of the core db
    'species_url'                  => '', # sets species.url meta key
    'species_division'             => '', #optional # sets species.division meta key
    'stable_id_start'              => '', #optional, When mapping is not required this is usually set to 0
    'mapping_required'             => '0',# If set to 1 this will run stable_id mapping sometime in the future. At the moment it does nothing
    'uniprot_version'              => 'uniprot_2021_04',                                                                                                 # What UniProt data dir to use for various analyses
    'production_name_modifier'     => '',                                                                                                                # Do not set unless working with non-reference strains, breeds etc. Must include _ in modifier, e.g. _hni for medaka strain HNI

    # Keys for custom loading, only set/modify if that's what you're doing
    'load_toplevel_only'        => '1',                                                                                                                  # This will not load the assembly info and will instead take any chromosomes, unplaced and unlocalised scaffolds directly in the DNA table
    'custom_toplevel_file_path' => '',                                                                                                                   # Only set this if you are loading a custom toplevel, requires load_toplevel_only to also be set to 2
    'repeatmodeler_library'     => '', #no needed, it can be an option for the anno command This should be the path to a custom repeat library, leave blank if none exists
    'base_blast_db_path'        => $ENV{BLASTDB_DIR},
    'protein_entry_loc'         => catfile( $self->o('base_blast_db_path'), 'uniprot', $self->o('uniprot_version'), 'entry_loc' ),                       # Used by genscan blasts and optimise daf/paf. Don't change unless you know what you're doing

    'softmask_logic_names' => [],

    # RNA-seq file line count thresholds
    'rnaseq_main_file_min_lines'  => '',  # 10 runs (2 files per run)
    'rnaseq_genus_file_min_lines' => '',  # 5 runs (2 files per run)
        
    # busco threshold for the analysis that checks wether produce pre-release files or not!
    'busco_threshold' => '', # If the busco score is above this threshold, the pre-release files will be produced

    'busco_lower_threshold' => '', # If the busco score is above this threshod and the difference less than 'busco_difference_threshold', the pre-release files will be produced
    'busco_difference_threshold' => '', # If the difference between the gene and protein busco score is less than this value, the pre-release files will be produced as long as the busco score is above 'busco_lower_threshold'
    
    # added to address issues with dumping larger genomes
    'mysql_dump_options' => '--max_allowed_packet=1000MB',

    #gff file dump options
    'gt_exe'                 => 'gt',
    'gff3_tidy'              => $self->o('gt_exe') . ' gff3 -tidy -sort -retainids -fixregionboundaries -force',
    'gff3_validate'          => $self->o('gt_exe') . ' gff3validator',

    'feature_type'           => [ 'Gene', 'Transcript', 'SimpleFeature' ], #'RepeatFeature'
    'per_chromosome'         => 1,
    'include_scaffold'       => 1,
    'logic_name'             => [],
    'db_type'                => 'core',
    'out_file_stem'          => undef,
    'xrefs'                  => 0,

########################
# Pipe and ref db info
########################


    'provider_name' => 'Ensembl',
    'provider_url'  => 'www.ensembl.org',

    'pipe_db_name' => $self->o('dbowner') . '_' . $self->o('pipeline_name') . '_pipe_' . $self->o('release_number'),
    'dna_db_name' => $self->o('dbowner') . '_' . $self->o('production_name') . $self->o('production_name_modifier') . '_core_' . $self->o('release_number'),

    'production_ftp_dir' => '/nfs/ftp/public/databases/ensembl/pre-release',

    # This is used for the ensembl_production and the ncbi_taxonomy databases
    'ensembl_release'      => $ENV{ENSEMBL_RELEASE} || $ENV{ENSEMBL_VERSION},     # this is the current release version on staging to be able to get the correct database
    'production_db_server' => 'mysql-ens-meta-prod-1',
    'production_db_port'   => '4483',


    ensembl_analysis_script           => catdir( $self->o('enscode_root_dir'), 'ensembl-analysis', 'scripts' ),
    load_optimise_script              => catfile( $self->o('ensembl_analysis_script'), 'genebuild', 'load_external_db_ids_and_optimize_af.pl' ),
    remove_duplicates_script          => catfile( $self->o('ensembl_analysis_script'), 'find_and_remove_duplicates.pl' ),
    ensembl_misc_script               => catdir( $self->o('enscode_root_dir'),        'ensembl',   'misc-scripts' ),
    meta_coord_script                 => catfile( $self->o('ensembl_misc_script'),     'meta_coord', 'update_meta_coord.pl' ),
    meta_levels_script                => catfile( $self->o('ensembl_misc_script'),     'meta_levels.pl' ),
    frameshift_attrib_script          => catfile( $self->o('ensembl_misc_script'),     'frameshift_transcript_attribs.pl' ),
    select_canonical_script           => catfile( $self->o('ensembl_misc_script'),     'canonical_transcripts', 'select_canonical_transcripts.pl' ),
    print_protein_script_path         => catfile( $self->o('ensembl_analysis_script'), 'genebuild', 'print_translations.pl' ),
    ensembl_gst_script                => catdir( $self->o('enscode_root_dir'), 'ensembl-genes', 'pipelines' , 'gene_symbol_classifier'  ),
    gst_dump_proteins_script          => catfile( $self->o('ensembl_gst_script'), 'dump_protein_sequences.pl' ),
    gst_load_symbols_script           => catfile( $self->o('ensembl_gst_script'), 'load_gene_symbols.pl' ),
    pre_release_ftp_script            => catdir( $self->o('enscode_root_dir'), 'ensembl-genes', 'src', 'python', 'ensembl', 'genes', 'automation', 'pre_release_ftp.py' ),
    registry_status_update_script     => catfile( $self->o('enscode_root_dir'), 'ensembl-genes', 'src', 'python', 'ensembl', 'genes', 'info_from_registry', 'update_assembly_registry.py' ),
    core_metadata_script              => catdir( $self->o('enscode_root_dir'), 'ensembl-genes', 'src', 'python', 'ensembl', 'genes', 'metadata', 'core_meta_data.py'),
    core_stats_script                 => catdir( $self->o('enscode_root_dir'), 'ensembl-genes', 'src', 'perl', 'ensembl', 'genes', 'generate_species_homepage_stats.pl'),


########################
# Extra db settings
########################

    'num_tokens'       => 10,

########################
# Executable paths
########################

    samtools_path            => catfile( $self->o('binary_base'),        'samtools' ),                                                    #You may need to specify the full path to the samtools binary

    'uniprot_table_name'          => 'uniprot_sequences',


# Best targetted stuff
    cdna_table_name                             => 'cdna_sequences',


# RNA-seq pipeline stuff
    # You have the choice between:
    #  * using a csv file you already created
    #  * using a study_accession like PRJEB19386
    #  * using the taxon_id of your species
    # 'rnaseq_summary_file' should always be set. If 'taxon_id' or 'study_accession' are not undef
    # they will be used to retrieve the information from ENA and to create the csv file. In this case,
    # 'file_columns' and 'summary_file_delimiter' should not be changed unless you know what you are doing
    'summary_csv_table'      => 'csv_data',
    'read_length_table'      => 'read_length',
    'rnaseq_data_provider'   => 'ENA',           #It will be set during the pipeline or it will use this value

    'rnaseq_dir'  => catdir( $self->o('output_path'), 'rnaseq' ),
    'input_dir'   => catdir( $self->o('rnaseq_dir'),  'input' ),

    'rnaseq_ftp_base' => 'ftp://ftp.sra.ebi.ac.uk/vol1/fastq/',

    'rnaseq_summary_file'          => '',                                     # Set this if you have a pre-existing cvs file with the expected columns
    'rnaseq_summary_file_genus'    => '',                                 # Set this if you have a pre-existing genus level cvs file with the expected columns
    'long_read_dir'                => '',
    'long_read_summary_file'       => '',                           # csv file for minimap2, should have 2 columns tab separated cols: sample_name\tfile_name
    'long_read_summary_file_genus' => '',                       # csv file for minimap2, should have 2 columns tab separated cols: sample_name\tfile_name
    'long_read_fastq_dir'          => '',

    'helixer_lineage' => '', # If set in clade settings, helixer will run with this as the lineage.
    'helixer_param'  => '', # If set in clade settings helixer will run with these parameters.

    # Please assign some or all columns from the summary file to the
    # some or all of the following categories.  Multiple values can be
    # separted with commas. ID, SM, DS, CN, is_paired, filename, read_length, is_13plus,
    # is_mate_1 are required. If pairing_regex can work for you, set is_mate_1 to -1.
    # You can use any other tag specified in the SAM specification:
    # http://samtools.github.io/hts-specs/SAMv1.pdf

    ####################################################################
    # This is just an example based on the file snippet shown below.  It
    # will vary depending on how your data looks.
    ####################################################################
    file_columns      => [ 'SM',     'ID', 'is_paired', 'filename', 'is_mate_1', 'read_length', 'is_13plus', 'CN', 'PL', 'DS' ],
    long_read_columns => [ 'sample', 'filename' ],

########################
# Interproscan
########################
    'realign_table_name'               => 'projection_source_sequences',

########################
# FTP Dump 
########################
    ## gff3 & gtf parameter
    'abinitio'               => 1,
    'gene'                   => 1,

    ## gtf parameters, e! specific
    'gtftogenepred_exe'      => 'gtfToGenePred',
    'genepredcheck_exe'      => 'genePredCheck',

    ## gff3 parameters
    'gt_exe'                 => 'gt',
    'gff3_tidy'              => $self->o('gt_exe') . ' gff3 -tidy -sort -retainids -fixregionboundaries -force',
    'gff3_validate'          => $self->o('gt_exe') . ' gff3validator',

    'feature_type'           => [ 'Gene', 'Transcript', 'SimpleFeature' ], #'RepeatFeature'
    'per_chromosome'         => 1,
    'include_scaffold'       => 1,
    'logic_name'             => [],
    'db_type'                => 'core',
    'out_file_stem'          => undef,
    'xrefs'                  => 0,
# !!!!!!!!!!!!!!!!!!!!!!!!!!!!!!
# No option below this mark should be modified
# !!!!!!!!!!!!!!!!!!!!!!!!!!!!!!
#
########################################################
# URLs for retrieving the INSDC contigs and RefSeq files
########################################################
    'ncbi_base_ftp'          => 'ftp://ftp.ncbi.nlm.nih.gov/genomes/all',
    'insdc_base_ftp'         => $self->o('ncbi_base_ftp') . '/#expr(substr(#assembly_accession#, 0, 3))expr#/#expr(substr(#assembly_accession#, 4, 3))expr#/#expr(substr(#assembly_accession#, 7, 3))expr#/#expr(substr(#assembly_accession#, 10, 3))expr#/#assembly_accession#_#assembly_name#',
    'assembly_ftp_path'      => $self->o('insdc_base_ftp'),

########################
# db info
########################
    'pipe_db_server'               => $ENV{GBS7},                                                                                                        # host for pipe db
    'dna_db_server'                => $ENV{GBS6},                                                                                                        # host for dna db
    'pipe_db_port'                 => $ENV{GBP7},                                                                                                        # port for pipeline host
    'dna_db_port'                  => $ENV{GBP6},                                                                                                        # port for dna db host
    'registry_db_server'           => $ENV{GBS1},                                                                                                        # host for registry db
    'registry_db_port'             => $ENV{GBP1},                                                                                                        # port for registry db
    'registry_db_name'             => 'gb_assembly_registry',

    'core_db' => {
      -dbname => $self->o('dna_db_name'),
      -host   => $self->o('dna_db_server'),
      -port   => $self->o('dna_db_port'),
      -user   => $self->o('user'),
      -pass   => $self->o('password'),
      -driver => $self->o('hive_driver'),
    },

    'production_db' => {
      -host   => $self->o('production_db_server'),
      -port   => $self->o('production_db_port'),
      -user   => $self->o('user_r'),
      -pass   => $self->o('password_r'),
      -dbname => 'ensembl_production',
      -driver => $self->o('hive_driver'),
    },

    'taxonomy_db' => {
      -host   => $self->o('production_db_server'),
      -port   => $self->o('production_db_port'),
      -user   => $self->o('user_r'),
      -pass   => $self->o('password_r'),
      -dbname => 'ncbi_taxonomy',
      -driver => $self->o('hive_driver'),
    },

    'registry_db' => {
      -host   => $self->o('registry_db_server'),
      -port   => $self->o('registry_db_port'),
      -user   => $self->o('user'),
      -pass   => $self->o('password'),
      -dbname => $self->o('registry_db_name'),
      -driver => $self->o('hive_driver'),
    },


    'pipe_db' => {
      -dbname => $self->o('pipe_db_name'),
      -host   => $self->o('pipe_db_server'),
      -port   => $self->o('pipe_db_port'),
      -user   => $self->o('user'),
      -pass   => $self->o('password'),
      -driver => $self->o('hive_driver'),
    },

    #######################
    # Extra db settings
    ########################
    num_tokens => 10,
  };
}

sub pipeline_create_commands {
  my ($self) = @_;

  my $tables;
  my %small_columns = (
    paired      => 1,
    read_length => 1,
    is_13plus   => 1,
    is_mate_1   => 1,
  );
  # We need to store the values of the csv file to easily process it. It will be used at different stages
  foreach my $key ( @{ $self->default_options->{'file_columns'} } ) {
    if ( exists $small_columns{$key} ) {
      $tables .= $key . ' SMALLINT UNSIGNED NOT NULL,';
    }
    elsif ( $key eq 'DS' ) {
      $tables .= $key . ' VARCHAR(255) NOT NULL,';
    }
    else {
      $tables .= $key . ' VARCHAR(50) NOT NULL,';
    }
  }
  $tables .= ' KEY(SM), KEY(ID)';


################
# LastZ
################

  my $second_pass = exists $self->{'_is_second_pass'};
  $self->{'_is_second_pass'} = $second_pass;
  return $self->SUPER::pipeline_create_commands if $self->can('no_compara_schema');
  my $pipeline_url = $self->pipeline_url();
  my $parsed_url   = $second_pass && Bio::EnsEMBL::Hive::Utils::URL::parse($pipeline_url);
  my $driver       = $second_pass ? $parsed_url->{'driver'} : '';

################
# /LastZ
################

  return [
    # inheriting database and hive tables' creation
    @{ $self->SUPER::pipeline_create_commands },

    $self->hive_data_table( 'protein', $self->o('uniprot_table_name') ),

    $self->hive_data_table( 'refseq', $self->o('cdna_table_name') ),

    $self->db_cmd( 'CREATE TABLE ' . $self->o('realign_table_name') . ' (' .
        'accession varchar(50) NOT NULL,' .
        'seq text NOT NULL,' .
        'PRIMARY KEY (accession))' ),

    $self->db_cmd( 'CREATE TABLE ' . $self->o('summary_csv_table') . " ($tables)" ),

    $self->db_cmd( 'CREATE TABLE ' . $self->o('read_length_table') . ' (' .
        'fastq varchar(50) NOT NULL,' .
        'read_length int(50) NOT NULL,' .
        'PRIMARY KEY (fastq))' ),

  ];
}


sub pipeline_wide_parameters {
  my ($self) = @_;

  return {
    %{ $self->SUPER::pipeline_wide_parameters },
    wide_ensembl_release => $self->o('ensembl_release'),
    load_toplevel_only => $self->o('load_toplevel_only'),
    skip_braker => 1, # default skip otherfeatures braker
    override_evidence_threshold => 0, # default do not override evidence threshold
  };
}

=head2 create_header_line

 Arg [1]    : Arrayref String, it will contains the values of 'file_columns'
 Example    : create_header_line($self->o('file_columns');
 Description: It will create a RG line using only the keys present in your csv file
 Returntype : String representing the RG line in a BAM file
 Exceptions : None


=cut

sub create_header_line {
  my ($items) = shift;

  my @read_tags = qw(ID SM DS CN DT FO KS LB PG PI PL PM PU);
  my $read_line = '@RG';
  foreach my $rt (@read_tags) {
    $read_line .= "\t$rt:#$rt#" if ( grep( $rt eq $_, @$items ) );
  }
  return $read_line . "\n";
}

## See diagram for pipeline structure
sub pipeline_analyses {
  my ($self) = @_;

  my %genblast_params = (
    wu              => '-P wublast -gff -e #blast_eval# -c #blast_cov#',
    ncbi            => '-P blast -gff -e #blast_eval# -c #blast_cov# -W 3 -softmask -scodon 50 -i 30 -x 10 -n 30 -d 200000 -g T',
    wu_genome       => '-P wublast -gff -e #blast_eval# -c #blast_cov#',
    ncbi_genome     => '-P blast -gff -e #blast_eval# -c #blast_cov# -W 3 -softmask -scodon 50 -i 30 -x 10 -n 30 -d 200000 -g T',
    wu_projection   => '-P wublast -gff -e #blast_eval# -c #blast_cov# -n 100 -x 5 ',
    ncbi_projection => '-P blast -gff -e #blast_eval# -c #blast_cov# -W 3 -scodon 50 -i 30 -x 10 -n 30 -d 200000 -g T',
  );
  my %commandline_params = (
    'ncbi'        => '-num_threads 3 -window_size 40',
    'wu'          => '-cpus 3 -hitdist 40',
    'legacy_ncbi' => '-a 3 -A 40',
  );
  my $header_line = create_header_line( $self->default_options->{'file_columns'} );

  return [


###############################################################################
#
# ASSEMBLY LOADING ANALYSES
#
###############################################################################
# 1) Settings are worked out via the setup script and seeded into analysis 1
# 2) Standard create core, populate tables, download data etc
# 3) Either run gbiab or setup gbiab
# 4) Finalise steps


    {
<<<<<<< HEAD
      # Initial registry status update - first analysis in pipeline  
      -logic_name => 'update_registry_in_progress',
=======
      # Creates a reference db for each species
      -logic_name => 'update_registry',
>>>>>>> 03bd4c10
      -module     => 'Bio::EnsEMBL::Hive::RunnableDB::SystemCmd',
      -parameters => {
        # All the ProcessGCA parameters to ensure downstream flow works
        'num_threads'                 => $self->o('num_threads'),
        'dbowner'                     => $self->o('dbowner'),
        'core_db'                     => $self->o('core_db'),
        'ensembl_release'             => $self->o('ensembl_release'),
        'base_output_dir'             => $self->o('base_output_dir'),
        'registry_db'                 => $self->o('registry_db'),
        'enscode_root_dir'            => $self->o('enscode_root_dir'),
        'registry_file'               => $self->o('registry_file'),
        'diamond_validation_db'       => $self->o('diamond_validation_db'),
        'validation_type'             => $self->o('validation_type'),
        'use_existing_short_read_dir' => $self->o('use_existing_short_read_dir'),
        'override_clade'              => $self->o('override_clade'),
        'pipe_db'                     => $self->o('pipe_db'),
        'current_genebuild'           => $self->o('current_genebuild'),
        'init_config'                 => $self->o('init_config'),
        'assembly_accession'          => $self->o('assembly_accession'),
        'repeatmodeler_library'       => $self->o('repeatmodeler_library'),

        # The actual registry update command
        cmd => 'python ' . $self->o('registry_status_update_script') .
            ' --host ' . $self->o('registry_db_server') .
            ' --port ' . $self->o('registry_db_port') .
            ' --user ' . $self->o('user') .
            ' --password ' . $self->o('password') .
            ' --database ' . $self->o('registry_db_name') .
            ' --assembly #assembly_accession#' .
            ' --status in_progress' .
            ' --genebuilder ' . $ENV{USER} .
            ' --annotation_source ensembl' .
            ' --annotation_method pending',
      },
      -rc_name => '1GB',
      -flow_into => {
        1 => ['download_rnaseq_csv'],
      },
      -analysis_capacity => 1,
      -input_ids => [
        # {'assembly_accession' => 'GCA_910591885.1'},
      ],
    },
    {
      -logic_name => 'download_rnaseq_csv',
      -module     => 'Bio::EnsEMBL::Hive::RunnableDB::SystemCmd',
      -rc_name    => '1GB',
      -parameters => {
        cmd => 'python ' . catfile( $self->o('enscode_root_dir'), 'ensembl-genes', 'src', 'python', 'ensembl', 'genes', 'transcriptomic_data','get_transcriptomic_data.py' ) . ' -t #species_taxon_id# ' .'-f #rnaseq_summary_file# --read_type short -l 500' ,
        
      },
        -flow_into => {
        1 => ['download_genus_rnaseq_csv'],
      },
    },
  
    {
      -logic_name => 'download_genus_rnaseq_csv',
      -module     => 'Bio::EnsEMBL::Hive::RunnableDB::SystemCmd',
      -rc_name    => '1GB',
      -parameters => {
        cmd => 'python ' . catfile( $self->o('enscode_root_dir'), 'ensembl-genes', 'src', 'python', 'ensembl', 'genes','transcriptomic_data','get_transcriptomic_data.py' ) . ' -t #genus_taxon_id# ' .'-f #rnaseq_summary_file_genus# --read_type short --tree -l 250' ,
      },
      -flow_into => {
        '1->A' => ['check_rnaseq_files'],
        'A->1' => ['download_long_read_csv'],
      },
    },  

    {
      -logic_name => 'check_rnaseq_files',
      -module     => 'Bio::EnsEMBL::Hive::RunnableDB::SystemCmd',
      -parameters => {
          cmd => 'MAIN_LINES=$(wc -l < "#rnaseq_summary_file#"); GENUS_LINES=$(wc -l < "#rnaseq_summary_file_genus#"); ' .
                'if [ "#override_evidence_threshold#" -eq 1 ]; then ' .
                '  if [ $MAIN_LINES -ge 1 ]; then exit 1; else exit 2; fi; ' .
                'elif [ $MAIN_LINES -ge ' . $self->o('rnaseq_main_file_min_lines') . ' ]; then exit 1; ' .
                'elif [ $MAIN_LINES -lt ' . $self->o('rnaseq_main_file_min_lines') . ' ] && [ $GENUS_LINES -ge ' . $self->o('rnaseq_genus_file_min_lines') . ' ]; then exit 2; ' .
                'else exit 3; fi',
        return_codes_2_branches => { 
          '1' => 1,  # Use main file (species-level)
          '2' => 2,  # Use genus file
          '3' => 3,  # No suitable RNA-seq data found
        },
      },
      -rc_name => 'default',
      -flow_into => {
        1 => { 'fan_short_read_download' => { 'inputfile' => '#rnaseq_summary_file#', 'input_dir' => '#short_read_dir#' } },
        2 => { 'fan_short_read_download' => { 'inputfile' => '#rnaseq_summary_file_genus#', 'input_dir' => '#short_read_dir#' } },
        # Branch 3 does not flow anywhere, effectively stopping the pipeline if no suitable data is found
      },
    },
    {
      -logic_name => 'fan_short_read_download',
      -module     => 'Bio::EnsEMBL::Hive::RunnableDB::SystemCmd',
      -parameters => {
        cmd                     => 'if [ -s "#inputfile#" ]; then exit 0; else exit 42;fi',
        return_codes_2_branches => { '42' => 2 },
      },
      -rc_name   => 'default',
      -flow_into => {
	        1 => { 'create_sr_fastq_download_jobs' => { 'inputfile' => '#inputfile#', 'input_dir' => '#input_dir#' } },
      },
    },
      
    {
      -logic_name => 'create_sr_fastq_download_jobs',
      -module     => 'Bio::EnsEMBL::Hive::RunnableDB::JobFactory',
      -parameters => {
        column_names => $self->o('file_columns'),
        delimiter    => '\t',
      },
      -flow_into => {
              2 => { 'download_short_read_fastqs' => { 'iid' => '#filename#', 'input_dir' => '#input_dir#' }}, 
         },
    },


    {
      -logic_name => 'download_short_read_fastqs',
      -module     => 'Bio::EnsEMBL::Analysis::Hive::RunnableDB::HiveDownloadRNASeqFastqs',
      -parameters => {
        ftp_base_url => $self->o('rnaseq_ftp_base'),
        input_dir    => $self->o('input_dir'),
      },
      -analysis_capacity => 50,
    },


    {
      -logic_name => 'download_long_read_csv',
      -module     => 'Bio::EnsEMBL::Hive::RunnableDB::SystemCmd',
      -rc_name    => '1GB',
      -parameters => {
        cmd => 'python ' . catfile( $self->o('enscode_root_dir'), 'ensembl-genes', 'src', 'python', 'ensembl', 'genes', 'transcriptomic_data','get_transcriptomic_data.py' ) . ' -t #species_taxon_id# ' .'-f #long_read_summary_file# --read_type long' ,
      },

      -flow_into => {
        '1->A' => { 'fan_long_read_download' => { 'inputfile' => '#long_read_summary_file#', 'input_dir' => '#long_read_dir#' } },
        'A->1' => ['check_helixer_lineage'],
      },
    },
    {
      -logic_name => 'check_helixer_lineage',
      -module     => 'Bio::EnsEMBL::Hive::RunnableDB::SystemCmd',
      -parameters => {
        cmd => 'MAIN_LINES=$(wc -l < "#rnaseq_summary_file#"); GENUS_LINES=$(wc -l < "#rnaseq_summary_file_genus#"); ' .
              'if [ "#override_evidence_threshold#" -eq 1 ]; then exit 0; ' .
              'elif [ $MAIN_LINES -ge ' . $self->o('rnaseq_main_file_min_lines') . ' ] || ' .
              '( [ $MAIN_LINES -lt ' . $self->o('rnaseq_main_file_min_lines') . ' ] && [ $GENUS_LINES -ge ' . $self->o('rnaseq_genus_file_min_lines') . ' ] ) || ' .
              '[ -s "#long_read_summary_file#" ] || ' .
              '[ -n "#helixer_lineage#" ]; then exit 0; ' .
              'else exit 42; fi',
        return_codes_2_branches => { '42' => 2 },
      },
      -flow_into => {
        1 => ['create_core_db'],
        2 => ['update_registry_insufficient_data'],  # Not enough RNA-Seq and not supported for helixer 
      },
      -rc_name => 'default',
    },
    {
        -logic_name => 'update_registry_insufficient_data',
        -module     => 'Bio::EnsEMBL::Hive::RunnableDB::SystemCmd',
        -parameters => {
            cmd => 'python ' . $self->o('registry_status_update_script') .
                ' --host ' . $self->o('registry_db_server') .
                ' --port ' . $self->o('registry_db_port') .
                ' --user ' . $self->o('user') .
                ' --password ' . $self->o('password') .
                ' --database ' . $self->o('registry_db_name') .
                ' --assembly #assembly_accession#' .
                ' --status insufficient_data' .
                ' --genebuilder $USER' .
                ' --annotation_source ensembl' .
                ' --annotation_method pending',
        },
        -rc_name => '1GB',
    },
    {
      -logic_name => 'fan_long_read_download',
      -module     => 'Bio::EnsEMBL::Hive::RunnableDB::SystemCmd',
      -parameters => {
        cmd                     => 'if [ -s "#inputfile#" ]; then exit 0; else exit 42;fi',
        return_codes_2_branches => { '42' => 2 },
      },
      -flow_into => {
        1 => ['create_lr_fastq_download_jobs'],
      },
      -rc_name => 'default',
    },
    {
      -logic_name => 'create_lr_fastq_download_jobs',
      -module     => 'Bio::EnsEMBL::Hive::RunnableDB::JobFactory',
      -parameters => {
        column_names => $self->o('file_columns'),
        delimiter    => '\t',
      },
      -flow_into => {
        2 => { 'download_long_read_fastq' => { 'iid' => '#filename#', 'input_dir' => '#input_dir#' } },
      },
    },


    {
      -logic_name => 'download_long_read_fastq',
      -module     => 'Bio::EnsEMBL::Analysis::Hive::RunnableDB::HiveDownloadRNASeqFastqs',
      -parameters => {
        ftp_base_url  => $self->o('rnaseq_ftp_base'),
        input_dir     => $self->o('long_read_fastq_dir'),
        samtools_path => $self->o('samtools_path'),
        decompress    => 1,
        create_faidx  => 1,
      },
      -rc_name           => '1GB',
      -analysis_capacity => 50,
    },

    {
      # Creates a reference db for each species
      -logic_name => 'create_core_db',
      -module     => 'Bio::EnsEMBL::Analysis::Hive::RunnableDB::HiveCreateDatabase',
      -parameters => {
        'target_db'        => '#core_db#',
        'enscode_root_dir' => $self->o('enscode_root_dir'),
        'create_type'      => 'core_only',
      },
      -rc_name => 'default',

      -flow_into => {
        1 => ['populate_production_tables'],
      },
    },


    {
      # Load production tables into each reference
      -logic_name => 'populate_production_tables',
      -module     => 'Bio::EnsEMBL::Analysis::Hive::RunnableDB::HiveAssemblyLoading::HivePopulateProductionTables',
      -parameters => {
        'target_db'        => '#core_db#',
        'output_path'      => '#output_path#',
        'enscode_root_dir' => $self->o('enscode_root_dir'),
        'production_db'    => $self->o('production_db'),
      },
      -rc_name => 'default',

      -flow_into => {
	      # 1 => ['process_assembly_info'],
	      1 => WHEN ('#load_toplevel_only# == 1' => ['process_assembly_info'],
                        '#load_toplevel_only# == 2' => ['custom_load_toplevel']),
      },
    },
    ####
    # Loading custom assembly where the user provide a FASTA file, probably a repeat library
    ####
    {
      -logic_name => 'custom_load_toplevel',
      -module => 'Bio::EnsEMBL::Hive::RunnableDB::SystemCmd',
      -parameters => {
        cmd => 'perl '.catfile($self->o('enscode_root_dir'), 'ensembl-analysis', 'scripts', 'assembly_loading', 'load_seq_region.pl').
          ' -dbhost '.$self->o('dna_db_server').
          ' -dbuser '.$self->o('user').
          ' -dbpass '.$self->o('password').
          ' -dbport '.$self->o('dna_db_port').
          ' -dbname '.'#core_dbname#'.
          ' -coord_system_version '.$self->o('assembly_name').
          ' -default_version'.
          ' -coord_system_name primary_assembly'.
          ' -rank 1'.
          ' -fasta_file '. $self->o('custom_toplevel_file_path').
          ' -sequence_level'.
          ' -noverbose',
      },
      -rc_name => '4GB',
      -flow_into => {
        1 => ['custom_set_toplevel'],
      },
    },

    {
      -logic_name => 'custom_set_toplevel',
      -module => 'Bio::EnsEMBL::Hive::RunnableDB::SystemCmd',
      -parameters => {
        cmd => 'perl '.catfile($self->o('enscode_root_dir'), 'ensembl-analysis', 'scripts', 'assembly_loading', 'set_toplevel.pl').
          ' -dbhost '.$self->o('dna_db_server').
          ' -dbuser '.$self->o('user').
          ' -dbpass '.$self->o('password').
          ' -dbport '.$self->o('dna_db_port').
          ' -dbname '.'#core_dbname#',
      },
      -rc_name => 'default',
      -flow_into  => {
        1 => ['custom_add_meta_keys'],
      },
    },

    {
      -logic_name => 'custom_add_meta_keys',
      -module     => 'Bio::EnsEMBL::Hive::RunnableDB::SqlCmd',
      -parameters => {
        db_conn => '#core_db#',
        sql => [
          'INSERT INTO meta (species_id,meta_key,meta_value) VALUES (1,"assembly.default","'.$self->o('assembly_name').'")',
          'INSERT INTO meta (species_id,meta_key,meta_value) VALUES (1,"assembly.name","'.$self->o('assembly_name').'")',
          'INSERT INTO meta (species_id,meta_key,meta_value) VALUES (1,"species.taxonomy_id","'.$self->o('taxon_id').'")',
        ],
      },
      -rc_name    => 'default',
      -flow_into => {
        1 => ['anno_load_meta_info'],
      },
    },


    {
      # Download the files and dir structure from the NCBI ftp site. Uses the link to a species in the ftp_link_file
      -logic_name => 'process_assembly_info',
      -module     => 'Bio::EnsEMBL::Analysis::Hive::RunnableDB::HiveProcessAssemblyReport',
      -parameters => {
        full_ftp_path => $self->o('assembly_ftp_path'),
        output_path   => '#output_path#',
        target_db     => '#core_db#',
      },
      -rc_name         => '8GB',
      -max_retry_count => 3,
      -flow_into       => {
        1 => ['check_load_meta_info'],
      },
    },

    {
      -logic_name => 'check_load_meta_info',
      -module     => 'Bio::EnsEMBL::Hive::RunnableDB::SystemCmd',
      -parameters => {
        cmd => 'MAIN_LINES=$(wc -l < "#rnaseq_summary_file#"); GENUS_LINES=$(wc -l < "#rnaseq_summary_file_genus#"); ' .
              'if [ "#override_evidence_threshold#" -eq 1 ]; then exit 0; ' .
              'elif [ $MAIN_LINES -ge ' . $self->o('rnaseq_main_file_min_lines') . ' ] || ' .
              '( [ $MAIN_LINES -lt ' . $self->o('rnaseq_main_file_min_lines') . ' ] && [ $GENUS_LINES -ge ' . $self->o('rnaseq_genus_file_min_lines') . ' ] ) || ' .
              '[ -s "#long_read_summary_file#" ]; then exit 1; ' .
              'else exit 2; fi',
        return_codes_2_branches => { 
          '1' => 1,  # Sufficient transcriptomic data - load anno meta info
          '2' => 2,  # Insufficient transcriptomic data - load helixir meta info
        },
      },
      -rc_name => 'default',
      -flow_into => {
        1 => ['anno_load_meta_info'],
        2 => ['helixer_load_meta_info'],
      },
    },
    {
      # Load some meta info and seq_region_synonyms
      -logic_name => 'anno_load_meta_info',
      -module     => 'Bio::EnsEMBL::Hive::RunnableDB::SqlCmd',
      -parameters => {
        db_conn => '#core_db#',
        sql     => [
          'DELETE FROM meta WHERE meta_key="species.display_name"',
          'INSERT IGNORE INTO meta (species_id, meta_key, meta_value) VALUES ' .
            '(1, "annotation.provider_name", "Ensembl"),' .
            '(1, "annotation.provider_url", "www.ensembl.org"),' .
            '(1, "assembly.coverage_depth", "high"),' .
            '(1, "assembly.provider_name", NULL),' .
            '(1, "assembly.provider_url", NULL),' .
            '(1, "assembly.ucsc_alias", NULL),' .
            '(1, "species.stable_id_prefix", "#stable_id_prefix#"),' .
            '(1, "species.url", "#species_url#"),' .
            '(1, "species.display_name", "#species_display_name#"),' .
            '(1, "species.division", "#species_division#"),' .
            '(1, "species.strain", "#species_strain#"),' .
            '(1, "species.production_name", "#production_name#"),' .
            '(1, "strain.type", "#strain_type#"),' .
            '(1, "repeat.analysis", "repeatdetector"),' .
            '(1, "repeat.analysis", "dust"),' .
            '(1, "repeat.analysis", "trf"),' .
            '(1, "genebuild.initial_release_date", NULL),' .
            '(1, "genebuild.id", ' . $self->o('genebuilder_id') . '),' .
            '(1, "genebuild.method", "anno"),'.
	    '(1, "genebuild.method_display", "Ensembl Genebuild"),'.
        '(1, "species.annotation_source", "ensembl")'
        ],
      },
      -max_retry_count => 0,
      -rc_name         => 'default',
      -flow_into       => {
        1 => ['update_registry_anno_annotation_source'],
      },
    },
    {
      -logic_name => 'update_registry_anno_annotation_source',
      -module     => 'Bio::EnsEMBL::Hive::RunnableDB::SystemCmd',
      -parameters => {
          cmd => 'python ' . $self->o('registry_status_update_script') .
              ' --host ' . $self->o('registry_db_server') .
              ' --port ' . $self->o('registry_db_port') .
              ' --user ' . $self->o('user') .
              ' --password ' . $self->o('password') .
              ' --database ' . $self->o('registry_db_name') .
              ' --assembly #assembly_accession#' .
              ' --status in_progress' .
              ' --genebuilder $USER' .
              ' --annotation_source ensembl' .
              ' --annotation_method anno',
      },
        -rc_name => '1GB',
        -flow_into => {
            1 => ['load_taxonomy_info'],
        },
    },
    {
      # Load some meta info and seq_region_synonyms
      -logic_name => 'helixer_load_meta_info',
      -module     => 'Bio::EnsEMBL::Hive::RunnableDB::SqlCmd',
      -parameters => {
        db_conn => '#core_db#',
        sql     => [
          'DELETE FROM meta WHERE meta_key="species.display_name"',
          'INSERT IGNORE INTO meta (species_id, meta_key, meta_value) VALUES ' .
            '(1, "annotation.provider_name", "Ensembl"),' .
            '(1, "annotation.provider_url", "www.ensembl.org"),' .
            '(1, "assembly.coverage_depth", "high"),' .
            '(1, "assembly.provider_name", NULL),' .
            '(1, "assembly.provider_url", NULL),' .
            '(1, "assembly.ucsc_alias", NULL),' .
            '(1, "species.stable_id_prefix", "HELIXER#species_prefix#"),' .
            '(1, "species.url", "#species_url#"),' .
            '(1, "species.display_name", "#species_display_name#"),' .
            '(1, "species.division", "#species_division#"),' .
            '(1, "species.strain", "#species_strain#"),' .
            '(1, "species.production_name", "#production_name#"),' .
            '(1, "strain.type", "#strain_type#"),' .
            '(1, "repeat.analysis", "repeatdetector"),' .
            '(1, "repeat.analysis", "dust"),' .
            '(1, "repeat.analysis", "trf"),' .
            '(1, "genebuild.initial_release_date", NULL),' .
            '(1, "genebuild.id", ' . $self->o('genebuilder_id') . '),' .
            '(1, "genebuild.method", "helixer"),'.
	    '(1, "genebuild.method_display", "HELIXER"),'.
	    '(1, "species.annotation_source", "helixer")'
        ],
      },
      -max_retry_count => 0,
      -rc_name         => 'default',
      -flow_into       => {
        1 => ['update_registry_helixer_annotation_source'],
      },
    },
    {
        -logic_name => 'update_registry_helixer_annotation_source',
        -module     => 'Bio::EnsEMBL::Hive::RunnableDB::SystemCmd',
        -parameters => {
            cmd => 'python ' . $self->o('registry_status_update_script') .
                ' --host ' . $self->o('registry_db_server') .
                ' --port ' . $self->o('registry_db_port') .
                ' --user ' . $self->o('user') .
                ' --password ' . $self->o('password') .
                ' --database ' . $self->o('registry_db_name') .
                ' --assembly #assembly_accession#' .
                ' --status in_progress' .
                ' --genebuilder $USER' .
                ' --annotation_source ensembl' .
                ' --annotation_method helixer',
        },
        -rc_name => '1GB',
        -flow_into => {
            1 => ['load_taxonomy_info'],
        },
    },

    {
      -logic_name => 'load_taxonomy_info',
      -module     => 'Bio::EnsEMBL::Analysis::Hive::RunnableDB::HiveAssemblyLoading::HiveLoadTaxonomyInfo',
      -parameters => {
        'target_db'   => '#core_db#',
        'taxonomy_db' => $self->o('taxonomy_db'),
      },
      -rc_name => 'default',

      -flow_into => {
        1 => ['dump_toplevel_file'],    #['load_windowmasker_repeats'],# 'fan_refseq_import'],
      },
    },


    {
      -logic_name => 'dump_toplevel_file',
      -module     => 'Bio::EnsEMBL::Analysis::Hive::RunnableDB::HiveDumpGenome',
      -parameters => {
        'coord_system_name'  => 'toplevel',
        'target_db'          => '#core_db#',
        'output_path'        => '#output_path#',
        'enscode_root_dir'   => $self->o('enscode_root_dir'),
        'species_name'       => '#species_name#',
        'repeat_logic_names' => $self->o('softmask_logic_names'),    # This is emtpy as we just use masking present in downloaded file
      },
      -flow_into => {
        1 => ['reheader_toplevel_file'],
      },
      -rc_name => '3GB',
    },


    {
      -logic_name => 'reheader_toplevel_file',
      -module     => 'Bio::EnsEMBL::Hive::RunnableDB::SystemCmd',
      -parameters => {
        cmd => 'perl ' . catfile( $self->o('enscode_root_dir'), 'ensembl-analysis', 'scripts', 'genebuild', 'convert_genome_dump.pl' ) .
          ' -conversion_type slice_name_to_seq_region_name' .
          ' -input_file #toplevel_genome_file#' .
          ' -output_file #reheadered_toplevel_genome_file#',
      },
      -rc_name   => 'default',
      -flow_into => {
        1 => ['check_transcriptomic_data'],
      },
    },
    {
      -logic_name => 'check_transcriptomic_data',
      -module     => 'Bio::EnsEMBL::Hive::RunnableDB::SystemCmd',
      -parameters => {
        cmd => 'MAIN_LINES=$(wc -l < "#rnaseq_summary_file#"); GENUS_LINES=$(wc -l < "#rnaseq_summary_file_genus#"); ' .
              'if [ "#override_evidence_threshold#" -eq 1 ]; then exit 0; ' .
                'elif [ $MAIN_LINES -ge ' . $self->o('rnaseq_main_file_min_lines') . ' ] || ' .
                '( [ $MAIN_LINES -lt ' . $self->o('rnaseq_main_file_min_lines') . ' ] && [ $GENUS_LINES -ge ' . $self->o('rnaseq_genus_file_min_lines') . ' ] ) || ' .
                '[ -s "#long_read_summary_file#" ]; then exit 1; ' .
                'else exit 2; fi', 
        return_codes_2_branches => { 
          '1' => 1,  # Sufficient transcriptomic data - use RNA-seq annotation
          '2' => 2,  # Insufficient transcriptomic data - use softmasking annotation
        },
      },
      -rc_name => 'default',
      -flow_into => {
        1 => ['run_anno'],
        2 => ['run_anno_softmasking'],
      },
    },
    {
      -logic_name => 'run_anno',
      -module     => 'Bio::EnsEMBL::Hive::RunnableDB::SystemCmd',
      -parameters => {
         cmd => 'python ' . catfile( $self->o('enscode_root_dir'), 'ensembl-anno', 'ensembl_anno.py' ) . ' #anno_commandline#',
      },
      -rc_name         => 'anno',
      -max_retry_count => 0,
      -flow_into       => {
        1 => ['update_biotypes_and_analyses']
      },
    },
    {
      -logic_name => 'run_anno_softmasking',
      -module     => 'Bio::EnsEMBL::Hive::RunnableDB::SystemCmd',
      -parameters => {
        cmd => 'python ' . catfile( $self->o('enscode_root_dir'), 'ensembl-anno', 'ensembl_anno.py' ) . ' #anno_red_commandline#;' .
          'cp #output_path#/red_output/mask_output/#species_name#_reheadered_toplevel.msk #output_path#/#species_name#_softmasked_toplevel.fa',
      },
      -rc_name         => 'anno',
      -max_retry_count => 0,
      -flow_into       => {
        1 => ['run_helixer'],
      },
    },

{
  -logic_name => 'run_helixer',
  -module     => 'Bio::EnsEMBL::Hive::RunnableDB::SystemCmd',
  -parameters => {
    cmd => 'mkdir -p #output_path#/helixer;' .
      'singularity exec --nv ' . $self->o('helixer_singularity_image') . ' bash -c "' .
        'export PATH=\$PATH:/hps/software/users/ensembl/genebuild/genebuild_virtual_user/singularity/HelixerPost/target/release/ && ' .
          'Helixer.py ' .
            '--fasta-path #reheadered_toplevel_genome_file# ' .
            '--lineage #helixer_lineage# ' .
            '--downloaded-model-path /hps/software/users/ensembl/genebuild/genebuild_virtual_user/Helixer/models ' .
            '#helixer_param# ' .
            '--gff-output-path #output_path#/helixer/#assembly_accession#_#species_name#_raw.gff3"; ' .
            'sed -E \'s/(ID|Parent)=_([^;]*)/\\1=\\2/g\' #output_path#/helixer/#assembly_accession#_#species_name#_raw.gff3 > #output_path#/helixer/#assembly_accession#_#species_name#.gff3;' .
            'rm #output_path#/helixer/#assembly_accession#_#species_name#_raw.gff3;' .
            $self->o('gffread_path') . ' #output_path#/helixer/#assembly_accession#_#species_name#.gff3 -T -o #output_path#/helixer/helixer.gtf;' .
            $self->o('gffread_path') . ' #output_path#/helixer/#assembly_accession#_#species_name#.gff3 -g #reheadered_toplevel_genome_file# --adj-stop -y #output_path#/helixer/helixer_proteins.fa;',
  },
  -rc_name         => 'helixer',
  -max_retry_count => 0,
  -flow_into       => {
    1 => ['load_gtf_file'],
  },
},
    {		   
      -logic_name => 'load_gtf_file',
      -module     => 'Bio::EnsEMBL::Hive::RunnableDB::SystemCmd',
      -parameters => {
        cmd => 'perl ' . catfile( $self->o('enscode_root_dir'), 'ensembl-analysis', 'scripts', 'genebuild', 'helixer', 'parse_gtf.pl' ) .
          ' -dnahost ' . $self->o('dna_db_server') .
          ' -dnauser ' . $self->o('user_r') .
          ' -dnaport ' . $self->o('dna_db_port') .
          ' -dnadbname #core_dbname#' .
          ' -host ' . $self->o('dna_db_server') .
          ' -user ' . $self->o('user') .
          ' -pass ' . $self->o('password') .
          ' -port ' . $self->o('dna_db_port') .
          ' -dbname #core_dbname#' .
          ' -write' .
          ' -file #output_path#/helixer/helixer.gtf',
      },
      -rc_name         => 'default',
      -max_retry_count => 0,
      -flow_into       => {
        1 => ['update_biotypes_and_analyses'],
      },
    },
    {
      -logic_name => 'update_biotypes_and_analyses',
      -module     => 'Bio::EnsEMBL::Hive::RunnableDB::SqlCmd',
      -parameters => {
        db_conn => '#core_db#',
        sql     => [
          'UPDATE analysis SET module=NULL',
          'UPDATE gene SET biotype = "protein_coding" WHERE biotype = "anno_protein_coding"',
          'UPDATE gene SET biotype = "lncRNA" WHERE biotype = "anno_lncRNA"',
          'UPDATE transcript JOIN gene USING(gene_id) SET transcript.biotype = gene.biotype',
          'UPDATE transcript JOIN gene USING(gene_id) SET transcript.analysis_id = gene.analysis_id',
          'UPDATE repeat_feature SET repeat_start = 1 WHERE repeat_start < 1',
          'UPDATE repeat_feature SET repeat_end = 1 WHERE repeat_end < 1',
          'UPDATE repeat_feature JOIN seq_region USING(seq_region_id) SET seq_region_end = length WHERE seq_region_end > length',
          'UPDATE gene SET display_xref_id=NULL',
          'UPDATE transcript SET display_xref_id=NULL',
        ],
      },
      -rc_name   => 'default',
      -flow_into => {
        1 => ['delete_duplicate_genes'],
      },
    },

    {
      -logic_name => 'delete_duplicate_genes',
      -module     => 'Bio::EnsEMBL::Hive::RunnableDB::SystemCmd',
      -parameters => {
        cmd => 'perl ' . $self->o('remove_duplicates_script') .
          ' -dbuser ' . $self->o('user') .
          ' -dbpass ' . $self->o('password') .
          ' -dbhost ' . $self->o( 'core_db', '-host' ) .
          ' -dbport ' . $self->o( 'core_db', '-port' ) .
          ' -dbname ' . '#core_dbname#'
      },
      -rc_name   => '5GB',
      -flow_into => {
        1 => ['set_meta_coords'],
      },
    },

    {
      -logic_name => 'set_meta_coords',
      -module     => 'Bio::EnsEMBL::Hive::RunnableDB::SystemCmd',
      -parameters => {
        cmd => 'perl ' . $self->o('meta_coord_script') .
          ' -user ' . $self->o('user') .
          ' -pass ' . $self->o('password') .
          ' -host ' . $self->o( 'core_db', '-host' ) .
          ' -port ' . $self->o( 'core_db', '-port' ) .
          ' -dbpattern ' . '#core_dbname#'
      },
      -rc_name   => 'default',
      -flow_into => {
        1 => ['set_meta_levels'],
      },
    },

    {
      -logic_name => 'set_meta_levels',
      -module     => 'Bio::EnsEMBL::Hive::RunnableDB::SystemCmd',
      -parameters => {
        cmd => 'perl ' . $self->o('meta_levels_script') .
          ' -user ' . $self->o('user') .
          ' -pass ' . $self->o('password') .
          ' -host ' . $self->o( 'core_db', '-host' ) .
          ' -port ' . $self->o( 'core_db', '-port' ) .
          ' -dbname ' . '#core_dbname#'
      },
      -rc_name   => 'default',
      -flow_into => { 1 => ['set_frameshift_introns'] },
    },

    {
      -logic_name => 'set_frameshift_introns',
      -module     => 'Bio::EnsEMBL::Hive::RunnableDB::SystemCmd',
      -parameters => {
        cmd => 'perl ' . $self->o('frameshift_attrib_script') .
          ' -user ' . $self->o('user') .
          ' -pass ' . $self->o('password') .
          ' -host ' . $self->o( 'core_db', '-host' ) .
          ' -port ' . $self->o( 'core_db', '-port' ) .
          ' -dbpattern ' . '#core_dbname#'
      },
      -rc_name   => '10GB',
      -flow_into => { 1 => ['set_canonical_transcripts'] },
    },

    {
      -logic_name => 'set_canonical_transcripts',
      -module     => 'Bio::EnsEMBL::Hive::RunnableDB::SystemCmd',
      -parameters => {
        cmd => 'perl ' . $self->o('select_canonical_script') .
          ' -dbuser ' . $self->o('user') .
          ' -dbpass ' . $self->o('password') .
          ' -dbhost ' . $self->o( 'core_db', '-host' ) .
          ' -dbport ' . $self->o( 'core_db', '-port' ) .
          ' -dbname ' . '#core_dbname#' .
          ' -coord toplevel -write'
      },
      -rc_name   => '10GB',
      -flow_into => { 1 => ['null_columns'] },
    },

    {
      -logic_name => 'null_columns',
      -module     => 'Bio::EnsEMBL::Hive::RunnableDB::SqlCmd',
      -parameters => {
        db_conn => '#core_db#',
        sql     => [
          'UPDATE gene SET stable_id = NULL',
          'UPDATE transcript SET stable_id = NULL',
          'UPDATE translation SET stable_id = NULL',
          'UPDATE exon SET stable_id = NULL',
          'UPDATE protein_align_feature set external_db_id = NULL',
          'UPDATE dna_align_feature set external_db_id = NULL',
        ],
      },
      -rc_name   => 'default',
      -flow_into => {
        1 => ['check_run_stable_ids'],
      },
    },
    {
      -logic_name => 'check_run_stable_ids',
      -module     => 'Bio::EnsEMBL::Hive::RunnableDB::SystemCmd',
      -parameters => {
        cmd => 'if [ -f "#output_path#/helixer/helixer.gtf" ]; then exit 2; else exit 1; fi',
        return_codes_2_branches => { 
          '1' => 1,  # No helixir GTF found - use anno stable IDs
          '2' => 2,  # Helixir GTF exists - use helixir stable IDs
        },
      },
      -rc_name => 'default',
      -flow_into => {
        1 => ['anno_run_stable_ids'],
        2 => ['helixer_run_stable_ids'],
      },
    },
    {
      -logic_name => 'anno_run_stable_ids',
      -module     => 'Bio::EnsEMBL::Analysis::Hive::RunnableDB::SetStableIDs',
      -parameters => {
        enscode_root_dir => $self->o('enscode_root_dir'),
        mapping_required => 0,
        target_db        => '#core_db#',
        id_start         => '#stable_id_prefix#' . '#stable_id_start#',
        output_path      => '#output_path#',
      },
      -rc_name   => 'default',
      -flow_into => {
        1 => ['final_meta_updates'],
      },
    },
    {
      -logic_name => 'helixer_run_stable_ids',
      -module     => 'Bio::EnsEMBL::Analysis::Hive::RunnableDB::SetStableIDs',
      -parameters => {
        enscode_root_dir => $self->o('enscode_root_dir'),
        mapping_required => 0,
        target_db        => '#core_db#',
        id_start         => 'HELIXER#species_prefix#' . '#stable_id_start#',
        output_path      => '#output_path#',
      },
      -rc_name   => 'default',
      -flow_into => {
        1 => ['final_meta_updates'],
      },
    },

    {
      -logic_name => 'final_meta_updates',
      -module     => 'Bio::EnsEMBL::Hive::RunnableDB::SqlCmd',
      -parameters => {
        db_conn => '#core_db#',
        sql     => [
          'INSERT IGNORE INTO meta (species_id, meta_key, meta_value) VALUES ' .
            '(1, "genebuild.last_geneset_update", (SELECT CONCAT((EXTRACT(YEAR FROM now())),"-",(LPAD(EXTRACT(MONTH FROM now()),2,"0")))))'
        ],
      },
      -rc_name   => 'default',
      -flow_into => {
        1 => ['final_cleaning'],
      },
    },

    {
      -logic_name => 'final_cleaning',
      -module     => 'Bio::EnsEMBL::Hive::RunnableDB::SqlCmd',
      -parameters => {
        db_conn => '#core_db#',
        sql     => [
          'TRUNCATE associated_xref',
          'TRUNCATE dependent_xref',
          'TRUNCATE identity_xref',
          'TRUNCATE object_xref',
          'TRUNCATE ontology_xref',
          'TRUNCATE xref',
	  'DELETE from meta where meta_key="species.strain_group"',
          'DELETE exon FROM exon LEFT JOIN exon_transcript ON exon.exon_id = exon_transcript.exon_id WHERE exon_transcript.exon_id IS NULL',
          'DELETE supporting_feature FROM supporting_feature LEFT JOIN exon ON supporting_feature.exon_id = exon.exon_id WHERE exon.exon_id IS NULL',
          'DELETE supporting_feature FROM supporting_feature LEFT JOIN dna_align_feature ON feature_id = dna_align_feature_id WHERE feature_type="dna_align_feature" AND dna_align_feature_id IS NULL',
          'DELETE supporting_feature FROM supporting_feature LEFT JOIN protein_align_feature ON feature_id = protein_align_feature_id WHERE feature_type="protein_align_feature" AND protein_align_feature_id IS NULL',
          'DELETE transcript_supporting_feature FROM transcript_supporting_feature LEFT JOIN dna_align_feature ON feature_id = dna_align_feature_id WHERE feature_type="dna_align_feature" AND dna_align_feature_id IS NULL',
          'DELETE transcript_supporting_feature FROM transcript_supporting_feature LEFT JOIN protein_align_feature ON feature_id = protein_align_feature_id WHERE feature_type="protein_align_feature" AND protein_align_feature_id IS NULL',
        ],
      },
      -rc_name   => 'default',
      -flow_into => {
        1 => ['add_placeholder_sample_location'],
      },

    },

    {
      -logic_name => 'add_placeholder_sample_location',
      -module     => 'Bio::EnsEMBL::Analysis::Hive::RunnableDB::HiveAddPlaceholderLocation',
      -parameters => {
        input_db => '#core_db#',
      },
      -rc_name   => 'default',
      -flow_into => {
        1 => ['populate_analysis_descriptions'],
      },
    },

    {
      -logic_name => 'populate_analysis_descriptions',
      -module     => 'Bio::EnsEMBL::Production::Pipeline::ProductionDBSync::PopulateAnalysisDescription',
      -parameters => {
        species => '#production_name#',
        group   => 'core',
      },
      -flow_into => {
        1 => ['run_busco_core_genome_mode'],
      },
      -rc_name => 'default_registry',
    },
    {
      -logic_name => 'run_busco_core_genome_mode',
      -module     => 'Bio::EnsEMBL::Hive::RunnableDB::SystemCmd',
      -parameters => {
        cmd => 'cd #output_path#; ' .
          'singularity exec ' . $self->o('busco_singularity_image') . ' busco -f -i #output_path#/#species_name#_reheadered_toplevel.fa  -m genome -l #busco_group# -c ' . $self->o('cores') . ' -o busco_core_genome_mode_output --offline --download_path ' . $self->o('busco_download_path') . ' ; ' .
          'rm -rf  #output_path#/busco_core_genome_mode_output/logs;' .
          'rm -rf  #output_path#/busco_core_genome_mode_output/busco_downloads;' .
          'rm -rf  #output_path#/busco_core_genome_mode_output/run*;' .
          'sed  -i "/genebuild/d"  #output_path#/busco_core_genome_mode_output/*.txt;' .
          'mv #output_path#/busco_core_genome_mode_output/*.txt #output_path#/busco_core_genome_mode_output/#species_strain_group#_genome_busco_short_summary.txt',
      },
      -rc_name   => '32GB',
      -flow_into => { 1 => ['fan_busco_output'] },
    },

    {
      -logic_name => 'fan_busco_output',
      -module     => 'Bio::EnsEMBL::Hive::RunnableDB::SystemCmd',
      -parameters => {
        cmd => 'if [ -f "#output_path#/helixer/helixer.gtf" ]; then exit 2; else exit 1; fi',
        return_codes_2_branches => { 
          '1' => 1,  # No helixir GTF - run BUSCO on anno results
          '2' => 2,  # Helixir GTF exists - run BUSCO on helixir results
        },
      },
      -rc_name => 'default',
      -flow_into => {
        1 => ['create_busco_dirs'],
        2 => ['run_helixer_busco'],
      },
    },

   {
      -logic_name => 'run_helixer_busco',
      -module     => 'Bio::EnsEMBL::Hive::RunnableDB::SystemCmd',

      -parameters => {
        cmd => 'cd #output_path#/;' .
          'singularity exec ' . $self->o('busco_singularity_image') . ' busco -f -i #output_path#/helixer/helixer_proteins.fa  -m prot -l #busco_group# -c ' . $self->o('cores') . ' -o busco_core_protein_mode_output --offline --download_path ' . $self->o('busco_download_path') . ' ; ' .
	  'rm -rf  #output_path#/busco_core_protein_mode_output/logs;' .
	  'rm -rf  #output_path#/busco_core_protein_mode_output/busco_downloads;' .
	  'rm -rf  #output_path#/busco_core_protein_mode_output/run*;' .
	  'sed  -i "/genebuild/d"  #output_path#/busco_core_protein_mode_output/*.txt;' .
	  'mv #output_path#/busco_core_protein_mode_output/*.txt #output_path#/busco_core_protein_mode_output/#species_strain_group#_busco_short_summary.txt;',
      },
      -rc_name   => '32GB',
      -flow_into => {
        1 => ['gst_dump_protein_sequences'],
      },
    },


    {
      -logic_name => 'create_busco_dirs',
      -module     => 'Bio::EnsEMBL::Hive::RunnableDB::SystemCmd',
      -parameters => {
        cmd => 'mkdir -p #output_path#' . '/busco_score_data',
      },
      -rc_name   => 'default',
      -flow_into => {
        1 => ['dump_canonical_stable_ids'],
      },
    },

    {
      -logic_name => 'dump_canonical_stable_ids',
      -module     => 'Bio::EnsEMBL::Hive::RunnableDB::DbCmd',
      -parameters => {
        db_conn     => '#core_db#',
        input_query => 'SELECT transcript.stable_id from gene, transcript ' .
          ' WHERE gene.gene_id = transcript.gene_id ' .
          ' AND gene.canonical_transcript_id = transcript.transcript_id ' .
          ' AND transcript.biotype = "protein_coding" ',
        command_out        => q( grep 'ENS' > #busco_input_file_m#),
        busco_input_file_m => catfile( '#output_path#', '/busco_score_data/', $self->o('busco_input_file_stid') ),
        prepend            => [ '-NB', '-q' ],
      },
      -rc_name   => '2GB',
      -flow_into => {
        1 => ['print_translations'],
      },
    },

    {
      -logic_name => 'print_translations',
      -module     => 'Bio::EnsEMBL::Hive::RunnableDB::SystemCmd',
      -parameters => {
        cmd => 'perl ' . $self->o('print_protein_script_path') .
          ' --user=' . $self->o('user_r') .
          ' --host=' . $self->o( 'core_db', '-host' ) .
          ' --port=' . $self->o( 'core_db', '-port' ) .
          ' --dbname=' . '#core_dbname#' .
          ' --id_file=' . catfile( '#output_path#', '/busco_score_data/', $self->o('busco_input_file_stid') ) .
          ' --output_file=' . catfile( '#output_path#', '/busco_score_data/', 'canonical_proteins.fa' ),
      },
      -rc_name   => 'default',
      -flow_into => { 1 => ['run_busco_anno'] },
    },

    {
      -logic_name => 'run_busco_anno',
      -module     => 'Bio::EnsEMBL::Hive::RunnableDB::SystemCmd',
      -parameters => {
        cmd => 'cd #output_path#; ' .
	  'singularity exec ' . $self->o('busco_singularity_image') . ' busco -f -i #output_path#/busco_score_data/canonical_proteins.fa  -m prot -l #busco_group# -c ' . $self->o('cores') . ' -o busco_core_protein_mode_output --offline --download_path ' . $self->o('busco_download_path') . ' ; ' .
	  'rm -rf  #output_path#/busco_core_protein_mode_output/logs;' .
          'rm -rf  #output_path#/busco_core_protein_mode_output/busco_downloads;' .
          'rm -rf  #output_path#/busco_core_protein_mode_output/run*;' .
          'sed  -i "/genebuild/d"  #output_path#/busco_core_protein_mode_output/*.txt;' .
	  'mv #output_path#/busco_core_protein_mode_output/*.txt #output_path#/busco_core_protein_mode_output/#species_strain_group#_busco_short_summary.txt',
      },
      -rc_name   => '32GB',
      -flow_into => { 1 => ['gst_dump_protein_sequences'] },
    },
    
     {
      -logic_name => 'gst_dump_protein_sequences',
      -module     => 'Bio::EnsEMBL::Hive::RunnableDB::SystemCmd',
      -parameters => {
	  cmd => 'perl ' . $self->o('gst_dump_proteins_script') . ' --group core --species #production_name# --registry #registry_file# --output_file #gst_dir#/#production_name#_protein_sequences.fa',
      },
	  -rc_name => 'default_registry',
	  -flow_into       => { 1 => ['gst_assign_gene_symbols'], },

    },

    {
      -logic_name => 'gst_assign_gene_symbols',
      -module     => 'Bio::EnsEMBL::Hive::RunnableDB::SystemCmd',
      -parameters => {
	  cmd => 'singularity run --bind /hps/software/users/ensembl/genebuild/gene_symbol_classifier/data:/app/checkpoints --bind #gst_dir#:/app/data /hps/software/users/ensembl/genebuild/gene_symbol_classifier/singularity/gene_symbol_classifier_0.12.1.sif --checkpoint /app/checkpoints/mlp_10_min_frequency_2022-01-29_03.08.32.ckpt --sequences_fasta /app/data/#production_name#_protein_sequences.fa --scientific_name #species_name#',
      },
	  -rc_name => 'default_registry',
	  -flow_into       => { 1 => ['gst_filter_assignments'], },
    },

    {
     -logic_name => 'gst_filter_assignments',
     -module     => 'Bio::EnsEMBL::Hive::RunnableDB::SystemCmd',
     -parameters => {
	 cmd => 'singularity run --bind #gst_dir#:/app/data /hps/software/users/ensembl/genebuild/gene_symbol_classifier/singularity/gene_symbol_classifier_filter_0.3.0.sif --symbol_assignments /app/data/#production_name#_protein_sequences_symbols.csv --threshold 0.7',
     },
	 -rc_name => 'default_registry',
	 -flow_into       => { 1 => ['gst_load_gene_symbols'], },	 
    },

    {
     -logic_name => 'gst_load_gene_symbols',
     -module     => 'Bio::EnsEMBL::Hive::RunnableDB::SystemCmd',
     -parameters => {
	 cmd => 'perl ' . $self->o('gst_load_symbols_script') . ' --species #production_name# --group core --registry #registry_file# --symbol_assignments #gst_dir#/#production_name#_protein_sequences_symbols_filtered.csv --primary_ids_file /hps/software/users/ensembl/genebuild/gene_symbol_classifier/data/display_name_dbprimary_acc_105.dat --program_version 0.12.1',
     },
	 -rc_name => 'default_registry',
	 -flow_into       => { 1 => ['run_meta_updates'], },
    },
{
      -logic_name => 'run_meta_updates',
      -module     => 'Bio::EnsEMBL::Hive::RunnableDB::SystemCmd',
      -parameters => {
          cmd => 'python ' . $self->o('core_metadata_script')  .  ' -o #output_path# -d #core_dbname# --team genebuild -s ' . $self->o('dna_db_server') . ' -p ' .$self->o('dna_db_port'),
      },
      -rc_name => '1GB',
      -flow_into       => { 1 => ['load_meta_updates'], },
    },

    {
      -logic_name => 'load_meta_updates',
      -module     => 'Bio::EnsEMBL::Hive::RunnableDB::SystemCmd',
      -parameters => {
          cmd => '/hps/software/users/ensembl/ensw/mysql-cmds/ensembl/ensadmin/' . $self->o('dna_db_server') . ' #core_dbname# <#output_path#/#core_dbname#.sql',
      },
      -rc_name => 'default_registry',
      -flow_into       => { 1 => ['run_core_stats'], },
    },

    {
      -logic_name => 'run_core_stats',
      -module     => 'Bio::EnsEMBL::Hive::RunnableDB::SystemCmd',
      -parameters => {
          cmd => 'perl ' . $self->o('core_stats_script')  .  ' -dbname #core_dbname# -host ' .  $self->o('dna_db_server') . ' -port ' .$self->o('dna_db_port') . ' -production_name #production_name# -output_dir #output_path#', 
      },
      -rc_name => '5GB',
      -flow_into       => { 1 => ['load_core_stats'], },
    },

    {
      -logic_name => 'load_core_stats',
      -module     => 'Bio::EnsEMBL::Hive::RunnableDB::SystemCmd',
      -parameters => {
          cmd => '/hps/software/users/ensembl/ensw/mysql-cmds/ensembl/ensadmin/' . $self->o('dna_db_server') . ' #core_dbname# <#output_path#/stats_#core_dbname#.sql',
      },
      -rc_name => 'default_registry',
      -flow_into       => { 1 => ['pepstats'], },
    },

    {
	  -logic_name => 'pepstats',
	      -module     => 'Bio::EnsEMBL::Production::Pipeline::Production::PepStatsBatch',
	      -parameters => {
          dbtype => 'core',
          species => '#production_name#',
          pepstats_binary => 'pepstats',
          tmpdir => '#output_path#',
          reg_conf => '#registry_file#',
        },
	      -max_retry_count => 1,
	      -hive_capacity   => 50,
	      -rc_name => '50GB',
	      -flow_into       => { 1 => ['load_genome_busco_into_core'], }
    },
    {
        -logic_name => 'load_genome_busco_into_core',
          -module     => 'Bio::EnsEMBL::Hive::RunnableDB::SystemCmd',
          -parameters => {
          cmd => 'python ' . catfile( $self->o('enscode_root_dir'), 'ensembl-genes','src','python','ensembl','genes','metrics','busco_metakeys_patch.py' ) .
              ' -db #core_dbname# -host ' .  $self->o('dna_db_server') . 
              ' -port ' . $self->o('dna_db_port') . 
              ' -user ' . $self->o('user') . 
              ' -password ' . $self->o('password') . 
              # ' -assembly_id #assembly_id#' . # excluded until adoption of new registry - JT June 2025
              ' -file #output_path#/busco_core_genome_mode_output/#species_strain_group#_genome_busco_short_summary.txt ' .
              ' -output_dir #output_path#/busco_core_genome_mode_output/ -run_query true',
          },
         -rc_name         => 'default',
         -flow_into       => { 1 => ['load_protein_busco_into_core'], },
    }, 
    {
        -logic_name => 'load_protein_busco_into_core',
          -module     => 'Bio::EnsEMBL::Hive::RunnableDB::SystemCmd',
          -parameters => {
          cmd => 'python ' .  catfile( $self->o('enscode_root_dir'), 'ensembl-genes','src','python','ensembl','genes','metrics','busco_metakeys_patch.py' ) .
           ' -db #core_dbname# -host ' .  $self->o('dna_db_server') .
           ' -port ' . $self->o('dna_db_port') .
           ' -user ' . $self->o('user') .
           ' -password ' . $self->o('password') .
          #  ' -assembly_id #assembly_id#' .  # excluded until adoption of new registry - JT June 2025
           ' -file #output_path#/busco_core_protein_mode_output/#species_strain_group#_busco_short_summary.txt ' .
           ' -output_dir #output_path#/busco_core_protein_mode_output/ -run_query true',

    },
         -rc_name => 'default',
         -flow_into       => { 1 => ['check_busco_score'], },
    },
    {
        -logic_name => 'check_busco_score',
        -module     => 'Bio::EnsEMBL::Hive::RunnableDB::SystemCmd',
        -parameters => {
            cmd => 'if python ' .  catfile( $self->o('enscode_root_dir'), 'ensembl-genes','src','python','ensembl','genes','metrics', 'check_busco_score.py' ) .
            ' --genome #output_path#/busco_core_genome_mode_output/#core_dbname#_busco_genome_metakey.json ' .
            ' --protein #output_path#/busco_core_protein_mode_output/#core_dbname#_busco_protein_metakey.json' . 
            ' --min_range_protein_score "' . $self->o('busco_lower_threshold') . '"' .
            ' --max_range_protein_score "' . $self->o('busco_threshold') . '"' .
            ' --diff_prot_gen_mode "' . $self->o('busco_difference_threshold') . '"' .
            '; then exit 0; else exit 42; fi',
          return_codes_2_branches => { '42' => 2 },
        },
        -rc_name => 'default',
        -flow_into  => {
            1 => 'update_registry_final',
            2 => 'update_registry_as_check',
        }
    },
  {
      -logic_name => 'update_registry_as_check',
      -module     => 'Bio::EnsEMBL::Hive::RunnableDB::SystemCmd',
      -parameters => {
          cmd => 'python ' . $self->o('registry_status_update_script') .
              ' --host ' . $self->o('registry_db_server') .
              ' --port ' . $self->o('registry_db_port') .
              ' --user ' . $self->o('user') .
              ' --password ' . $self->o('password') .
              ' --database ' . $self->o('registry_db_name') .
              ' --assembly #assembly_accession#' .
              ' --status check_busco' .
              ' --genebuilder $USER' .
              ' --annotation_source ensembl',
      },
      -rc_name => 'default',
  },
      {
      -logic_name => 'update_registry_final',
      -module     => 'Bio::EnsEMBL::Hive::RunnableDB::SystemCmd',
      -parameters => {
          cmd => 'python ' . $self->o('registry_status_update_script') .
              ' --host ' . $self->o('registry_db_server') .
              ' --port ' . $self->o('registry_db_port') .
              ' --user ' . $self->o('user') .
              ' --password ' . $self->o('password') .
              ' --database ' . $self->o('registry_db_name') .
              ' --assembly #assembly_accession#' .
              ' --status completed' .
              ' --genebuilder $USER' .
              ' --annotation_source ensembl',
      },
      -rc_name => 'default',
      -flow_into => {
          1 => ['populate_registry_metrics'],
      }
  },
  {
    -logic_name => 'populate_registry_metrics',
    -module     => 'Bio::EnsEMBL::Hive::RunnableDB::SystemCmd',
    -parameters => {
        cmd => 'python ' . catfile( $self->o('enscode_root_dir'), 'ensembl-genes', 'src', 'python', 'ensembl', 'genes', 'info_from_registry', 'write_metrics_to_registry.py' ) .
               ' --registry_host ' . $self->o('registry_db_server') .
               ' --registry_port ' . $self->o('registry_db_port') .
               ' --registry_user ' . $self->o('user') .
               ' --registry_password ' . $self->o('password') .
               ' --registry_db ' . $self->o('registry_db_name') .
               ' --core_host ' . $self->o('dna_db_server') .
               ' --core_port ' . $self->o('dna_db_port') .
               ' --core_user ' . $self->o('user_r') .
               ' --core_password ' . $self->o('password') .
               ' --core_db ' . '#core_dbname#' .
               ' --assembly ' . '#assembly_accession#',
    },
    -rc_name => '1GB',
    -flow_into => {
      1 => ['backbone_job_pipeline'],
    },
  },
  {
    -logic_name     => 'backbone_job_pipeline',
    -module         => 'Bio::EnsEMBL::Hive::RunnableDB::Dummy',
    -hive_capacity  => -1,
    -flow_into      => {
      '1->A'  => ['gff3','gtf', 'gzip_softmasked_fasta', 'prepare_twobit'],
      'A->1'  => ['prepare_pre_release_ftp'],
    }
  },
  {
    -logic_name      => 'prepare_pre_release_ftp',
    -module     => 'Bio::EnsEMBL::Hive::RunnableDB::SystemCmd',
    -parameters => {
          cmd => 'python ' . $self->o('pre_release_ftp_script') . ' -p "#output_path#"' . ' -g "#assembly_accession#"' . ' -s "#species_name#"',
      },
    -hive_capacity => 10,
    -flow_into => {
      '1' => ['rsync_ftp_release'],
    },
  },
  
  {
    -logic_name => 'gzip_softmasked_fasta',
    -module     => 'Bio::EnsEMBL::Hive::RunnableDB::SystemCmd',
    -parameters => {
        cmd => 'gzip -c ' .  catfile( '#output_path#', 'red_output', 'mask_output', '#species_name#_reheadered_toplevel.msk') . ' > ' . catfile('#output_path#', '#species_name#_softmasked_toplevel.fa.gz '),
      },
    -hive_capacity => 10,
    -rc_name       => '2GB',
  },

{
    -logic_name => 'prepare_twobit',
    -module     => 'Bio::EnsEMBL::Hive::RunnableDB::SystemCmd',
    -parameters => {
          cmd => 'faToTwoBit ' . catfile( '#output_path#', 'red_output', 'mask_output', '#species_name#_reheadered_toplevel.msk')  . ' ' . catfile( '#output_path#', '#species_name#_softmasked_toplevel.2bit') 
      },
    -hive_capacity => 10,
    -rc_name       => '2GB',
  },
  ### GTF
  { -logic_name      => 'gtf',
      -module        => 'Bio::EnsEMBL::Production::Pipeline::GTF::DumpFile',
      -parameters    => {
          gtf_to_genepred => $self->o('gtftogenepred_exe'),
          gene_pred_check => $self->o('genepredcheck_exe'),
          abinitio        => $self->o('abinitio'),
          gene            => $self->o('gene'),
          species             => '#production_name#',
          group               => 'core',
          base_path           => "#output_path#",
          release             => "#ensembl_release#"
      },
      -hive_capacity => 50,
      -rc_name       => 'registry_2GB',
      -flow_into     => { '-1' => 'gtf_32GB'},
  },

  { -logic_name      => 'gtf_32GB',
      -module        => 'Bio::EnsEMBL::Production::Pipeline::GTF::DumpFile',
      -parameters    => {
          gtf_to_genepred => $self->o('gtftogenepred_exe'),
          gene_pred_check => $self->o('genepredcheck_exe'),
          abinitio        => $self->o('abinitio'),
          gene            => $self->o('gene'),
          species             => '#production_name#',
          group               => 'core',
          base_path           => "#output_path#",
          release             => "#ensembl_release#"
      },
      -hive_capacity => 50,
      -rc_name       => 'registry_32GB',
  },


  ### GFF3
  { -logic_name      => 'gff3',
      -module        => 'Bio::EnsEMBL::Production::Pipeline::GFF3::DumpFile',
      -parameters    => {
          feature_type        => $self->o('feature_type'),
          per_chromosome      => $self->o('per_chromosome'),
          include_scaffold    => $self->o('include_scaffold'),
          logic_name          => $self->o('logic_name'),
          db_type             => $self->o('db_type'),
          abinitio            => $self->o('abinitio'),
          gene                => $self->o('gene'),
          out_file_stem       => $self->o('out_file_stem'),
          xrefs               => $self->o('xrefs'),
          species             => '#production_name#',
          group               => 'core',
          base_path           => "#output_path#",
          release             => "#ensembl_release#",
      },
      -hive_capacity  => 50,
      -rc_name        => 'registry_2GB',
      -flow_into      => { '-1' => 'gff3_32GB', '1' => 'tidy_gff3', },
  },

  { -logic_name      => 'gff3_32GB',
      -module        => 'Bio::EnsEMBL::Production::Pipeline::GFF3::DumpFile',
      -parameters    => {
          feature_type        => $self->o('feature_type'),
          per_chromosome      => $self->o('per_chromosome'),
          include_scaffold    => $self->o('include_scaffold'),
          logic_name          => $self->o('logic_name'),
          db_type             => $self->o('db_type'),
          abinitio            => $self->o('abinitio'),
          gene                => $self->o('gene'),
          out_file_stem       => $self->o('out_file_stem'),
          xrefs               => $self->o('xrefs'),
          species             => '#production_name#',
          group               => 'core',
          base_path           => "#output_path#",
          release             => "#ensembl_release#",
      },
      -hive_capacity => 50,
      -rc_name       => 'registry_32GB',
      -flow_into     => { '1' => 'tidy_gff3', },
  },

  ### GFF3:post-processing
  { -logic_name      => 'tidy_gff3',
      -module        => 'Bio::EnsEMBL::Hive::RunnableDB::SystemCmd',
      -parameters    => { cmd => $self->o('gff3_tidy') . ' -gzip -o #out_file#.sorted.gz #out_file#', },
      -hive_capacity => 10,
      -batch_size    => 10,
      -flow_into     => 'validate_gff3',
      -rc_name       => '2GB',
  },
  {
      -logic_name    => 'validate_gff3',
      -module        => 'Bio::EnsEMBL::Hive::RunnableDB::SystemCmd',
      -parameters    => { cmd => $self->o('gff3_validate') . ' #out_file#', },
      -hive_capacity => 10,
      -batch_size    => 10,
      -rc_name       => '2GB',
  },
  {
    -logic_name => 'rsync_ftp_release',
    -module     => 'Bio::EnsEMBL::Hive::RunnableDB::SystemCmd',
    -parameters => {
        cmd => 'sudo -u genebuild rsync -ahvW #output_path#/ftp_release/ ' . $self->o('production_ftp_dir') 
            },
    -rc_name => 'datamover',
    -flow_into => {
      1 => ['delete_short_reads'],
    },
  },
  {
    -logic_name => 'delete_short_reads',
    -module => 'Bio::EnsEMBL::Hive::RunnableDB::SystemCmd',
    -parameters => {
      cmd => 'if [ -f ' . '#short_read_dir#' . '/*.gz ]; then rm ' . '#short_read_dir#' . '/*.gz; fi',
    },
    -rc_name => 'default',
    -flow_into       => { 1 => ['delete_long_reads'], },
    },
    {
    -logic_name => 'delete_long_reads',
      -module => 'Bio::EnsEMBL::Hive::RunnableDB::SystemCmd',
      -parameters => {
        cmd => 'if [ -f ' . '#long_read_dir#' . '/* ]; then rm ' . '#long_read_dir#' . '/*; fi',
      },
      -rc_name => 'default',
      -flow_into       => { 1 => ['create_target_db_gb1'], },
    },
    {
      -logic_name => 'create_target_db_gb1',
      -module     => 'Bio::EnsEMBL::Analysis::Hive::RunnableDB::HiveCreateDatabase',
      -parameters => {
          'target_db' => {
              -dbname => '#production_name#' . '_core_' . $self->o('ensembl_release') . '_1',
              -host   => $ENV{GBS1},
              -port   => $ENV{GBP1},
              -user   => $self->o('user'),
              -pass   => $self->o('password'),
              -driver => $self->o('hive_driver'),
          },
          'enscode_root_dir' => $self->o('enscode_root_dir'),
          'create_type' => 'core_only',
      },
      -rc_name => 'default',
      -flow_into => {
          1 => ['copy_core_db_to_gb1'],
      },
  },

  {
      -logic_name => 'copy_core_db_to_gb1', 
      -module     => 'Bio::EnsEMBL::Hive::RunnableDB::DatabaseDumper',
      -parameters => {
          'src_db_conn' => '#core_db#',
          'output_db' => {
              -dbname => '#production_name#' . '_core_' . $self->o('ensembl_release') . '_1',
              -host   => $ENV{GBS1},
              -port   => $ENV{GBP1},
              -user   => $self->o('user'),
              -pass   => $self->o('password'),
              -driver => $self->o('hive_driver'),
          },
          'dump_options' => $self->o('mysql_dump_options'),
          'exclude_ehive' => 1,
      },
      -rc_name => '10GB',
      -flow_into => {
          1 => ['update_registry_final'],
      },
  },
  {
      -logic_name => 'update_registry_pre_release',
      -module     => 'Bio::EnsEMBL::Hive::RunnableDB::SystemCmd',
      -parameters => {
          cmd => 'python ' . $self->o('registry_status_update_script') .
              ' --host ' . $self->o('registry_db_server') .
              ' --port ' . $self->o('registry_db_port') .
              ' --user ' . $self->o('user') .
              ' --password ' . $self->o('password') .
              ' --database ' . $self->o('registry_db_name') .
              ' --assembly #assembly_accession#' .
              ' --status pre_released' .
              ' --genebuilder $USER' .
              ' --annotation_source ensembl',
      },
      -rc_name => '1GB',
  },
  ];
}


sub resource_classes {
  my $self = shift;

  return {
    #inherit other stuff from the base class
    %{ $self->SUPER::resource_classes() },
    'anno' => {
      SLURM =>  $self->slurm_resource_builder(50000, '7-00:00:00', $self->default_options->{'num_threads'} ),
    },
    'helixer' => {
      SLURM =>  $self->slurm_resource_builder(100000, '7-00:00:00',undef, $self->default_options->{'gpu'} ),
    },
    '32GB' => {
      SLURM =>  $self->slurm_resource_builder(32000, '2-00:00:00',  $self->default_options->{'cores'} ),
    },
    'datamover' => {
      SLURM =>  $self->slurm_resource_builder(2000, '2:00:00', 1, undef, ' --partition=datamover'),
    },
    'registry_2GB' => {
      SLURM =>  [
        $self->slurm_resource_builder(2000, '2-00:00:00',  $self->default_options->{'cores'} ),
        ' -reg_conf ' . catfile( $self->o('base_output_dir'),"Databases.pm" )
      ],
    },
    'registry_32GB' => {
      SLURM =>  [
        $self->slurm_resource_builder(32000, '2-00:00:00',  $self->default_options->{'cores'} ),
        ' -reg_conf ' . catfile( $self->o('base_output_dir'),"Databases.pm" )
      ],
    },
  };
}

sub hive_capacity_classes {
  my $self = shift;

  return {
    'hc_low'    => 200,
    'hc_medium' => 500,
    'hc_high'   => 1000,
  };
}

sub check_file_in_ensembl {
  my ( $self, $file_path ) = @_;
  push @{ $self->{'_ensembl_file_paths'} }, $file_path;
  return $self->o('enscode_root_dir') . '/' . $file_path;
}

1;<|MERGE_RESOLUTION|>--- conflicted
+++ resolved
@@ -445,13 +445,8 @@
 
 
     {
-<<<<<<< HEAD
       # Initial registry status update - first analysis in pipeline  
       -logic_name => 'update_registry_in_progress',
-=======
-      # Creates a reference db for each species
-      -logic_name => 'update_registry',
->>>>>>> 03bd4c10
       -module     => 'Bio::EnsEMBL::Hive::RunnableDB::SystemCmd',
       -parameters => {
         # All the ProcessGCA parameters to ensure downstream flow works
