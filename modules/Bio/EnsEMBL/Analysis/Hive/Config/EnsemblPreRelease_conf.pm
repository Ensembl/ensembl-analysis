--- conflicted
+++ resolved
@@ -58,13 +58,8 @@
     'pipeline_name'                => '' || $self->o('production_name') . $self->o('production_name_modifier'),
     'user_r'                       => 'ensro',                                                                                                                # read only db user
     'user'                         => 'ensadmin',                                                                                                                # write db user
-<<<<<<< HEAD
     'password'                     => '',                                                                                                                # password for write db user
     'server_set'                   => '',                                                                                                                # What server set to user, e.g. set1
-=======
-    'password'                     => 'ensembl',                                                                                                                # password for write db user
-    'server_set'                   => 'set1',                                                                                                                # What server set to user, e.g. set1
->>>>>>> ea936f27
     'busco_input_file_stid'        => 'stable_id_to_dump.txt',
     'species_name'                 => '', #optional, already defined in ProcessGCA e.g. mus_musculus
     'taxon_id'                     => '', #optional, already defined in ProcessGCA, should be in the assembly report file
