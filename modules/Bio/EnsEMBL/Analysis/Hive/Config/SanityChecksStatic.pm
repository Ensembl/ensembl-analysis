--- conflicted
+++ resolved
@@ -344,18 +344,10 @@
          }, # biotypes
       }, # rnaseq_blast
       'layer' => {
-<<<<<<< HEAD
 	  # This is pretty variable so we need to think of a sensible plan for the logic_name checks
 	  'logic_names' =>    {
 
         }, # logic_names	      
-=======
-        'logic_names' =>    {
-          'genblast'                => 10000,
-          'best_targetted'          => 1000,
-          'genblast_rnaseq_support' => 10000,
-        }, # logic_names
->>>>>>> 52f19681
         'biotypes' =>    {
           'IG_'                  => 20,
           'TR_'                  => 20,
