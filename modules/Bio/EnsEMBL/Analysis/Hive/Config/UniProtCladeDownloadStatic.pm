=head1 LICENSE

Copyright [1999-2015] Wellcome Trust Sanger Institute and the EMBL-European Bioinformatics Institute
Copyright [2016-2020] EMBL-European Bioinformatics Institute

Licensed under the Apache License, Version 2.0 (the "License");
you may not use this file except in compliance with the License.
You may obtain a copy of the License at

     http://www.apache.org/licenses/LICENSE-2.0

Unless required by applicable law or agreed to in writing, software
distributed under the License is distributed on an "AS IS" BASIS,
WITHOUT WARRANTIES OR CONDITIONS OF ANY KIND, either express or implied.
See the License for the specific language governing permissions and
limitations under the License.

=head1 CONTACT

Please email comments or questions to the public Ensembl
developers list at <http://lists.ensembl.org/mailman/listinfo/dev>.

Questions may also be sent to the Ensembl help desk at
<http://www.ensembl.org/Help/Contact>.

=head1 NAME

Bio::EnsEMBL::Analysis::Hive::Config::UniProtCladeDownloadStatic

=head1 SYNOPSIS

use Bio::EnsEMBL::Analysis::Tools::Utilities qw(get_analysis_settings);
use parent ('Bio::EnsEMBL::Analysis::Hive::Config::HiveBaseConfig_conf');

sub pipeline_analyses {
    my ($self) = @_;

    return [
      {
        -logic_name => 'run_uniprot_blast',
        -module     => 'Bio::EnsEMBL::Analysis::Hive::RunnableDB::HiveAssemblyLoading::HiveBlastGenscanPep',
        -parameters => {
                         blast_db_path => $self->o('uniprot_blast_db_path'),
                         blast_exe_path => $self->o('uniprot_blast_exe_path'),
                         commandline_params => '-cpus 3 -hitdist 40',
                         repeat_masking_logic_names => ['repeatmasker_'.$self->o('repeatmasker_library')],
                         prediction_transcript_logic_names => ['genscan'],
                         iid_type => 'feature_id',
                         logic_name => 'uniprot',
                         module => 'HiveBlastGenscanPep',
                         %{get_analysis_settings('Bio::EnsEMBL::Analysis::Hive::Config::BlastStatic','BlastGenscanPep')},
                      },
        -flow_into => {
                        -1 => ['run_uniprot_blast_himem'],
                        -2 => ['run_uniprot_blast_long'],
                      },
        -rc_name    => 'blast',
      },
  ];
}

=head1 DESCRIPTION

This is the config file for all analysis downloading clade data from UniProt. You should use it in your Hive configuration file to
specify the parameters of an analysis. You can either choose an existing config or you can create
a new one based on the default hash.

=head1 METHODS

  _master_config_settings: contains all possible parameters

=cut

package Bio::EnsEMBL::Analysis::Hive::Config::UniProtCladeDownloadStatic;

use strict;
use warnings;

use parent ('Bio::EnsEMBL::Analysis::Hive::Config::BaseStatic');

sub _master_config {
  my ($self, $key) = @_;

  my $taxon_ids = {
                   'human_taxon_id'    => '9606',
                   'mammals_taxon_id'  => '40674',
                   'mouse_taxon_id'    => '10090',
                   'zebrafish_taxon_id' => '7955',
                   'primates_taxon_id' => '9443',
                   'rodents_taxon_id'  => '9989',
                   'vert_taxon_id'     => '7742',
                   'fish_taxon_id'     => '7898',
                   'aves_taxon_id'     => '8782',
                   'reptiles_taxon_id' => '1329799',
                   'amphibians_taxon_id' => '8292',
# Non vert
                   'non_vertebrates_taxon_id' => '2759',
                   'fungi_taxon_id'      => '4751',
                   'plants_taxon_id'     => '33090',
                   'metazoa_taxon_id'    => '33208',
                   'flies_taxon_id'      => '7147',
                   'hemiptera_taxon_id'  => '7524',
                   'drosophila_taxon_id' => '7227',
                   'housefly_taxon_id'   => '7370',
                   'pisum_taxon_id'      => '7029',
                   'gambiae_taxon_id'    => '7165',
                   'aegypti_taxon_id'    => '7159',
<<<<<<< HEAD
                   # Insects
                   'dicondylia_taxon_id'   => '85512',
                   'monocondylia_taxon_id' => '554674',
=======
                   'atroparvus_taxon_id' => '41427',
		   'perniciosus_taxon_id' => '13204',
# Insects
                   'dicondylia_taxon_id'   => '85512',
                   'monocondylia_taxon_id' => '554674',
                   'lepidoptera_taxon_id'  => '7088',
                   'culicidae_taxon_id' => '7157',
		   'psychodidae_taxon_id' => '7197',
>>>>>>> 3e1692c4
                 };
  my %config = (
    default => {},

    self_patch => {
               self_pe12 => {
                              file_name => 'self_pe12.fasta',
                              taxon_id  => '#taxon_id#',
                              dest_dir  => '#output_path#',
                              compress  => 0,
                              pe_level  => [1,2],
                            },

               self_frag_pe12 => {
                                   file_name => 'self_frag_pe12.fasta',
                                   taxon_id  => '#taxon_id#',
                                   dest_dir  => '#output_path#',
                                   compress  => 0,
                                   fragment  => 1,
                                   pe_level  => [1,2],
                                 },
    },

    primates_basic => {
              self_pe12 =>{
                            file_name => 'self_pe12.fasta',
                            taxon_id  => '#taxon_id#',
                            dest_dir  => '#output_path#',
                            compress  => 0,
                            pe_level  => [1,2],
                          },

              human_pe12 => {
                              file_name => 'human_pe12.fasta',
                              taxon_id  => $taxon_ids->{'human_taxon_id'},
                              dest_dir  => '#output_path#',
                              compress  => 0,
                              pe_level  => [1,2],
                            },

#              primates_pe12 => {
#                             file_name => 'primates_pe12.fasta',
#                             taxon_id  => $taxon_ids->{'primates_taxon_id'},
#                             exclude_id => ['#taxon_id#',$taxon_ids->{'human_taxon_id'}],
#                             dest_dir  => '#output_path#',
#                             compress  => 0,
#                             pe_level  => [1,2],
#                           },

#
#               mammals_pe12 => {
#                                 file_name  => 'mammals_pe12.fasta',
#                                 taxon_id   => $taxon_ids->{'mammals_taxon_id'},
#                                 exclude_id => [$taxon_ids->{'primates_taxon_id'}],
#                                 dest_dir   => '#output_path#',
#                                 compress   => 0,
#                                 pe_level   => [1,2],
#                               },
             },


    mammals_basic => {
              self_pe12 =>{
                            file_name => 'self_pe12.fasta',
                            taxon_id  => '#taxon_id#',
                            dest_dir  => '#output_path#',
                            compress  => 0,
                            pe_level  => [1,2],
                          },

              self_pe3 =>{
                            file_name => 'self_pe3.fasta',
                            taxon_id  => '#taxon_id#',
                            dest_dir  => '#output_path#',
                            compress  => 0,
                            pe_level  => [3],
                          },

              human_pe12 => {
                              file_name => 'human_pe12.fasta',
                              taxon_id  => $taxon_ids->{'human_taxon_id'},
                              dest_dir  => '#output_path#',
                              compress  => 0,
                              pe_level  => [1,2],
                            },

              mouse_pe12 => {
                              file_name  => 'mouse_pe12.fasta',
                              taxon_id   => $taxon_ids->{'mouse_taxon_id'},
                              dest_dir   => '#output_path#',
                              compress   => 0,
                              pe_level   => [1,2],
                            },


               mammals_pe12 => {
                                 file_name  => 'mammals_pe12.fasta',
                                 taxon_id   => $taxon_ids->{'mammals_taxon_id'},
                                 exclude_id => ['#taxon_id#',$taxon_ids->{'mouse_taxon_id'},$taxon_ids->{'human_taxon_id'}],
                                 dest_dir   => '#output_path#',
                                 compress   => 0,
                                 pe_level   => [1,2],
                               },
             },

    fish_complete => {
              self_pe12 =>{
                            file_name => 'self_pe12.fasta',
                            taxon_id  => '#taxon_id#',
                            dest_dir  => '#output_path#',
                            compress  => 0,
                            pe_level  => [1,2],
                          },

              self_pe3 =>{
                            file_name => 'self_pe3.fasta',
                            taxon_id  => '#taxon_id#',
                            dest_dir  => '#output_path#',
                            compress  => 0,
                            pe_level  => [3],
                          },

              human_pe12 => {
                              file_name => 'human_pe12.fasta',
                              taxon_id  => $taxon_ids->{'human_taxon_id'},
                              dest_dir  => '#output_path#',
                              compress  => 0,
                              pe_level  => [1,2],
                            },

              fish_pe12 => {
                             file_name => 'fish_pe12.fasta',
                             taxon_id  => $taxon_ids->{'fish_taxon_id'},
                             exclude_id => ['#taxon_id#'],
                             dest_dir  => '#output_path#',
                             compress  => 0,
                             pe_level  => [1,2],
                           },

                fish_pe3 => {
                             file_name => 'fish_pe3.fasta',
                             taxon_id  => $taxon_ids->{'fish_taxon_id'},
                             exclude_id => ['#taxon_id#'],
                             dest_dir  => '#output_path#',
                             compress  => 0,
                             pe_level  => [3],
                           },

               mammals_pe12 => {
                                 file_name  => 'mammals_pe12.fasta',
                                 taxon_id   => $taxon_ids->{'mammals_taxon_id'},
                                 exclude_id => [$taxon_ids->{'human_taxon_id'}],
                                 dest_dir   => '#output_path#',
                                 compress   => 0,
                                 pe_level   => [1,2],
                               },

               vert_pe12 => {
                              file_name  => 'vert_pe12.fasta',
                              taxon_id   => $taxon_ids->{'vert_taxon_id'},
                              exclude_id => [$taxon_ids->{'mammals_taxon_id'}, $taxon_ids->{fish_taxon_id}],
                              dest_dir   => '#output_path#',
                              compress   => 0,
                              pe_level   => [1,2],
                            },

             },
    birds_basic => {
              self_pe12 =>{
                            file_name => 'self_pe12.fasta',
                            taxon_id  => '#taxon_id#',
                            dest_dir  => '#output_path#',
                            compress  => 0,
                            pe_level  => [1,2],
                          },
              self_pe3 =>{
                            file_name => 'self_pe3.fasta',
                            taxon_id  => '#taxon_id#',
                            dest_dir  => '#output_path#',
                            compress  => 0,
                            pe_level  => [3],
                          },
              human_pe12 => {
                              file_name => 'human_pe12.fasta',
                              taxon_id  => $taxon_ids->{'human_taxon_id'},
                              dest_dir  => '#output_path#',
                              compress  => 0,
                              pe_level  => [1,2],
                            },
               bird_pe12 => {
                              file_name  => 'aves_pe12.fasta',
                              taxon_id   => $taxon_ids->{'aves_taxon_id'},
                              dest_dir   => '#output_path#',
                              exclude_id => ['#taxon_id#'],
                              compress   => 0,
                              pe_level   => [1,2],
                            },
               mammals_pe12 => {
                                 file_name  => 'mammals_pe12.fasta',
                                 taxon_id   => $taxon_ids->{'mammals_taxon_id'},
                                 exclude_id => [$taxon_ids->{'human_taxon_id'}],
                                 dest_dir   => '#output_path#',
                                 compress   => 0,
                                 pe_level   => [1,2],
                               },
              reptiles_pe12 => {
                              file_name  => 'reptiles_pe12.fasta',
                              taxon_id   => $taxon_ids->{'reptiles_taxon_id'},
                              exclude_id => ['#taxon_id#',$taxon_ids->{'aves_taxon_id'}],
                              dest_dir   => '#output_path#',
                              compress   => 0,
                              pe_level   => [1,2],
                            },
             },

    fish_basic => {
              self_pe12 =>{
                            file_name => 'self_pe12.fasta',
                            taxon_id  => '#taxon_id#',
                            dest_dir  => '#output_path#',
                            compress  => 0,
                            pe_level  => [1,2],
                          },

              human_pe12 => {
                              file_name => 'human_pe12.fasta',
                              taxon_id  => $taxon_ids->{'human_taxon_id'},
                              dest_dir  => '#output_path#',
                              compress  => 0,
                              pe_level  => [1,2],
                            },

              fish_pe12 => {
                             file_name => 'fish_pe12.fasta',
                             taxon_id  => $taxon_ids->{'fish_taxon_id'},
                             exclude_id => ['#taxon_id#'],
                             dest_dir  => '#output_path#',
                             compress  => 0,
                             pe_level  => [1,2],
                           },

               mammals_pe12 => {
                                 file_name  => 'mammals_pe12.fasta',
                                 taxon_id   => $taxon_ids->{'mammals_taxon_id'},
                                 exclude_id => [$taxon_ids->{'human_taxon_id'}],
                                 dest_dir   => '#output_path#',
                                 compress   => 0,
                                 pe_level   => [1,2],
                               },

               vert_pe12 => {
                              file_name  => 'vert_pe12.fasta',
                              taxon_id   => $taxon_ids->{'vert_taxon_id'},
                              exclude_id => [$taxon_ids->{'mammals_taxon_id'}, $taxon_ids->{fish_taxon_id}],
                              dest_dir   => '#output_path#',
                              compress   => 0,
                              pe_level   => [1,2],
                            },

             },

         distant_vertebrate => {
              self_pe12 =>{
                            file_name => 'self_pe12.fasta',
                            taxon_id  => '#taxon_id#',
                            dest_dir  => '#output_path#',
                            compress  => 0,
                            pe_level  => [1,2],
                          },
              self_pe3 =>{
                            file_name => 'self_pe3.fasta',
                            taxon_id  => '#taxon_id#',
                            dest_dir  => '#output_path#',
                            compress  => 0,
                            pe_level  => [3],
                          },
              vert_pe12 => {
                             file_name => 'vert_pe12.fasta',
                             taxon_id  => $taxon_ids->{'vert_taxon_id'},
                             dest_dir  => '#output_path#',
                             compress  => 0,
                             pe_level  => [1,2],
                           },
             },

          hemiptera_basic => {
              self_pe12 =>{
                            file_name => 'self_pe12.fasta',
                            taxon_id  => '#taxon_id#',
                            dest_dir  => '#output_path#',
                            compress  => 0,
                            pe_level  => [1,2],
                          },

              pisum_pe12 => {
                              file_name  => 'pisum_pe12.fasta',
                              taxon_id   => $taxon_ids->{'pisum_taxon_id'},
                              dest_dir   => '#output_path#',
                              compress   => 0,
                              pe_level   => [1,2],
                            },


               hemiptera_pe12 => {
                                    file_name  => 'hemiptera_pe12.fasta',
                                    taxon_id   => $taxon_ids->{'hemiptera_taxon_id'},
                                   exclude_id => ['#taxon_id#',$taxon_ids->{'pisum_taxon_id'}],
                                 dest_dir   => '#output_path#',
                                 compress   => 0,
                                 pe_level   => [1,2],
                               },

               hemiptera_pe3 => {
                                  file_name  => 'hemiptera_pe3.fasta',
                                  taxon_id   => $taxon_ids->{'hemiptera_taxon_id'},
                                  dest_dir   => '#output_path#',
                                  compress   => 0,
                                  pe_level   => [3],
                               },

             },


          insects_basic => {
              self_pe12 =>{
                            file_name => 'self_pe12.fasta',
                            taxon_id  => '#taxon_id#',
                            dest_dir  => '#output_path#',
                            compress  => 0,
                            pe_level  => [1,2],
                          },

              dicondylia_pe12 => {
                                   file_name  => 'dicondylia_pe12.fasta',
                                   taxon_id   => $taxon_ids->{'dicondylia_taxon_id'},
                                   exclude_id => ['#taxon_id#'],
                                   dest_dir   => '#output_path#',
                                   compress   => 0,
                                   pe_level   => [1,2],
                                 },


              monocondylia_pe12 => {
                                     file_name  => 'monocondylia_pe12.fasta',
                                     taxon_id   => $taxon_ids->{'monocondylia_taxon_id'},
                                     exclude_id => ['#taxon_id#'],
                                     dest_dir   => '#output_path#',
                                     compress   => 0,
                                     pe_level   => [1,2],
                                   },

              self_pe3 =>{
                           file_name => 'self_pe3.fasta',
                           taxon_id  => '#taxon_id#',
                           dest_dir  => '#output_path#',
                           compress  => 0,
                           pe_level  => [3],
                         },

              dicondylia_pe3 => {
                                  file_name  => 'dicondylia_pe3.fasta',
                                  taxon_id   => $taxon_ids->{'dicondylia_taxon_id'},
                                  exclude_id => ['#taxon_id#'],
                                  dest_dir   => '#output_path#',
                                  compress   => 0,
                                  pe_level   => [3],
                                },


              monocondylia_pe3 => {
                                    file_name  => 'monocondylia_pe3.fasta',
                                    taxon_id   => $taxon_ids->{'monocondylia_taxon_id'},
                                    exclude_id => ['#taxon_id#'],
                                    dest_dir   => '#output_path#',
                                    compress   => 0,
                                    pe_level   => [3],
                                  },

              human_pe12 => {
                              file_name => 'human_pe12.fasta',
                              taxon_id  => $taxon_ids->{'human_taxon_id'},
                              dest_dir  => '#output_path#',
                              compress  => 0,
                              pe_level  => [1,2],
                            },
           },

<<<<<<< HEAD
=======
           lepidoptera_basic => {
              self_pe12 =>{
                            file_name => 'self_pe12.fasta',
                            taxon_id  => '#taxon_id#',
                            dest_dir  => '#output_path#',
                            compress  => 0,
                            pe_level  => [1,2],
                          },

              lepidoptera_pe12 => {
                                   file_name  => 'dicondylia_pe12.fasta',
                                   taxon_id   => $taxon_ids->{'lepidoptera_taxon_id'},
                                   exclude_id => ['#taxon_id#'],
                                   dest_dir   => '#output_path#',
                                   compress   => 0,
                                   pe_level   => [1,2],
                                 },

              dicondylia_pe12 => {
                                   file_name  => 'dicondylia_pe12.fasta',
                                   taxon_id   => $taxon_ids->{'dicondylia_taxon_id'},
                                   exclude_id => ['#taxon_id#'],
                                   dest_dir   => '#output_path#',
                                   compress   => 0,
                                   pe_level   => [1,2],
                                 },

              self_pe3 => {
                           file_name => 'self_pe3.fasta',
                           taxon_id  => '#taxon_id#',
                           dest_dir  => '#output_path#',
                           compress  => 0,
                           pe_level  => [3],
                         },

              human_pe12 => {
                              file_name => 'human_pe12.fasta',
                              taxon_id  => $taxon_ids->{'human_taxon_id'},
                              dest_dir  => '#output_path#',
                              compress  => 0,
                              pe_level  => [1,2],
                            },
           },

           atroparvus_basic => {
              self_pe12 =>{
                            file_name => 'self_pe12.fasta',
                            taxon_id  => '#taxon_id#',
                            dest_dir  => '#output_path#',
                            compress  => 0,
                            pe_level  => [1,2],
                          },

              atroparvus_pe12 => {
                                   file_name  => 'atroparvus_pe12.fasta',
                                   taxon_id   => $taxon_ids->{'atroparvus_taxon_id'},
                                   exclude_id => ['#taxon_id#'],
                                   dest_dir   => '#output_path#',
                                   compress   => 0,
                                   pe_level   => [1,2],
                                 },

              culicidae_pe12 => {
                                   file_name  => 'culicidea_pe12.fasta',
                                   taxon_id   => $taxon_ids->{'culicidae_taxon_id'},
                                   exclude_id => ['#taxon_id#',$taxon_ids->{'atroparvus_taxon_id'}],
                                   dest_dir   => '#output_path#',
                                   compress   => 0,
                                   pe_level   => [1,2],
                                 },

              dicondylia_pe12 => {
                                   file_name  => 'dicondylia_pe12.fasta',
                                   taxon_id   => $taxon_ids->{'dicondylia_taxon_id'},
                                   exclude_id => ['#taxon_id#',$taxon_ids->{'culicidae_taxon_id'},$taxon_ids->{'atroparvus_taxon_id'}],
                                   dest_dir   => '#output_path#',
                                   compress   => 0,
                                   pe_level   => [1,2],
                                 },

              self_pe3 => {
                           file_name => 'self_pe3.fasta',
                           taxon_id  => '#taxon_id#',
                           dest_dir  => '#output_path#',
                           compress  => 0,
                           pe_level  => [3],
                         },

              human_pe12 => {
                              file_name => 'human_pe12.fasta',
                              taxon_id  => $taxon_ids->{'human_taxon_id'},
                              dest_dir  => '#output_path#',
                              compress  => 0,
                              pe_level  => [1,2],
                            },
           },

	perniciosus_basic => {
              self_pe12 =>{
                            file_name => 'self_pe12.fasta',
                            taxon_id  => '#taxon_id#',
                            dest_dir  => '#output_path#',
                            compress  => 0,
                            pe_level  => [1,2],
                          },

              perniciosus_pe12 => {
                                   file_name  => 'perniciosus_pe12.fasta',
                                   taxon_id   => $taxon_ids->{'perniciosus_taxon_id'},
                                   exclude_id => ['#taxon_id#'],
                                   dest_dir   => '#output_path#',
                                   compress   => 0,
                                   pe_level   => [1,2],
                                 },

              psychodidae_pe12 => {
                                   file_name  => 'psychodidae_pe12.fasta',
                                   taxon_id   => $taxon_ids->{'psychodidae_taxon_id'},
                                   exclude_id => ['#taxon_id#',$taxon_ids->{'perniciosus_taxon_id'}],
                                   dest_dir   => '#output_path#',
                                   compress   => 0,
                                   pe_level   => [1,2],
                                 },

              dicondylia_pe12 => {
                                   file_name  => 'dicondylia_pe12.fasta',
                                   taxon_id   => $taxon_ids->{'dicondylia_taxon_id'},
                                   exclude_id => ['#taxon_id#',$taxon_ids->{'psychodidae_pe12'},$taxon_ids->{'perniciosus_taxon_id'}],
                                   dest_dir   => '#output_path#',
                                   compress   => 0,
                                   pe_level   => [1,2],
                                 },

              self_pe3 => {
                           file_name => 'self_pe3.fasta',
                           taxon_id  => '#taxon_id#',
                           dest_dir  => '#output_path#',
                           compress  => 0,
                           pe_level  => [3],
                         },

              human_pe12 => {
                              file_name => 'human_pe12.fasta',
                              taxon_id  => $taxon_ids->{'human_taxon_id'},
                              dest_dir  => '#output_path#',
                              compress  => 0,
                              pe_level  => [1,2],
                            },
           },

>>>>>>> 3e1692c4
           reptiles_basic => {
              self_pe12 =>{
                            file_name => 'self_pe12.fasta',
                            taxon_id  => '#taxon_id#',
                            dest_dir  => '#output_path#',
                            compress  => 0,
                            pe_level  => [1,2],
                          },

              self_pe3 =>{
                            file_name => 'self_pe3.fasta',
                            taxon_id  => '#taxon_id#',
                            dest_dir  => '#output_path#',
                            compress  => 0,
                            pe_level  => [3],
                          },

              human_pe12 => {
                              file_name => 'human_pe12.fasta',
                              taxon_id  => $taxon_ids->{'human_taxon_id'},
                              dest_dir  => '#output_path#',
                              compress  => 0,
                              pe_level  => [1,2],
                            },

              amphibians_pe12 => {
                              file_name  => 'amphibians_pe12.fasta',
                              taxon_id   => $taxon_ids->{'amphibians_taxon_id'},
                              dest_dir   => '#output_path#',
                              compress   => 0,
                              pe_level   => [1,2],
                            },

              reptiles_pe12 => {
                              file_name  => 'reptiles_pe12.fasta',
                              taxon_id   => $taxon_ids->{'reptiles_taxon_id'},
                              exclude_id => ['#taxon_id#',$taxon_ids->{'aves_taxon_id'}],
                              dest_dir   => '#output_path#',
                              compress   => 0,
                              pe_level   => [1,2],
                            },

              aves_pe12 => {
                              file_name  => 'aves_pe12.fasta',
                              taxon_id   => $taxon_ids->{'aves_taxon_id'},
                              dest_dir   => '#output_path#',
                              compress   => 0,
                              pe_level   => [1,2],
                            },

               mammals_pe12 => {
                                 file_name  => 'mammals_pe12.fasta',
                                 taxon_id   => $taxon_ids->{'mammals_taxon_id'},
                                 exclude_id => [$taxon_ids->{'human_taxon_id'}],
                                 dest_dir   => '#output_path#',
                                 compress   => 0,
                                 pe_level   => [1,2],
                               },

             },


             selenocysteine => {
               query_url => 'taxonomy%3A#taxon_id#+AND+annotation%3A%28type%3Anon_std+Selenocysteine%29+AND+fragment%3Ano&format=fasta&include=yes',
               file_name => '#taxon_id#_seleno.fa',
               dest_dir   => '#output_path#',
             },
      self_isoforms_12 => {
              self_isoforms_12 =>{
                            file_name => 'self_isoforms_12.fasta',
                            taxon_id  => '#taxon_id#',
                            dest_dir  => '#output_path#',
                            compress  => 0,
                            pe_level  => [1,2],
                            isoforms  => 1,
                            format    => 'fasta',
                          },
              },


     havana_human_blast => {

       human_pe12 => {
                       file_name => 'human_pe12.fasta',
                       taxon_id  => $taxon_ids->{'human_taxon_id'},
                       dest_dir  => '#output_path#',
                       compress  => 0,
                       pe_level  => [1,2],
                     },

       primates_pe12 => {
                          file_name => 'primates_pe12.fasta',
                          taxon_id  => $taxon_ids->{'primates_taxon_id'},
                          exclude_id => [$taxon_ids->{'human_taxon_id'}],
                          dest_dir  => '#output_path#',
                          compress  => 0,
                          pe_level  => [1,2],
                        },

       mammals_pe12 => {
                         file_name  => 'mammals_pe12.fasta',
                         taxon_id   => $taxon_ids->{'mammals_taxon_id'},
                         exclude_id => [$taxon_ids->{'primates_taxon_id'}],
                         dest_dir   => '#output_path#',
                         compress   => 0,
                         pe_level   => [1,2],
                       },

     },

     metazoa_basic => {
              self_pe12 => {
                              file_name => 'self_pe12.fasta',
                              taxon_id  => '#taxon_id#',
                              dest_dir  => '#output_path#',
                              compress  => 0,
                              pe_level  => [1,2],
                            },

              self_pe3 => {
                            file_name => 'self_pe3.fasta',
                            taxon_id  => '#taxon_id#',
                            dest_dir  => '#output_path#',
                            compress  => 0,
                            pe_level  => [3],
                          },

              human_pe12 => {
                              file_name => 'human_pe12.fasta',
                              taxon_id  => $taxon_ids->{'human_taxon_id'},
                              dest_dir  => '#output_path#',
                              compress  => 0,
                              pe_level  => [1,2],
                            },

              mouse_pe12 => {
                              file_name  => 'mouse_pe12.fasta',
                              taxon_id   => $taxon_ids->{'mouse_taxon_id'},
                              dest_dir   => '#output_path#',
                              compress   => 0,
                              pe_level   => [1,2],
                            },


               metazoa_pe12 => {
                                 file_name  => 'metazoa_pe12.fasta',
                                 taxon_id   => $taxon_ids->{'metazoa_taxon_id'},
                                 exclude_id => ['#taxon_id#',$taxon_ids->{'mouse_taxon_id'},$taxon_ids->{'human_taxon_id'}],
                                 dest_dir   => '#output_path#',
                                 compress   => 0,
                                 pe_level   => [1,2],
                               },
      },

             protists_basic => {
              self_pe12 =>{
                            file_name => 'self_pe12.fasta',
                            taxon_id  => '#taxon_id#',
                            dest_dir  => '#output_path#',
                            compress  => 0,
                            pe_level  => [1,2],
                          },

              self_pe3 =>{
                            file_name => 'self_pe3.fasta',
                            taxon_id  => '#taxon_id#',
                            dest_dir  => '#output_path#',
                            compress  => 0,
                            pe_level  => [3],
                          },

              human_pe12 => {
                              file_name => 'human_pe12.fasta',
                              taxon_id  => $taxon_ids->{'human_taxon_id'},
                              dest_dir  => '#output_path#',
                              compress  => 0,
                              pe_level  => [1,2],
                            },

              mouse_pe12 => {
                              file_name  => 'mouse_pe12.fasta',
                              taxon_id   => $taxon_ids->{'mouse_taxon_id'},
                              dest_dir   => '#output_path#',
                              compress   => 0,
                              pe_level   => [1,2],
                            },


              protists_pe12 => {
                                 file_name  => 'protists_pe12.fasta',
                                 taxon_id   => $taxon_ids->{'protists_taxon_id'},
                                 exclude_id => ['#taxon_id#',$taxon_ids->{'mouse_taxon_id'},$taxon_ids->{'human_taxon_id'}],
                                 dest_dir   => '#output_path#',
                                 compress   => 0,
                                 pe_level   => [1,2],
                               },
      },

             non_vertebrates_basic => {
              self_pe12 =>{
                            file_name => 'self_pe12.fasta',
                            taxon_id  => '#taxon_id#',
                            dest_dir  => '#output_path#',
                            compress  => 0,
                            pe_level  => [1,2],
                          },

              self_pe3 =>{
                            file_name => 'self_pe3.fasta',
                            taxon_id  => '#taxon_id#',
                            dest_dir  => '#output_path#',
                            compress  => 0,
                            pe_level  => [3],
                          },

              human_pe12 => {
                              file_name => 'human_pe12.fasta',
                              taxon_id  => $taxon_ids->{'human_taxon_id'},
                              dest_dir  => '#output_path#',
                              compress  => 0,
                              pe_level  => [1,2],
                            },

              mouse_pe12 => {
                              file_name  => 'mouse_pe12.fasta',
                              taxon_id   => $taxon_ids->{'mouse_taxon_id'},
                              dest_dir   => '#output_path#',
                              compress   => 0,
                              pe_level   => [1,2],
                            },


              non_vertebrates_pe12 => {
                                        file_name  => 'non_vertebrates_pe12.fasta',
                                        taxon_id   => $taxon_ids->{'non_vertebrates_taxon_id'},
                                        exclude_id => ['#taxon_id#',$taxon_ids->{'mouse_taxon_id'},$taxon_ids->{'human_taxon_id'}],
                                        dest_dir   => '#output_path#',
                                        compress   => 0,
                                        pe_level   => [1,2],
                                      },
      },

             fungi_basic => {
              self_pe12 =>{
                            file_name => 'self_pe12.fasta',
                            taxon_id  => '#taxon_id#',
                            dest_dir  => '#output_path#',
                            compress  => 0,
                            pe_level  => [1,2],
                          },

              self_pe3 =>{
                            file_name => 'self_pe3.fasta',
                            taxon_id  => '#taxon_id#',
                            dest_dir  => '#output_path#',
                            compress  => 0,
                            pe_level  => [3],
                          },

              human_pe12 => {
                              file_name => 'human_pe12.fasta',
                              taxon_id  => $taxon_ids->{'human_taxon_id'},
                              dest_dir  => '#output_path#',
                              compress  => 0,
                              pe_level  => [1,2],
                            },

              mouse_pe12 => {
                              file_name  => 'mouse_pe12.fasta',
                              taxon_id   => $taxon_ids->{'mouse_taxon_id'},
                              dest_dir   => '#output_path#',
                              compress   => 0,
                              pe_level   => [1,2],
                            },


               fungi_pe12 => {
                                file_name  => 'fungi_pe12.fasta',
                                taxon_id   => $taxon_ids->{'fungi_taxon_id'},
                                exclude_id => ['#taxon_id#',$taxon_ids->{'mouse_taxon_id'},$taxon_ids->{'human_taxon_id'}],
                                dest_dir   => '#output_path#',
                                compress   => 0,
                                pe_level   => [1,2],
                              },
      },

            plants_basic => {
              self_pe12 => {
                            file_name => 'self_pe12.fasta',
                            taxon_id  => '#taxon_id#',
                            dest_dir  => '#output_path#',
                            compress  => 0,
                            pe_level  => [1,2],
                          },

              self_pe3 => {
                            file_name => 'self_pe3.fasta',
                            taxon_id  => '#taxon_id#',
                            dest_dir  => '#output_path#',
                            compress  => 0,
                            pe_level  => [3],
                          },

              human_pe12 => {
                              file_name => 'human_pe12.fasta',
                              taxon_id  => $taxon_ids->{'human_taxon_id'},
                              dest_dir  => '#output_path#',
                              compress  => 0,
                              pe_level  => [1,2],
                            },

              mouse_pe12 => {
                              file_name  => 'mouse_pe12.fasta',
                              taxon_id   => $taxon_ids->{'mouse_taxon_id'},
                              dest_dir   => '#output_path#',
                              compress   => 0,
                              pe_level   => [1,2],
                            },


              plants_pe12 => {
                                file_name  => 'plants_pe12.fasta',
                                taxon_id   => $taxon_ids->{'plants_taxon_id'},
                                exclude_id => ['#taxon_id#',$taxon_ids->{'mouse_taxon_id'},$taxon_ids->{'human_taxon_id'}],
                                dest_dir   => '#output_path#',
                                compress   => 0,
                                pe_level   => [1,2],
                              },
      },
     havana_teleost_blast => {

       human_pe12 => {
                       file_name => 'human_pe12.fasta',
                       taxon_id  => $taxon_ids->{'human_taxon_id'},
                       dest_dir  => '#output_path#',
                       compress  => 0,
                       pe_level  => [1,2],
                     },

       zebrafish_pe12 => {
                          file_name => 'zebrafish_pe12.fasta',
                          taxon_id  => $taxon_ids->{'zebrafish_taxon_id'},
                          dest_dir  => '#output_path#',
                          compress  => 0,
                          pe_level  => [1,2],
                        },

       fish_pe12 => {
                         file_name  => 'fish_pe12.fasta',
                         taxon_id   => $taxon_ids->{'fish_taxon_id'},
                         exclude_id => [$taxon_ids->{'zebrafish_taxon_id'}],
                         dest_dir   => '#output_path#',
                        compress   => 0,
                         pe_level   => [1,2],
                       },

     },
     havana_mammals_blast => {
       self_pe12 =>{
         file_name => 'self_pe12.fasta',
         taxon_id  => '#taxon_id#',
         dest_dir  => '#output_path#',
         compress  => 0,
         pe_level  => [1,2],
       },

       human_pe12 => {
         file_name => 'human_pe12.fasta',
         taxon_id  => $taxon_ids->{'human_taxon_id'},
         dest_dir  => '#output_path#',
         compress  => 0,
         pe_level  => [1,2],
       },

       mouse_pe12 => {
         file_name  => 'mouse_pe12.fasta',
         taxon_id   => $taxon_ids->{'mouse_taxon_id'},
         dest_dir   => '#output_path#',
         compress   => 0,
         pe_level   => [1,2],
       },


       mammals_pe12 => {
         file_name  => 'mammals_pe12.fasta',
         taxon_id   => $taxon_ids->{'mammals_taxon_id'},
         exclude_id => ['#taxon_id#',$taxon_ids->{'mouse_taxon_id'},$taxon_ids->{'human_taxon_id'}],
         dest_dir   => '#output_path#',
         compress   => 0,
         pe_level   => [1,2],
       },
     },

  );
  return $config{$key};
}

1;<|MERGE_RESOLUTION|>--- conflicted
+++ resolved
@@ -105,20 +105,15 @@
                    'pisum_taxon_id'      => '7029',
                    'gambiae_taxon_id'    => '7165',
                    'aegypti_taxon_id'    => '7159',
-<<<<<<< HEAD
-                   # Insects
-                   'dicondylia_taxon_id'   => '85512',
-                   'monocondylia_taxon_id' => '554674',
-=======
+
                    'atroparvus_taxon_id' => '41427',
 		   'perniciosus_taxon_id' => '13204',
-# Insects
+                   # Insects
                    'dicondylia_taxon_id'   => '85512',
                    'monocondylia_taxon_id' => '554674',
                    'lepidoptera_taxon_id'  => '7088',
                    'culicidae_taxon_id' => '7157',
 		   'psychodidae_taxon_id' => '7197',
->>>>>>> 3e1692c4
                  };
   my %config = (
     default => {},
@@ -506,8 +501,6 @@
                             },
            },
 
-<<<<<<< HEAD
-=======
            lepidoptera_basic => {
               self_pe12 =>{
                             file_name => 'self_pe12.fasta',
@@ -658,7 +651,6 @@
                             },
            },
 
->>>>>>> 3e1692c4
            reptiles_basic => {
               self_pe12 =>{
                             file_name => 'self_pe12.fasta',
