--- conflicted
+++ resolved
@@ -2606,11 +2606,7 @@
                          logic_name => 'genblast',
                          module => 'HiveGenblast',
                          genblast_path => $self->o('genblast_path'),
-<<<<<<< HEAD
-                         commandline_params => $genblast_params{$self->o('blast_type')},
-=======
                          commandline_params => $genblast_params{$self->o('blast_type')}.'_projection',
->>>>>>> 79f96b6a
                          query_seq_dir => $self->o('homology_models_path'),
                          max_rank => 1,
                          genblast_pid => $self->o('genblast_pid'),
