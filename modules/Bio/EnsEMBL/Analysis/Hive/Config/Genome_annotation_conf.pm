--- conflicted
+++ resolved
@@ -135,13 +135,10 @@
 # Pipe and ref db info
 ########################
 
-<<<<<<< HEAD
     'red_logic_name'            => 'repeatdetector', # logic name for the Red repeat finding analysis
 
     'projection_source_db_name'    => 'homo_sapiens_core_100_38', # This is generally a pre-existing db, like the current human/mouse core for example
-=======
     'projection_source_db_name'    => '', # This is generally a pre-existing db, like the current human/mouse core for example
->>>>>>> df542f0d
     'projection_source_db_server'  => 'mysql-ens-mirror-1',
     'projection_source_db_port'    => '4240',
     'projection_source_production_name' => '',
