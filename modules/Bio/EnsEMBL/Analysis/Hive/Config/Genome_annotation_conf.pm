--- conflicted
+++ resolved
@@ -5526,133 +5526,9 @@
           disconnect_jobs => 1,
           input_dir => $self->o('input_dir'),
           output_dir => $self->o('output_dir'),
-<<<<<<< HEAD
           short_read_aligner => $self->o('star_path'),
           genome_dir => catfile($self->o('output_path'),'genome_dumps'),
           num_threads => $self->o('star_threads'),
-=======
-          samtools => $self->o('samtools_path'),
-        },
-        -flow_into => {
-          1 => [ ':////accu?filename=[]' ],
-        },
-        -rc_name    => '20GB',
-      },
-
-      {
-        -logic_name => 'merged_tissue_file',
-        -module     => 'Bio::EnsEMBL::Analysis::Hive::RunnableDB::HiveMergeBamFiles',
-        -parameters => {
-          %{get_analysis_settings('Bio::EnsEMBL::Analysis::Hive::Config::BamMergeStatic', $self->o('rnaseq_merge_type'))},
-          # target_db is the database where we will write the files in the data_file table
-          # You can use store_datafile => 0, if you don't want to store the output file
-          target_db => $self->o('rnaseq_rough_db'),
-          assembly_name => $self->o('assembly_name'),
-          rnaseq_data_provider => $self->o('rnaseq_data_provider'),
-          disconnect_jobs => 1,
-          species => $self->o('species_name'),
-          output_dir => $self->o('merge_dir'),
-          input_dir => $self->o('output_dir'),
-          samtools => $self->o('samtools_path'),
-          picard_lib_jar => $self->o('picard_lib_jar'),
-          use_threads => $self->o('rnaseq_merge_threads'),
-          rename_file => 1,
-        },
-        -rc_name    => '3GB_merged_multithread',
-        -flow_into => {
-          1 => ['create_analyses_type_job', '?accu_name=filename&accu_address=[]&accu_input_variable=alignment_bam_file'],
-        },
-      },
-      {
-        -logic_name => 'create_analyses_type_job',
-        -module     => 'Bio::EnsEMBL::Hive::RunnableDB::JobFactory',
-        -rc_name    => '1GB',
-        -parameters => {
-          inputlist => ['gene', 'daf', 'ise'],
-          column_names => ['type'],
-          species => $self->o('species_name'),
-        },
-        -flow_into => {
-          2 => {'create_rnaseq_tissue_analyses' => {analyses => [{'-logic_name' => '#species#_#sample_name#_rnaseq_#type#'}]}},
-        },
-      },
-      {
-        -logic_name => 'create_rnaseq_tissue_analyses',
-        -module     => 'Bio::EnsEMBL::Analysis::Hive::RunnableDB::HiveAddAnalyses',
-        -rc_name    => '1GB',
-        -parameters => {
-          source_type => 'list',
-          target_db => $self->o('rnaseq_rough_db'),
-        },
-      },
-      {
-        -logic_name => 'merged_bam_file',
-        -module     => 'Bio::EnsEMBL::Analysis::Hive::RunnableDB::HiveMergeBamFiles',
-        -parameters => {
-          %{get_analysis_settings('Bio::EnsEMBL::Analysis::Hive::Config::BamMergeStatic', $self->o('rnaseq_merge_type'))},
-          # target_db is the database where we will write the files in the data_file table
-          # You can use store_datafile => 0, if you don't want to store the output file
-          target_db => $self->o('rnaseq_rough_db'),
-          assembly_name => $self->o('assembly_name'),
-          rnaseq_data_provider => $self->o('rnaseq_data_provider'),
-          disconnect_jobs => 1,
-          alignment_bam_file => catfile($self->o('merge_dir'), '#assembly_name#.#rnaseq_data_provider#.merged.1.bam'),
-          species => $self->o('species_name'),
-          output_dir => $self->o('merge_dir'),
-          input_dir => $self->o('merge_dir'),
-          samtools => $self->o('samtools_path'),
-          picard_lib_jar => $self->o('picard_lib_jar'),
-          use_threads => $self->o('rnaseq_merge_threads'),
-        },
-        -rc_name    => '5GB_merged_multithread',
-        -flow_into => {
-          1 => ['fan_merge_analyses'],
-          2 => ['create_header_intron'],
-        },
-      },
-
-     {
-        -logic_name => 'fan_merge_analyses',
-        -module     => 'Bio::EnsEMBL::Hive::RunnableDB::SystemCmd',
-        -parameters => {
-	  cmd => "if [[ \$(cut -d\$'\\t' -f1 ".$self->o('rnaseq_summary_file')." | sort | uniq | wc -l) == 1 ]]; then exit 42; else exit 0;fi",
-          return_codes_2_branches => {'42' => 2},
-        },
-        -rc_name    => 'default',
-        -flow_into  => {
-	  1 => ['create_merge_analyses_type_job'],
-        },
-      },
-
-      {
-        -logic_name => 'create_merge_analyses_type_job',
-        -module     => 'Bio::EnsEMBL::Hive::RunnableDB::JobFactory',
-        -rc_name    => '1GB',
-        -parameters => {
-          inputlist => ['gene', 'daf', 'ise'],
-          column_names => ['type'],
-          species => $self->o('species_name'),
-        },
-        -flow_into => {
-          2 => {'create_rnaseq_merge_analyses' => {analyses => [{'-logic_name' => '#species#_merged_rnaseq_#type#'}]}},
-        },
-      },
-      {
-        -logic_name => 'create_rnaseq_merge_analyses',
-        -module     => 'Bio::EnsEMBL::Analysis::Hive::RunnableDB::HiveAddAnalyses',
-        -rc_name    => '1GB',
-        -parameters => {
-          source_type => 'list',
-          target_db => $self->o('rnaseq_rough_db'),
-        },
-      },
-      {
-        -logic_name => 'create_header_intron',
-        -module     => 'Bio::EnsEMBL::Hive::RunnableDB::SystemCmd',
-        -rc_name    => '1GB',
-        -parameters => {
-          cmd => $self->o('samtools_path').' view -H #filename# | grep -v @SQ | grep -v @HD > '.catfile($self->o('rnaseq_dir'),'merged_header.h'),
->>>>>>> c1c53062
         },
         -flow_into => {
           2 => ['stringtie2'],
