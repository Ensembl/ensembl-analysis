--- conflicted
+++ resolved
@@ -5257,12 +5257,7 @@
         -rc_name    => 'filter',
         -flow_into => {
                         '2->A' => ['run_mirna'],
-<<<<<<< HEAD
-                        'A->1' => ['fan_dump_features'],
-                        #'3' => ['run_infernal'],
-=======
                         'A->1' => ['concat_rnafold_result'],
->>>>>>> df542f0d
                       },
       },
 
@@ -5283,6 +5278,20 @@
         -rc_name    => 'filter',
       },
 
+      {
+        -logic_name => 'concat_rnafold_result',
+        -module     => 'Bio::EnsEMBL::Hive::RunnableDB::SystemCmd',
+        -parameters => {
+          cmd => 'cat #data_file_pattern# > #output_file#',
+          data_file_pattern => catfile($self->o('ncrna_dir'), 'rna_fold_*.part'),
+          output_file => catfile($self->o('ncrna_dir'), 'rna_fold_results.txt'),
+        },
+        -rc_name   => 'filter',
+        -flow_into => {
+          1 => 'fan_dump_features',
+        },
+      },
+
       { 
         -logic_name => 'fan_dump_features',
         -module => 'Bio::EnsEMBL::Hive::RunnableDB::Dummy',
@@ -5294,20 +5303,6 @@
                                     '-e "'.catfile($self->o('ncrna_dir'),'rna_fold_results.txt').'"' => ['dump_features']
                                   ),
                        },
-      },
-
-      {
-        -logic_name => 'concat_rnafold_result',
-        -module     => 'Bio::EnsEMBL::Hive::RunnableDB::SystemCmd',
-        -parameters => {
-          cmd => 'cat #data_file_pattern# > #output_file#',
-          data_file_pattern => catfile($self->o('ncrna_dir'), 'rna_fold_*.part'),
-          output_file => catfile($self->o('ncrna_dir'), 'rna_fold_results.txt'),
-        },
-        -rc_name   => 'filter',
-        -flow_into => {
-          1 => 'dump_features',
-        },
       },
 
       {
