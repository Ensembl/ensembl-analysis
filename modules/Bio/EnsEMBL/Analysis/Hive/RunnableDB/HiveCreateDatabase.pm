#!/usr/bin/env perl

# Copyright [1999-2015] Wellcome Trust Sanger Institute and the EMBL-European Bioinformatics Institute
#
# Licensed under the Apache License, Version 2.0 (the "License");
# you may not use this file except in compliance with the License.
# You may obtain a copy of the License at
#
#      http://www.apache.org/licenses/LICENSE-2.0
#
# Unless required by applicable law or agreed to in writing, software
# distributed under the License is distributed on an "AS IS" BASIS,
# WITHOUT WARRANTIES OR CONDITIONS OF ANY KIND, either express or implied.
# See the License for the specific language governing permissions and
# limitations under the License.

package Bio::EnsEMBL::Analysis::Hive::RunnableDB::HiveCreateDatabase;

use strict;
use warnings;
use feature 'say';

<<<<<<< HEAD
use File::Basename;
=======
use Bio::EnsEMBL::Analysis::RunnableDB;
use Bio::EnsEMBL::Utils::Exception qw(warning throw);
>>>>>>> 7c97e829
use parent ('Bio::EnsEMBL::Analysis::Hive::RunnableDB::HiveBaseRunnableDB');

use Data::Dumper;

sub param_defaults {
    return {

      # used by all create types
      create_type => '',
      source_db => '',
      target_db => '',

      # used by create_type = 'clone'
<<<<<<< HEAD
      script_path => '~/enscode/ensembl-analysis/scripts/clone_database.ksh',
=======
      script_path => "/nfs/users/nfs_d/dm15/cvs_checkout_head/ensembl-personal/genebuilders/scripts/clone_database.ksh",
>>>>>>> 7c97e829

      # used by create_type = 'copy'
      db_dump_file => "/tmp/source_db_".time().".tmp",
      pass_r => '',
      pass_w => '',
      user_r => '',
      user_w => '',

    }
}

sub fetch_input {
  my $self = shift;
  return 1;
}

sub run {
  my $self = shift;

  unless(defined($self->param('create_type'))) {
    $self->throw("You have not defined a create_type flag in you parameters hash! You must provide a create_type (e.g. 'clone')");
  }

  $self->create_db();

  return 1;
}

sub write_output {
  my $self = shift;

  return 1;
}

sub create_db {
  my $self = shift;
  my $create_type = $self->param('create_type');
  if($create_type eq 'clone') {
    $self->clone_db();
  } elsif ($create_type eq 'copy') {
    $self->copy_db();
  } elsif($create_type eq 'core_only') {
    $self->core_only_db();
<<<<<<< HEAD
  } elsif($create_type eq 'backup') {
    $self->make_backup();
=======
>>>>>>> 7c97e829
  } else {
    $self->throw("You have specified a create type of ".$create_type.", however this is not supported by the module");
  }

}

sub clone_db {
  my $self = shift;

  unless($self->param('source_db') && $self->param('target_db')) {
    $self->throw("You have specified a create type of clone but you don't have both a source_db and target_db specified in your config");
  }

  unless($self->param('script_path')) {
    $self->throw("You have specified a create type of clone but you don't have the script_path set in your config, e.g.:\n".
          "~/enscode/ensembl-personal/genebuilders/scripts/clone_database.ksh");
  }

  unless(-e $self->param('script_path')) {
    $self->throw("The path to the clone script you have specified does not exist. Path:\n".$self->param('script_path'));
  }

  my $source_string;
  my $target_string;
  if(ref($self->param('source_db')) eq 'HASH') {
    $source_string = $self->convert_hash_to_db_string($self->param('source_db'));
  } else {
    $self->check_db_string($self->param('source_db'));
    $source_string = $self->param('source_db');
  }

  if(ref($self->param('target_db')) eq 'HASH') {
    $target_string = $self->convert_hash_to_db_string($self->param('target_db'));
  } else {
    $self->check_db_string($self->param('target_db'));
    $target_string = $self->param('target_db');
  }

  my $command = "ksh ".$self->param('script_path')." -s ".$source_string.' -r '.$self->param('source_db')->{'-user'}." -t ".$target_string.' -w '.$self->param('target_db')->{'-user'}.' -P '.$self->param('target_db')->{'-pass'};
  say "COMMAND: ".$command;

  my $exit_code = system($command);
  if($exit_code) {
    $self->throw("The clone script exited with a non-zero exit code (did the target_db already exist?): ".$exit_code);
  }

}

sub copy_db {
  my $self = shift;

  if (not $self->param('source_db') or not $self->param('target_db')) {
    $self->throw("You have specified a create type of copy but you don't have both a source_db and target_db specified in your config.");
  }

<<<<<<< HEAD
  if (not $self->param('user_w') or not $self->param('pass_w')) {
    $self->throw("You have specified a create type of copy but you haven't specified the user_w and pass_w.\n");
  }

  if (not $self->param('db_dump_file')) {
    $self->throw("You have specified a create type of copy but you haven't specified a db_dump_file which will be used as a temporary file.");
  } else {
  	my $dump_dir = dirname($self->param('db_dump_file'));
  	`mkdir -p $dump_dir`;
  	if (!(-e $dump_dir)) {
      $self->throw("Couldn't create $dump_dir directory.");
  	}
=======
  if (not $self->param('user_r') or not $self->param('user_w') or not $self->param('pass_w')) {
    throw("You have specified a create type of copy but you haven't specified the user_r, user_w and pass_w.\n");
  }

  if (not $self->param('db_dump_file')) {
    throw("You have specified a create type of copy but you haven't specified a db_dump_file which will be used as a temporary file.");
>>>>>>> 7c97e829
  }

  my $source_string;
  my $target_string;
  if (ref($self->param('source_db')) eq 'HASH') {
    $source_string = $self->convert_hash_to_db_string($self->param('source_db'));
  } else {
    $self->check_db_string($self->param('source_db'));
    $source_string = $self->param('source_db');
  }

  if (ref($self->param('target_db')) eq 'HASH') {
    $target_string = $self->convert_hash_to_db_string($self->param('target_db'));
  } else {
    $self->check_db_string($self->param('target_db'));
    $target_string = $self->param('target_db');
  }

  my @source_string_at_split = split('@',$source_string);
  my $source_dbname = shift(@source_string_at_split);
  my @source_string_colon_split = split(':',shift(@source_string_at_split));
  my $source_host = shift(@source_string_colon_split);
  my $source_port = shift(@source_string_colon_split);

  my @target_string_at_split = split('@',$target_string);
  my $target_dbname = shift(@target_string_at_split);
  my @target_string_colon_split = split(':',shift(@target_string_at_split));
  my $target_host = shift(@target_string_colon_split);
  my $target_port = shift(@target_string_colon_split);
<<<<<<< HEAD
  
  $self->dump_database($source_host,$source_port,$self->param('user_w'),$self->param('pass_w'),$source_dbname,$self->param('db_dump_file'),$self->param('ignore_dna'));
  $self->create_database($target_host,$target_port,$self->param('user_w'),$self->param('pass_w'),$target_dbname);
  $self->load_database($target_host,$target_port,$self->param('user_w'),$self->param('pass_w'),$target_dbname,$self->param('db_dump_file'));
  $self->remove_file($self->param('db_dump_file'));
=======

  dump_database($source_host,$source_port,$self->param('user_r'),$self->param('pass_r'),$source_dbname,$self->param('db_dump_file'));
  create_database($target_host,$target_port,$self->param('user_w'),$self->param('pass_w'),$target_dbname);
  load_database($target_host,$target_port,$self->param('user_w'),$self->param('pass_w'),$target_dbname,$self->param('db_dump_file'));
  remove_file($self->param('db_dump_file'));
>>>>>>> 7c97e829
}

sub core_only_db {
  my $self = shift;

  unless ($self->param('target_db')) {
    $self->throw("You have specified a create type of core_only but you don't have a target_db specified in your config.");
  }

  unless($self->param('user_w') && $self->param('pass_w')) {
    $self->throw("You have specified a create type of core_only but you haven't specified the user_w and pass_w.\n");
  }

  unless($self->param('enscode_root_dir')) {
    $self->throw("You have specified a create type of core_only but you haven't specified the enscode_root_dir path\n");
  }

  my $table_file = $self->param('enscode_root_dir')."/ensembl/sql/table.sql";
  unless(-e $table_file) {
    $self->throw("You have specified a create type of core_only but the path from enscode_root_dir to the table file is incorrect:\n".
          $self->param('enscode_root_dir')."/ensembl/sql/table.sql");
  }

  my $target_string;
  if (ref($self->param('target_db')) eq 'HASH') {
    $target_string = $self->convert_hash_to_db_string($self->param('target_db'));
  } else {
    $self->check_db_string($self->param('target_db'));
    $target_string = $self->param('target_db');
  }

  my @target_string_at_split = split('@',$target_string);
  my $target_dbname = shift(@target_string_at_split);
  my @target_string_colon_split = split(':',shift(@target_string_at_split));
  my $target_host = shift(@target_string_colon_split);
  my $target_port = shift(@target_string_colon_split);
  my $target_user = $self->param('user_w');
  my $target_pass = $self->param('pass_w');

  my $command;
  # Create the empty db
  if($target_port) {
    $command = "mysql -h".$target_host." -u".$target_user." -p".$target_pass." -P".$target_port." -e 'CREATE DATABASE ".$target_dbname."'";
  } else {
    $command = "mysql -h".$target_host." -u".$target_user." -p".$target_pass." -e 'CREATE DATABASE ".$target_dbname."'";
  }
  say "COMMAND: ".$command;

  my $exit_code = system($command);
  if($exit_code) {
    $self->throw("The create database command exited with a non-zero exit code: ".$exit_code);
  }

  # Load core tables
  if($target_port) {
    $command = "mysql -h".$target_host." -u".$target_user." -p".$target_pass." -P".$target_port." -D".$target_dbname." < ".$table_file;
  } else {
    $command = "mysql -h".$target_host." -u".$target_user." -p".$target_pass." -D".$target_dbname." < ".$table_file;
  }
  $exit_code = system($command);
  if($exit_code) {
    $self->throw("The load tables command exited with a non-zero exit code: ".$exit_code);
  }

}

sub make_backup {
  my $self = shift;

  unless ($self->param('source_db')) {
    $self->throw("You have specified a create type of backup but you don't have a source_db specified in your config.");
  }

  unless ($self->param('user_w') && $self->param('pass_w')) {
    $self->throw("You have specified a create type of backup but you haven't specified the user_w and pass_w, these are".
                 " sometimes needed for dumping dbs with views");
  }

  unless ($self->param('output_path')) {
    $self->throw("You have specified a create type of backup but you don't have an output_path param set");
  }

  unless ($self->param('backup_name')) {
    $self->throw("You have specified a create type of backup but haven't specified a file name with the backup_name param");
  }

  unless (-e $self->param('output_path')) {
    my $cmd = "mkdir -p ".$self->param('output_path');
    my $return = system($cmd);
    if($return) {
      $self->throw("The output path specified did not exist and mkdir -p failed to create it. Commandline used:\n".$cmd);
    }
  }

  my $source_db = $self->param('source_db');
  my $user_w = $self->param('user_w');
  my $pass_w = $self->param('pass_w');
  my $ignore_dna = 0;
  if($self->param('ignore_dna')) {
     $ignore_dna = 1;
   }

  my $dump_file = $self->param('output_path')."/".$self->param('backup_name');
  my $source_host = $source_db->{'-host'};
  my $source_port = $source_db->{'-port'};
  my $source_dbname = $source_db->{'-dbname'};

  $self->dump_database($source_host,
                       $source_port,
                       $user_w,
                       $pass_w,
                       $source_dbname,
                       $dump_file,
                       $ignore_dna);

  my $cmd = "gzip ".$dump_file;
  my $return = system($cmd);
  if($return) {
      $self->warning("Failed to compress the backup file. The file itself should be okay. Commandline used:\n".$cmd);
  }
}

sub convert_hash_to_db_string {
  my ($self,$connection_info) = @_;

  unless(defined($connection_info->{'-dbname'}) && defined($connection_info->{'-host'})) {
    $self->throw("You have passed in a hash as your db info however the hash is missing either the dbname or host key,".
          " both are required if a hash is being passed in");
  }

  my $port = $connection_info->{'-port'};

  my $db_string;
  $db_string = $connection_info->{'-dbname'}.'@'.$connection_info->{'-host'};
  if(defined($port)) {
    $db_string .= ':'.$port;
  }

  $self->check_db_string($db_string);
  return($db_string);
}

sub check_db_string {
  my ($self,$db_string) = @_;

  unless($db_string =~ /[^\@]+\@[^\:]+\:\d+/ || $db_string =~ /[^\@]+\@[^\:]+/) {
    $self->throw("Parsing check on the db string failed.\ndb string:\n".$db_string.
          "\nExpected format:\nmy_db_name\@myserver:port or my_db_name\@myserver");
  }
}

sub dump_database {

<<<<<<< HEAD
  my ($self, $dbhost,$dbport,$dbuser,$dbpass,$dbname,$db_file,$ignore_dna) = @_;
=======
  my ($dbhost,$dbport,$dbuser,$dbpass,$dbname,$db_file) = @_;
>>>>>>> 7c97e829

  print "\nDumping database $dbname"."@"."$dbhost:$dbport...\n";

  my $command;
  if (!$dbpass) { # dbpass for read access can be optional
  	$command = "mysqldump --skip-opt -h$dbhost -P$dbport -u$dbuser $dbname > $db_file";
  } else {
  	$command = "mysqldump --skip-opt -h$dbhost -P$dbport -u$dbuser -p$dbpass $dbname > $db_file";
  }

  if (system($command)) {
    $self->throw("The dump was not completed. Please, check that you have enough disk space in the output path $db_file as well as writing permission.");
  } else {
    print("The database dump was completed successfully into file $db_file\n");
  }
}

sub create_database {
  my ($self, $dbhost,$dbport,$dbuser,$dbpass,$dbname) = @_;
  print "Creating database $dbname"."@"."$dbhost:$dbport...\n";
  if (system("mysql -h$dbhost -P$dbport -u$dbuser -p$dbpass -e'CREATE DATABASE $dbname' ")) {
    $self->throw("Couldn't create database  $dbname"."@"."$dbhost:$dbport. Please, check that it does not exist and you have write access to be able to perform this operation.");
  } else {
    print("Database $dbname"."@"."$dbhost:$dbport created successfully.\n");
  }
}

sub load_database {
<<<<<<< HEAD
	
  my ($self, $dbhost,$dbport,$dbuser,$dbpass,$dbname,$db_file) = @_;
  
=======

  my ($dbhost,$dbport,$dbuser,$dbpass,$dbname,$db_file) = @_;

>>>>>>> 7c97e829
  print "\nLoading file $db_file into database $dbname"."@"."$dbhost:$dbport...\n";
  if (system("mysql -h$dbhost -P$dbport -u$dbuser -p$dbpass -D$dbname < $db_file")) {
    $self->throw("The database loading process failed. Please, check that you have access to the file $db_file and the database you are trying to write to.");
  } else {
    print("\nThe database loading process was completed successfully from file $db_file into $dbname.\n");
  }
}

sub remove_file {
  my ($self, $db_file) = @_;

  if (-e $db_file) {
  	print "Deleting file $db_file\n";
  	if (system("rm -f $db_file")) {
      $self->throw("Couldn't delete file $db_file");
  	} else {
  	  print "File $db_file has been deleted.\n";
  	}
  }
}

1;





<|MERGE_RESOLUTION|>--- conflicted
+++ resolved
@@ -1,18 +1,33 @@
-#!/usr/bin/env perl
-
-# Copyright [1999-2015] Wellcome Trust Sanger Institute and the EMBL-European Bioinformatics Institute
-#
-# Licensed under the Apache License, Version 2.0 (the "License");
-# you may not use this file except in compliance with the License.
-# You may obtain a copy of the License at
-#
-#      http://www.apache.org/licenses/LICENSE-2.0
-#
-# Unless required by applicable law or agreed to in writing, software
-# distributed under the License is distributed on an "AS IS" BASIS,
-# WITHOUT WARRANTIES OR CONDITIONS OF ANY KIND, either express or implied.
-# See the License for the specific language governing permissions and
-# limitations under the License.
+=head1 LICENSE
+
+Copyright [1999-2015] Wellcome Trust Sanger Institute and the EMBL-European Bioinformatics Institute
+Copyright [2016] EMBL-European Bioinformatics Institute
+
+Licensed under the Apache License, Version 2.0 (the "License");
+you may not use this file except in compliance with the License.
+You may obtain a copy of the License at
+
+     http://www.apache.org/licenses/LICENSE-2.0
+
+Unless required by applicable law or agreed to in writing, software
+distributed under the License is distributed on an "AS IS" BASIS,
+WITHOUT WARRANTIES OR CONDITIONS OF ANY KIND, either express or implied.
+See the License for the specific language governing permissions and
+limitations under the License.
+
+=head1 CONTACT
+
+Please email comments or questions to the public Ensembl
+developers list at <http://lists.ensembl.org/mailman/listinfo/dev>.
+
+Questions may also be sent to the Ensembl help desk at
+<http://www.ensembl.org/Help/Contact>.
+
+=head1 NAME
+
+Bio::EnsEMBL::Analysis::Hive::RunnableDB::HiveCreateDatabase
+
+=cut
 
 package Bio::EnsEMBL::Analysis::Hive::RunnableDB::HiveCreateDatabase;
 
@@ -20,12 +35,7 @@
 use warnings;
 use feature 'say';
 
-<<<<<<< HEAD
 use File::Basename;
-=======
-use Bio::EnsEMBL::Analysis::RunnableDB;
-use Bio::EnsEMBL::Utils::Exception qw(warning throw);
->>>>>>> 7c97e829
 use parent ('Bio::EnsEMBL::Analysis::Hive::RunnableDB::HiveBaseRunnableDB');
 
 use Data::Dumper;
@@ -39,19 +49,13 @@
       target_db => '',
 
       # used by create_type = 'clone'
-<<<<<<< HEAD
       script_path => '~/enscode/ensembl-analysis/scripts/clone_database.ksh',
-=======
-      script_path => "/nfs/users/nfs_d/dm15/cvs_checkout_head/ensembl-personal/genebuilders/scripts/clone_database.ksh",
->>>>>>> 7c97e829
 
       # used by create_type = 'copy'
       db_dump_file => "/tmp/source_db_".time().".tmp",
-      pass_r => '',
       pass_w => '',
-      user_r => '',
       user_w => '',
-
+      ignore_dna => 0, # if set to 1, the dna table won't be dumped
     }
 }
 
@@ -87,11 +91,8 @@
     $self->copy_db();
   } elsif($create_type eq 'core_only') {
     $self->core_only_db();
-<<<<<<< HEAD
   } elsif($create_type eq 'backup') {
     $self->make_backup();
-=======
->>>>>>> 7c97e829
   } else {
     $self->throw("You have specified a create type of ".$create_type.", however this is not supported by the module");
   }
@@ -147,7 +148,6 @@
     $self->throw("You have specified a create type of copy but you don't have both a source_db and target_db specified in your config.");
   }
 
-<<<<<<< HEAD
   if (not $self->param('user_w') or not $self->param('pass_w')) {
     $self->throw("You have specified a create type of copy but you haven't specified the user_w and pass_w.\n");
   }
@@ -160,14 +160,6 @@
   	if (!(-e $dump_dir)) {
       $self->throw("Couldn't create $dump_dir directory.");
   	}
-=======
-  if (not $self->param('user_r') or not $self->param('user_w') or not $self->param('pass_w')) {
-    throw("You have specified a create type of copy but you haven't specified the user_r, user_w and pass_w.\n");
-  }
-
-  if (not $self->param('db_dump_file')) {
-    throw("You have specified a create type of copy but you haven't specified a db_dump_file which will be used as a temporary file.");
->>>>>>> 7c97e829
   }
 
   my $source_string;
@@ -185,31 +177,23 @@
     $self->check_db_string($self->param('target_db'));
     $target_string = $self->param('target_db');
   }
-
+  
   my @source_string_at_split = split('@',$source_string);
   my $source_dbname = shift(@source_string_at_split);
   my @source_string_colon_split = split(':',shift(@source_string_at_split));
   my $source_host = shift(@source_string_colon_split);
   my $source_port = shift(@source_string_colon_split);
-
+  
   my @target_string_at_split = split('@',$target_string);
   my $target_dbname = shift(@target_string_at_split);
   my @target_string_colon_split = split(':',shift(@target_string_at_split));
   my $target_host = shift(@target_string_colon_split);
   my $target_port = shift(@target_string_colon_split);
-<<<<<<< HEAD
   
   $self->dump_database($source_host,$source_port,$self->param('user_w'),$self->param('pass_w'),$source_dbname,$self->param('db_dump_file'),$self->param('ignore_dna'));
   $self->create_database($target_host,$target_port,$self->param('user_w'),$self->param('pass_w'),$target_dbname);
   $self->load_database($target_host,$target_port,$self->param('user_w'),$self->param('pass_w'),$target_dbname,$self->param('db_dump_file'));
   $self->remove_file($self->param('db_dump_file'));
-=======
-
-  dump_database($source_host,$source_port,$self->param('user_r'),$self->param('pass_r'),$source_dbname,$self->param('db_dump_file'));
-  create_database($target_host,$target_port,$self->param('user_w'),$self->param('pass_w'),$target_dbname);
-  load_database($target_host,$target_port,$self->param('user_w'),$self->param('pass_w'),$target_dbname,$self->param('db_dump_file'));
-  remove_file($self->param('db_dump_file'));
->>>>>>> 7c97e829
 }
 
 sub core_only_db {
@@ -363,20 +347,20 @@
 
 sub dump_database {
 
-<<<<<<< HEAD
   my ($self, $dbhost,$dbport,$dbuser,$dbpass,$dbname,$db_file,$ignore_dna) = @_;
-=======
-  my ($dbhost,$dbport,$dbuser,$dbpass,$dbname,$db_file) = @_;
->>>>>>> 7c97e829
 
   print "\nDumping database $dbname"."@"."$dbhost:$dbport...\n";
 
   my $command;
   if (!$dbpass) { # dbpass for read access can be optional
-  	$command = "mysqldump --skip-opt -h$dbhost -P$dbport -u$dbuser $dbname > $db_file";
-  } else {
-  	$command = "mysqldump --skip-opt -h$dbhost -P$dbport -u$dbuser -p$dbpass $dbname > $db_file";
-  }
+  	$command = "mysqldump -h$dbhost -P$dbport -u$dbuser ";
+  } else {
+  	$command = "mysqldump -h$dbhost -P$dbport -u$dbuser -p$dbpass";
+  }
+  if ($ignore_dna) {
+  	$command .= " --ignore-table=".$dbname.".dna ";
+  }
+  $command .= " $dbname > $db_file";
 
   if (system($command)) {
     $self->throw("The dump was not completed. Please, check that you have enough disk space in the output path $db_file as well as writing permission.");
@@ -396,15 +380,9 @@
 }
 
 sub load_database {
-<<<<<<< HEAD
 	
   my ($self, $dbhost,$dbport,$dbuser,$dbpass,$dbname,$db_file) = @_;
   
-=======
-
-  my ($dbhost,$dbport,$dbuser,$dbpass,$dbname,$db_file) = @_;
-
->>>>>>> 7c97e829
   print "\nLoading file $db_file into database $dbname"."@"."$dbhost:$dbport...\n";
   if (system("mysql -h$dbhost -P$dbport -u$dbuser -p$dbpass -D$dbname < $db_file")) {
     $self->throw("The database loading process failed. Please, check that you have access to the file $db_file and the database you are trying to write to.");
