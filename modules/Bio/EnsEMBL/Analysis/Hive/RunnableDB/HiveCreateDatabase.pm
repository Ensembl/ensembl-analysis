package Bio::EnsEMBL::Analysis::Hive::RunnableDB::HiveCreateDatabase;

use strict;
use warnings;
use feature 'say';

use File::Basename;
use Bio::EnsEMBL::Analysis::RunnableDB;
use Bio::EnsEMBL::Utils::Exception qw(warning throw);
use parent ('Bio::EnsEMBL::Analysis::Hive::RunnableDB::HiveBaseRunnableDB');

use Data::Dumper;

sub param_defaults {
    return {
    	
      # used by all create types
      create_type => '',
      source_db => '',
      target_db => '',
      
      # used by create_type = 'clone'
      script_path => '~/enscode/ensembl-personal/genebuilders/scripts/clone_database.ksh',
      
      # used by create_type = 'copy'
      db_dump_file => "/tmp/source_db_".time().".tmp",
      pass_w => '',
      user_w => '',
      ignore_dna => 0, # if set to 1, the dna table won't be dumped
    }
}

sub fetch_input {
  my $self = shift;
  return 1;
}

sub run {
  my $self = shift;

  unless(defined($self->param('create_type'))) {
    throw("You have not defined a create_type flag in you parameters hash! You must provide a create_type (e.g. 'clone')");
  }

  $self->create_db();
<<<<<<< HEAD

=======
>>>>>>> 96e67cca
  return 1;
}

sub write_output {
  my $self = shift;

  return 1;
}

sub create_db {
  my $self = shift;
  my $create_type = $self->param('create_type');
  if($create_type eq 'clone') {
    $self->clone_db();
  } elsif ($create_type eq 'copy') {
  	$self->copy_db();
  } else {
    throw("You have specified a create type of ".$create_type.", however this is not supported by the module");
  }

}

sub clone_db {
  my $self = shift;

  unless($self->param('source_db') && $self->param('target_db')) {
    throw("You have specified a create type of clone but you don't have both a source_db and target_db specified in your config");
  }

  unless($self->param('script_path')) {
    throw("You have specified a create type of clone but you don't have the script_path set in your config, e.g.:\n".
          "~/enscode/ensembl-personal/genebuilders/scripts/clone_database.ksh");
  }

  unless(-e $self->param('script_path')) {
    throw("The path to the clone script you have specified does not exist. Path:\n".$self->param('script_path'));
  }

  my $source_string;
  my $target_string;
  if(ref($self->param('source_db')) eq 'HASH') {
    $source_string = $self->convert_hash_to_db_string($self->param('source_db'));
  } else {
    $self->check_db_string($self->param('source_db'));
    $source_string = $self->param('source_db');
  }

  if(ref($self->param('target_db')) eq 'HASH') {
    $target_string = $self->convert_hash_to_db_string($self->param('target_db'));
  } else {
    $self->check_db_string($self->param('target_db'));
    $target_string = $self->param('target_db');
  }

  my $command = "ksh ".$self->param('script_path')." -s ".$source_string." -t ".$target_string;
  say "COMMAND: ".$command;

  my $exit_code = system($command);
  if($exit_code) {
    throw("The clone script exited with a non-zero exit code (did the target_db already exist?): ".$exit_code);
  }

}

sub copy_db {
  my $self = shift;

  if (not $self->param('source_db') or not $self->param('target_db')) {
    throw("You have specified a create type of copy but you don't have both a source_db and target_db specified in your config.");
  }

  if (not $self->param('user_w') or not $self->param('pass_w')) {
    throw("You have specified a create type of copy but you haven't specified the user_w and pass_w.\n");
  }

  if (not $self->param('db_dump_file')) {
    throw("You have specified a create type of copy but you haven't specified a db_dump_file which will be used as a temporary file.");
  } else {
  	my $dump_dir = dirname($self->param('db_dump_file'));
  	`mkdir -p $dump_dir`;
  	if (!(-e $dump_dir)) {
  	  throw("Couldn't create $dump_dir directory.");
  	}
  }

  my $source_string;
  my $target_string;
  if (ref($self->param('source_db')) eq 'HASH') {
    $source_string = $self->convert_hash_to_db_string($self->param('source_db'));
  } else {
    $self->check_db_string($self->param('source_db'));
    $source_string = $self->param('source_db');
  }

  if (ref($self->param('target_db')) eq 'HASH') {
    $target_string = $self->convert_hash_to_db_string($self->param('target_db'));
  } else {
    $self->check_db_string($self->param('target_db'));
    $target_string = $self->param('target_db');
  }
  
  my @source_string_at_split = split('@',$source_string);
  my $source_dbname = shift(@source_string_at_split);
  my @source_string_colon_split = split(':',shift(@source_string_at_split));
  my $source_host = shift(@source_string_colon_split);
  my $source_port = shift(@source_string_colon_split);
  
  my @target_string_at_split = split('@',$target_string);
  my $target_dbname = shift(@target_string_at_split);
  my @target_string_colon_split = split(':',shift(@target_string_at_split));
  my $target_host = shift(@target_string_colon_split);
  my $target_port = shift(@target_string_colon_split);
  
  dump_database($source_host,$source_port,$self->param('user_w'),$self->param('pass_w'),$source_dbname,$self->param('db_dump_file'),$self->param('ignore_dna'));
  create_database($target_host,$target_port,$self->param('user_w'),$self->param('pass_w'),$target_dbname);
  load_database($target_host,$target_port,$self->param('user_w'),$self->param('pass_w'),$target_dbname,$self->param('db_dump_file'));
  remove_file($self->param('db_dump_file'));
}

<<<<<<< HEAD
sub core_only_db {
  my $self = shift;

  unless ($self->param('target_db')) {
    throw("You have specified a create type of core_only but you don't have a target_db specified in your config.");
  }

  unless($self->param('user_w') && $self->param('pass_w')) {
    throw("You have specified a create type of core_only but you haven't specified the user_w and pass_w.\n");
  }

  unless($self->param('enscode_root_dir')) {
    throw("You have specified a create type of core_only but you haven't specified the enscode_root_dir path\n");
  }

  my $table_file = $self->param('enscode_root_dir')."/ensembl/sql/table.sql";
  unless(-e $table_file) {
    throw("You have specified a create type of core_only but the path from enscode_root_dir to the table file is incorrect:\n".
          $self->param('enscode_root_dir')."/ensembl/sql/table.sql");
  }

  my $target_string;
  if (ref($self->param('target_db')) eq 'HASH') {
    $target_string = $self->convert_hash_to_db_string($self->param('target_db'));
  } else {
    $self->check_db_string($self->param('target_db'));
    $target_string = $self->param('target_db');
  }

  my @target_string_at_split = split('@',$target_string);
  my $target_dbname = shift(@target_string_at_split);
  my @target_string_colon_split = split(':',shift(@target_string_at_split));
  my $target_host = shift(@target_string_colon_split);
  my $target_port = shift(@target_string_colon_split);
  my $target_user = $self->param('user_w');
  my $target_pass = $self->param('pass_w');

  my $command;
  # Create the empty db
  if($target_port) {
    $command = "mysql -h".$target_host." -u".$target_user." -p".$target_pass." -P".$target_port." -e 'CREATE DATABASE ".$target_dbname."'";
  } else {
    $command = "mysql -h".$target_host." -u".$target_user." -p".$target_pass." -e 'CREATE DATABASE ".$target_dbname."'";
  }
  say "COMMAND: ".$command;

  my $exit_code = system($command);
  if($exit_code) {
    throw("The create database command exited with a non-zero exit code: ".$exit_code);
  }

  # Load core tables
  if($target_port) {
    $command = "mysql -h".$target_host." -u".$target_user." -p".$target_pass." -P".$target_port." -D".$target_dbname." < ".$table_file;
  } else {
    $command = "mysql -h".$target_host." -u".$target_user." -p".$target_pass." -D".$target_dbname." < ".$table_file;
  }
  $exit_code = system($command);
  if($exit_code) {
    throw("The load tables command exited with a non-zero exit code: ".$exit_code);
  }

}

=======
>>>>>>> 96e67cca
sub convert_hash_to_db_string {
  my ($self,$connection_info) = @_;

  unless(defined($connection_info->{'-dbname'}) && defined($connection_info->{'-host'})) {
    throw("You have passed in a hash as your db info however the hash is missing either the dbname or host key,".
          " both are required if a hash is being passed in");
  }

  my $port = $connection_info->{'-port'};

  my $db_string;
  $db_string = $connection_info->{'-dbname'}.'@'.$connection_info->{'-host'};
  if(defined($port)) {
    $db_string .= ':'.$port;
  }

  $self->check_db_string($db_string);
  return($db_string);
}

sub check_db_string {
  my ($self,$db_string) = @_;

  unless($db_string =~ /[^\@]+\@[^\:]+\:\d+/ || $db_string =~ /[^\@]+\@[^\:]+/) {
    throw("Parsing check on the db string failed.\ndb string:\n".$db_string.
          "\nExpected format:\nmy_db_name\@myserver:port or my_db_name\@myserver");
  }
}

sub dump_database {

  my ($dbhost,$dbport,$dbuser,$dbpass,$dbname,$db_file,$ignore_dna) = @_;

  print "\nDumping database $dbname"."@"."$dbhost:$dbport...\n";
  
  my $command;
  if (!$dbpass) { # dbpass for read access can be optional
  	$command = "mysqldump -h$dbhost -P$dbport -u$dbuser ";
  } else {
  	$command = "mysqldump -h$dbhost -P$dbport -u$dbuser -p$dbpass";
  }
  if ($ignore_dna) {
  	$command .= " --ignore-table=".$dbname.".dna ";
  }
  $command .= " $dbname > $db_file";

  if (system($command)) {
    throw("The dump was not completed. Please, check that you have enough disk space in the output path $db_file as well as writing permission.");
  } else {
    print("The database dump was completed successfully into file $db_file\n");
  }
}

sub create_database {
  my ($dbhost,$dbport,$dbuser,$dbpass,$dbname) = @_;
  print "Creating database $dbname"."@"."$dbhost:$dbport...\n";
  if (system("mysql -h$dbhost -P$dbport -u$dbuser -p$dbpass -e'CREATE DATABASE $dbname' ")) {
    throw("Couldn't create database  $dbname"."@"."$dbhost:$dbport. Please, check that it does not exist and you have write access to be able to perform this operation.");
  } else {
    print("Database $dbname"."@"."$dbhost:$dbport created successfully.\n");
  }
}

sub load_database {
	
  my ($dbhost,$dbport,$dbuser,$dbpass,$dbname,$db_file) = @_;
  
  print "\nLoading file $db_file into database $dbname"."@"."$dbhost:$dbport...\n";
  if (system("mysql -h$dbhost -P$dbport -u$dbuser -p$dbpass -D$dbname < $db_file")) {
    throw("The database loading process failed. Please, check that you have access to the file $db_file and the database you are trying to write to.");
  } else {
    print("\nThe database loading process was completed successfully from file $db_file into $dbname.\n");
  }
}

sub remove_file {
  my $db_file = shift;

  if (-e $db_file) {
  	print "Deleting file $db_file\n";
  	if (system("rm -f $db_file")) {
  	  throw("Couldn't delete file $db_file");
  	} else {
  	  print "File $db_file has been deleted.\n";
  	}
<<<<<<< HEAD
  }
=======
  }	
>>>>>>> 96e67cca
}

1;





<|MERGE_RESOLUTION|>--- conflicted
+++ resolved
@@ -13,7 +13,7 @@
 
 sub param_defaults {
     return {
-    	
+
       # used by all create types
       create_type => '',
       source_db => '',
@@ -43,10 +43,7 @@
   }
 
   $self->create_db();
-<<<<<<< HEAD
-
-=======
->>>>>>> 96e67cca
+
   return 1;
 }
 
@@ -166,7 +163,6 @@
   remove_file($self->param('db_dump_file'));
 }
 
-<<<<<<< HEAD
 sub core_only_db {
   my $self = shift;
 
@@ -231,8 +227,6 @@
 
 }
 
-=======
->>>>>>> 96e67cca
 sub convert_hash_to_db_string {
   my ($self,$connection_info) = @_;
 
@@ -318,11 +312,7 @@
   	} else {
   	  print "File $db_file has been deleted.\n";
   	}
-<<<<<<< HEAD
-  }
-=======
-  }	
->>>>>>> 96e67cca
+  }
 }
 
 1;
