#!/usr/bin/env perl

# Copyright [1999-2015] Wellcome Trust Sanger Institute and the EMBL-European Bioinformatics Institute
# Copyright [2016-2017] EMBL-European Bioinformatics Institute
#
# Licensed under the Apache License, Version 2.0 (the "License");
# you may not use this file except in compliance with the License.
# You may obtain a copy of the License at
#
#      http://www.apache.org/licenses/LICENSE-2.0
#
# Unless required by applicable law or agreed to in writing, software
# distributed under the License is distributed on an "AS IS" BASIS,
# WITHOUT WARRANTIES OR CONDITIONS OF ANY KIND, either express or implied.
# See the License for the specific language governing permissions and
# limitations under the License.

package Bio::EnsEMBL::Analysis::Hive::RunnableDB::HiveUTRAddition;

use strict;
use warnings;
use feature 'say';
use Bio::EnsEMBL::Analysis::Tools::Algorithms::ClusterUtils;
use Bio::EnsEMBL::Analysis::Tools::GeneBuildUtils::GeneUtils qw(empty_Gene attach_Slice_to_Gene);
use Bio::EnsEMBL::Analysis::Tools::GeneBuildUtils::TranscriptUtils qw(calculate_exon_phases);

use Bio::EnsEMBL::Analysis::Tools::GeneBuildUtils::ExonUtils qw(
                                                                clone_Exon
                                                                transfer_supporting_evidence
                                                                validate_Exon_coords
                                                               );
use Bio::EnsEMBL::Analysis::Tools::GeneBuildUtils::TranscriptUtils qw(
                                                                      is_Transcript_sane
                                                                      all_exons_are_valid
                                                                      intron_lengths_all_less_than_maximum
                                                                      set_start_codon
                                                                      set_stop_codon
                                                                      clone_Transcript
                                                                      has_no_unwanted_evidence
                                                                     );
use Bio::EnsEMBL::Analysis::Tools::GeneBuildUtils::TranslationUtils qw(
                                                                       validate_Translation_coords
                                                                       compute_translation
                                                                       contains_internal_stops
                                                                       print_Translation
                                                                      );

use parent ('Bio::EnsEMBL::Analysis::Hive::RunnableDB::HiveBaseRunnableDB');
use Data::Dumper;


sub fetch_input {
  my $self = shift;
  my $test_case = 0;

  my $analysis = Bio::EnsEMBL::Analysis->new(
                                              -logic_name => $self->param('logic_name'),
                                              -module => $self->param('module'),
                                            );
  $self->analysis($analysis);

  my $dna_dba = $self->hrdb_get_dba($self->param('dna_db'));
  $self->hrdb_set_con($dna_dba,'dna_db');


  my $utr_output_dba = $self->hrdb_get_dba($self->param('utr_output_db'));
  $utr_output_dba->dnadb($dna_dba);
  $self->hrdb_set_con($utr_output_dba,'utr_output_db');

  my $input_id = $self->param('iid');
  my $input_id_type = $self->param('iid_type');

  my $utr_biotype_priorities = $self->param('utr_biotype_priorities');
  $self->biotype_priorities($utr_biotype_priorities);

  if($test_case) {
    $self->donor_transcripts($self->donor_test_cases());
    $self->acceptor_transcripts($self->acceptor_test_cases());
  } else {
    # If the input is an array of gene ids then loop through them and fetch them from the input db
    if($input_id_type eq 'slice') {
       $self->load_cluster($input_id);
    } else {
      $self->throw("You have selected an input id type using iid_type that is not supported by the module. Offending type: ".$input_id_type);
    }
  }

  return 1;
}

sub run {
  my $self = shift;

  my $donor_transcripts = $self->donor_transcripts();
  my $acceptor_transcripts = $self->acceptor_transcripts();

  say "Attempting to add utr to non utr transcripts";

  my $utr_transcripts = $self->add_utr($donor_transcripts,$acceptor_transcripts);

  $self->output_transcripts($utr_transcripts);

  return 1;
}

sub write_output {
  my $self = shift;

  my $adaptor = $self->hrdb_get_con('utr_output_db')->get_GeneAdaptor;
  my $slice = $self->cluster_slice();

#  my @output = @{$self->output_genes};
  my @output = @{$self->output_transcripts};
  say "Writing genes to output db";

  foreach my $transcript (@output){
    say "Attempting to store gene on: ".$slice->name();
    my $output_gene = Bio::EnsEMBL::Gene->new();
    $output_gene->analysis($transcript->analysis);
    $output_gene->biotype($transcript->biotype);
    $output_gene->add_Transcript($transcript);
    attach_Slice_to_Gene($output_gene,$slice);
    empty_Gene($output_gene);
    $adaptor->store($output_gene);
  }
  say "...finished writing genes to output db";

  return 1;
}


sub load_cluster {
  my ($self,$cluster) = @_;

  my $gene = new Bio::EnsEMBL::Gene();
  my $dna_dba = $self->hrdb_get_con('dna_db');
  my $input_dbs = $self->param('input_gene_dbs');

  my $donor_transcripts = [];
  my $acceptor_transcripts = [];

  # Loop through the adaptors listed in the cluster and retrieve the transcripts from the corresponding db using the adaptor
  # Transcripts are pushed onto either the donor or acceptor array. The key thing to note is that the acceptor array is expecting
  # an adaptor tagged as 'no_utr_db'. Every transcript from this db is an acceptor. Everything else is considered a donor
  my $internal_transcript_id = 0;
  foreach my $adaptor_name (keys(%{$cluster})) {
    unless($input_dbs->{$adaptor_name}) {
      $self->throw("You are using a cluster type input id, but one of the the adaptor names in the input id did not match a corresponding db hash\n".
                   "All adaptor names must have a correspondingly named db hash passed in. Offending adaptor name:\n".$adaptor_name);
    }
    my $dba = $self->hrdb_get_dba($input_dbs->{$adaptor_name});
    unless($dba) {
      $self->throw("You are using a cluster type input id, but one of the the adaptor names in the input id did not match a corresponding db hash".
                   "All adaptor names must have a correspondingly named db hash passed in. Offending adaptor name:\n".$adaptor_name);
    }
    $dba->dnadb($dna_dba);
    $self->hrdb_set_con($dba,$adaptor_name);
    my $transcript_adaptor = $dba->get_TranscriptAdaptor();
    my $transcript_id_array = $cluster->{$adaptor_name};
    foreach my $transcript_id (@{$transcript_id_array}) {
      my $transcript = $transcript_adaptor->fetch_by_dbID($transcript_id);

      # This is not being used at the moment (it's is used in similar code to be able to track transcripts using a unique id, since dbID may not be unique)
      $transcript->{'internal_transcript_id'} = $internal_transcript_id;
      $internal_transcript_id++;

      if($adaptor_name eq 'no_utr_db') {
        push(@{$acceptor_transcripts},$transcript);
      } else {
        push(@{$donor_transcripts},$transcript);
      }
    }

  }


  my $donor_count = scalar(@{$donor_transcripts});
  my $acceptor_count = scalar(@{$acceptor_transcripts});

  say "utr transcript count: ".$donor_count;
  $self->donor_transcripts($donor_transcripts);

  say "no utr transcript count: ".$acceptor_count;
  $self->acceptor_transcripts($acceptor_transcripts);

  # If we have no acceptor transcripts in a region then just mark the job as finished
  # Don't do the same for no donor transcripts as we want all acceptors to be output
  unless($acceptor_count) {
    $self->input_job->autoflow(0);
    $self->complete_early('No acceptor transcripts to process');
  }

   # This bit is slightly awkward, basically we want a slice, all the transcripts should have the same slice
   # so take if from the first acceptor (since at this point we know there is at least one acceptor) and then
   # get the toplevel equivalent. This doesn't really need to be done, but seems more correct
   # The important thing is that a slice is set at this point and can be retrieved later by cluster_slice
   my $slice_name = ${$acceptor_transcripts}[0]->slice()->seq_region_name;
   my $slice_adaptor = $dna_dba->get_SliceAdaptor();
   my $slice = $slice_adaptor->fetch_by_region('toplevel',$slice_name);
   say "Setting slice to: ".$slice->name();
   $self->cluster_slice($slice);
}


sub add_utr {
  my ($self,$donor_transcripts,$acceptor_transcripts) = @_;

  my $final_transcripts = [];
  foreach my $acceptor_transcript (@{$acceptor_transcripts}) {
    my $acceptor_is_single_exon = 0;
    if(scalar(@{$acceptor_transcript->get_all_Exons}) == 1) {
      $acceptor_is_single_exon = 1;
    }

    if($acceptor_transcript->biotype() =~ /^rnaseq_/ || scalar(@{$donor_transcripts}) == 0) {
      push(@{$final_transcripts},$acceptor_transcript);
      next;
    }

    my $cds_introns_a = $acceptor_transcript->get_all_Introns();
    my $cds_intron_string_a = $self->generate_intron_string($cds_introns_a);

#    unless($cds_intron_string_a) {
#      say "Acceptor has no CDS introns and is therefore single exon. Not adding UTR";
#      push(@{$final_transcripts},$acceptor_transcript);
#      next;
#    }

    $acceptor_transcript->{'5_prime_utr'} = 0;
    $acceptor_transcript->{'3_prime_utr'} = 0;
    say "Checking transcript ".$acceptor_transcript->dbID()." for potential UTR transcript match:";
    my $modified_acceptor_transcript_5prime;
    my $modified_acceptor_transcript_3prime;
    my $modified_acceptor_transcript_single_exon;
    foreach my $donor_transcript (@{$donor_transcripts}) {
     my $priority = $self->biotype_priorities()->{$donor_transcript->biotype};
     unless($priority) {
       $self->warning("Transcript biotype was not found in the biotype priorities hash or biotype was set to 0 priority. Skipping.".
                      "Biotype: ".$donor_transcript->biotype);
       next;
     }

     # Single exon transcripts will be treated differently, we will only allow a single donor to provide the UTR as there
     # is much less evidence when not considering intron structure
     if($acceptor_is_single_exon) {
       say "Single exon acceptor detected";
       if($acceptor_transcript->{'has_utr'}) {
         say "UTR has been attached to the single exon acceptor transcript already";
         # First check if the donor priority is worse (1=best), if it's worse then just skip
         if($priority > $modified_acceptor_transcript_single_exon->{'priority'}) {
           say "No adding UTR as there is already UTR from a biotype with a better priority";
           next;
         }
         my $new_transcript_single_exon = $self->add_single_exon_utr($acceptor_transcript,$donor_transcript);
         if($new_transcript_single_exon && ($new_transcript_single_exon->length() > $modified_acceptor_transcript_single_exon->length())) {
           say "A longer or higher UTR donor has been found, selecting as current UTR donor";
           $modified_acceptor_transcript_single_exon = $new_transcript_single_exon;
           $modified_acceptor_transcript_single_exon->{'priority'} = $priority;
         }
       } else {
         $modified_acceptor_transcript_single_exon = $self->add_single_exon_utr($acceptor_transcript,$donor_transcript);
         if($modified_acceptor_transcript_single_exon) {
           $modified_acceptor_transcript_single_exon->{'priority'} = $priority;
         }
       }
     } else {

       ########################
       # Add in some code for checking if the donor transcript has a CDS or not
       # If it does the behaviour should be changed from get_all_Introns to get_all_CDS_Introns
       ########################

       my $introns_b = $donor_transcript->get_all_Introns();
       say "\nCDS intron coords (A):";
       foreach my $intron (@{$cds_introns_a}) {
         print "(".$intron->start."..".$intron->end.")";
       }

       say "\nIntron coords (B):";
       foreach my $intron (@{$introns_b}) {
         print "(".$intron->start."..".$intron->end.")";
       }

       print "\n";

       if(scalar(@{$cds_introns_a}) > scalar(@{$introns_b})) {
         say "Acceptor has more introns than donor, so will not add UTR";
         next;
       }

       my $intron_string_b = $self->generate_intron_string($introns_b);

       # Unless we have a match of the cds intron coords of the target to the introns coords of the donor, return 0
       unless($intron_string_b =~ $cds_intron_string_a) {
         say "\n-----------------------------------------------------------------------";
         say "Acceptor CDS introns coords do not match a set in the donor transcript:";
         say $cds_intron_string_a." (acceptor intron coords)";
         say $intron_string_b." (donor intron coords)";
         say "-----------------------------------------------------------------------";
         next;
       }


       say "\n-----------------------------------------------------------------------------------------------------";
       say "Acceptor CDS introns coords match a set in the donor transcript, attempting to add UTR!!!!!!!!!!!";
       say "-----------------------------------------------------------------------------------------------------";

       if($acceptor_transcript->{'5_prime_utr'}) {
         say "5' UTR has been attached to the acceptor transcript already";
         # First check if the donor priority is worse (1=best), if it's worse then just skip
         if($priority > $modified_acceptor_transcript_5prime->{'priority'}) {
           say "No adding UTR as there is already 5' donor UTR from a biotype with a better priority";
           next;
         }
         my $new_transcript_5prime = $self->add_five_prime_utr($acceptor_transcript,$donor_transcript,$cds_introns_a,$introns_b,$cds_intron_string_a,$intron_string_b);
         if($new_transcript_5prime && ($new_transcript_5prime->length() > $modified_acceptor_transcript_5prime->length())) {
           say "A longer or higher UTR donor has been found, selecting as current 5' UTR";
           $modified_acceptor_transcript_5prime = $new_transcript_5prime;
           $modified_acceptor_transcript_5prime->{'priority'} = $priority;
         }
       } else {
         $modified_acceptor_transcript_5prime = $self->add_five_prime_utr($acceptor_transcript,$donor_transcript,$cds_introns_a,$introns_b,$cds_intron_string_a,$intron_string_b);
         if($modified_acceptor_transcript_5prime) {
           $modified_acceptor_transcript_5prime->{'priority'} = $priority;
         }
       }

       if($acceptor_transcript->{'3_prime_utr'}) {
         say "3' UTR has been attached to the acceptor transcript already";
         # First check if the donor priority is worse (1=best), if it's worse then just skip
         if($priority > $modified_acceptor_transcript_3prime->{'priority'}) {
           say "No adding UTR as there is already 3' donor UTR from a biotype with a better priority";
           next;
         }
         my $new_transcript_3prime = $self->add_three_prime_utr($acceptor_transcript,$donor_transcript,$cds_introns_a,$introns_b,$cds_intron_string_a,$intron_string_b);
         if($new_transcript_3prime && ($new_transcript_3prime->length > $modified_acceptor_transcript_3prime->length())) {
           say "A longer UTR donor has been found, selecting as current 3' UTR";
           $modified_acceptor_transcript_3prime = $new_transcript_3prime;
           $modified_acceptor_transcript_3prime->{'priority'} = $priority;
         }
       } else {
         $modified_acceptor_transcript_3prime = $self->add_three_prime_utr($acceptor_transcript,$donor_transcript,$cds_introns_a,$introns_b,$cds_intron_string_a,$intron_string_b);
         if($modified_acceptor_transcript_3prime) {
           $modified_acceptor_transcript_3prime->{'priority'} = $priority;
         }
       }
     } # End else
    } # End foreach my $donor_transcript

    # At this point we either have the final UTR on both ends, the final on one end only or no UTR. The tricky situation is when UTR has been added
    # to both ends. In this case we have to merge both transcripts into a single transcript
    if($modified_acceptor_transcript_5prime && $modified_acceptor_transcript_3prime) {
      say "Added both 5' and 3' UTR. Creating final joined transcript: ";
      my $joined_transcript = $self->join_transcripts($modified_acceptor_transcript_5prime,$modified_acceptor_transcript_3prime);
      $joined_transcript->biotype($acceptor_transcript->biotype);
      $self->add_transcript_supporting_features($joined_transcript,$acceptor_transcript);
      $joined_transcript = $self->look_for_both($joined_transcript);
      calculate_exon_phases($joined_transcript, 0);
      push(@{$final_transcripts},$joined_transcript);

    } elsif($modified_acceptor_transcript_5prime) {
      say "Added 5' UTR only";
      $modified_acceptor_transcript_5prime->biotype($acceptor_transcript->biotype);
      $self->add_transcript_supporting_features($modified_acceptor_transcript_5prime,$acceptor_transcript);
      $modified_acceptor_transcript_5prime = $self->look_for_both($modified_acceptor_transcript_5prime);
      calculate_exon_phases($modified_acceptor_transcript_5prime, 0);
      push(@{$final_transcripts},$modified_acceptor_transcript_5prime);
    } elsif($modified_acceptor_transcript_3prime) {
      say "Added 3' UTR only";
      $modified_acceptor_transcript_3prime->biotype($acceptor_transcript->biotype);
      $self->add_transcript_supporting_features($modified_acceptor_transcript_3prime,$acceptor_transcript);
      $modified_acceptor_transcript_3prime = $self->look_for_both($modified_acceptor_transcript_3prime);
      calculate_exon_phases($modified_acceptor_transcript_3prime, 0);
      push(@{$final_transcripts},$modified_acceptor_transcript_3prime);
    } elsif($modified_acceptor_transcript_single_exon) {
      say "Added UTR to single exon transcript";
      $modified_acceptor_transcript_single_exon->biotype($acceptor_transcript->biotype);
      $self->add_transcript_supporting_features($modified_acceptor_transcript_single_exon,$acceptor_transcript);
      $modified_acceptor_transcript_single_exon = $self->look_for_both($modified_acceptor_transcript_single_exon);
      calculate_exon_phases($modified_acceptor_transcript_single_exon, 0);
      push(@{$final_transcripts},$modified_acceptor_transcript_single_exon);
    }else {
      say "No UTR added to transcript";
      calculate_exon_phases($acceptor_transcript, 0);
      push(@{$final_transcripts},$acceptor_transcript);
    }
  }

  return($final_transcripts);
}


sub add_five_prime_utr {
  my ($self,$transcript_a,$transcript_b,$cds_introns_a,$introns_b,$cds_intron_string_a,$intron_string_b) = @_;

  my $strand = $transcript_a->strand;
#  my $modified_transcript;

  say "\nAttempting to add 5' UTR";

  say "CDS INTRON STRING: ".$cds_intron_string_a;

  # At this point we have a match, now we need to locate the exon to merge
  my @cds_intron_coords_a = split(":",$cds_intron_string_a);
  my @intron_coords_b = split(":",$intron_string_b);

  my $five_prime_intron_a;
  my $exon_merge_index_b = -1;

  $five_prime_intron_a = $cds_intron_coords_a[0];
  for(my $i=0; $i<scalar(@intron_coords_b); $i++) {
    if($five_prime_intron_a eq $intron_coords_b[$i]) {
      say "Index of exon to the 5' side of terminal 5' intron found in donor at exon index: ".$i;
      $exon_merge_index_b = $i;
      last;
    }
  }

  # This should not be possible
  if($exon_merge_index_b == -1) {
    $self->throw("The transcript cds structure matched the donor transcript, but something went wrong when trying to match the coords\n".
                 "Intron coords string a:\n".$cds_intron_string_a.
                 "\nIntron coords string b:\n".$intron_string_b."\n");
  }

  my $exons_a = $transcript_a->get_all_Exons();
  my $exons_b = $transcript_b->get_all_Exons();
  my $merge_exon_candidate_a = ${$exons_a}[0];
  my $merge_exon_candidate_b = ${$exons_b}[$exon_merge_index_b];


  say "Merge candidate exon acceptor: ".$merge_exon_candidate_a->start."..".$merge_exon_candidate_a->end;
  say "Merge candidate exon donor: ".$merge_exon_candidate_b->start."..".$merge_exon_candidate_b->end;

  if($strand == 1) {
    if($merge_exon_candidate_b->start >= $merge_exon_candidate_a->start) {
      say "Merge candidate exon from donor is first exon and has a start that is >= acceptor first exon start, therefore not adding UTR";
      return(0);
    } elsif($merge_exon_candidate_b->end != $merge_exon_candidate_a->end) {
      $self->warning("The internal boundry coord of the donor did not match the acceptor, something is wrong.\n".
                     "Donor boundry: ".$merge_exon_candidate_b->end."\nAcceptor boundry: ".$merge_exon_candidate_a->end);
      return(0);
    }
  } else {
    if($merge_exon_candidate_b->end <= $merge_exon_candidate_a->end) {
      say "Merge candidate exon from donor is first exon and has a start that is <= acceptor first exon end (- strand) , therefore not adding UTR";
      return(0);
    } elsif($merge_exon_candidate_b->start != $merge_exon_candidate_a->start) {
      $self->warning("The internal boundry coord of the donor did not match the acceptor, something is wrong.\n".
                     "Donor boundry: ".$merge_exon_candidate_b->start."\nAcceptor boundry: ".$merge_exon_candidate_a->start);
      return(0);
    }
  }

  my $final_exons = [];
  my $final_translation;
  # Note that for the moment I'm going to convert all exons before the merge candidate to non-coding (this should be true anyway)
  for(my $i=0; $i<$exon_merge_index_b; $i++) {
    my $exon = ${$exons_b}[$i];
    my $out_exon = new Bio::EnsEMBL::Exon(
                                           -START  => $exon->start,
                                           -END       => $exon->end,
                                           -STRAND    => $exon->strand,
                                           -SLICE     => $exon->slice,
                                           -ANALYSIS  => $self->analysis,
                                           -PHASE     => -1,
                                           -END_PHASE => -1);
    push(@{$final_exons},$out_exon);
  }

  # If the donor exon is shorter (or the same length), then just make the acceptor boundry exon the start exon and add
  # all the other ones
  if(($strand == 1 && ($merge_exon_candidate_b->start >= $merge_exon_candidate_a->start)) ||
     ($strand == -1 && ($merge_exon_candidate_b->end <= $merge_exon_candidate_a->end))) {
    say "Donor boundry exon is shorter than candidate, therefore no merge of boundry exon data will occur";

    my $start_exon = new Bio::EnsEMBL::Exon(
                                           -START     => $merge_exon_candidate_a->start,
                                           -END       => $merge_exon_candidate_a->end,
                                           -STRAND    => $merge_exon_candidate_a->strand,
                                           -SLICE     => $merge_exon_candidate_a->slice,
                                           -ANALYSIS  => $self->analysis,
                                           -PHASE     => $merge_exon_candidate_a->phase,
                                           -END_PHASE => $merge_exon_candidate_a->end_phase);
    my $supporting_features_a = $merge_exon_candidate_a->get_all_supporting_features();
    $start_exon->add_supporting_features(@{$supporting_features_a});

    push(@{$final_exons},$start_exon);

    # Add the remaining exons
    for(my $i=1; $i<scalar(@{$exons_a}); $i++) {
      my $exon = ${$exons_a}[$i];
      my $out_exon = new Bio::EnsEMBL::Exon(
                                             -START  => $exon->start,
                                             -END       => $exon->end,
                                             -STRAND    => $exon->strand,
                                             -SLICE     => $exon->slice,
                                             -ANALYSIS  => $self->analysis,
                                             -PHASE     => $exon->phase,
                                             -END_PHASE => $exon->end_phase);
      $supporting_features_a = $merge_exon_candidate_a->get_all_supporting_features();
      $out_exon->add_supporting_features(@{$supporting_features_a});
      push(@{$final_exons},$out_exon);
    }

    my $translation = Bio::EnsEMBL::Translation->new();
    $translation->start_Exon($start_exon);
    $translation->start($transcript_a->translation()->start());
    $translation->end_Exon($$final_exons[$#$final_exons]);
    $translation->end($transcript_a->translation()->end());
    $final_translation = $translation;
  } else {
    say "Donor boundry exon is longer than acceptor, therefore merge of exon data will occur";
    my $merge_exon = new Bio::EnsEMBL::Exon(
                                             -START     => $merge_exon_candidate_b->start,
                                             -END       => $merge_exon_candidate_b->end,
                                             -STRAND    => $merge_exon_candidate_b->strand,
                                             -SLICE     => $merge_exon_candidate_b->slice,
                                             -ANALYSIS  => $self->analysis,
                                             -PHASE     => -1,
                                             -END_PHASE => $merge_exon_candidate_a->phase);

    my $supporting_features_a = $merge_exon_candidate_a->get_all_supporting_features();
    $merge_exon->add_supporting_features(@{$supporting_features_a});

    push(@{$final_exons},$merge_exon);


    my $new_translation_start;
    if($strand == 1) {
      $new_translation_start = $transcript_a->translation->start + ($merge_exon_candidate_a->start - $merge_exon_candidate_b->start);
    } else {
      $new_translation_start = $transcript_a->translation->start + ($merge_exon_candidate_b->end - $merge_exon_candidate_a->end);
    }

    # Add the remaining exons
    for(my $i=1; $i<scalar(@{$exons_a}); $i++) {
      my $exon = ${$exons_a}[$i];
      my $out_exon = new Bio::EnsEMBL::Exon(
                                             -START  => $exon->start,
                                             -END       => $exon->end,
                                             -STRAND    => $exon->strand,
                                             -SLICE     => $exon->slice,
                                             -ANALYSIS  => $self->analysis,
                                             -PHASE     => $exon->phase,
                                             -END_PHASE => $exon->end_phase);
      push(@{$final_exons},$out_exon);
    }

 #   # Add all the supporting features from the donor transcript
 #   for(my $i=0; $i<scalar(@{$exons_a}); $i++) {
 #     my $exon_b = ${$exons_b}[$i];
 #     my $supporting_features_b = $merge_exon_candidate_b->get_all_supporting_features();
 #     $$final_exons[$i]->add_supporting_features(@{$supporting_features_b});
 #   }

    my $translation = Bio::EnsEMBL::Translation->new();
    $translation->start_Exon($merge_exon);
    $translation->start($new_translation_start);
    $translation->end_Exon($$final_exons[$#$final_exons]);
    $translation->end($transcript_a->translation()->end());
    $final_translation = $translation;

  }

  say "Old translation start: ".$transcript_a->translation->start;
  say "New translation start: ".$final_translation->start;

  say "\nOriginal exon coords (A):";
  foreach my $exon (@{$exons_a}) {
    print "(".$exon->start."..".$exon->end.")";
  }

  say "\nOriginal exon coords (B):";
  foreach my $exon (@{$exons_b}) {
    print "(".$exon->start."..".$exon->end.")";
  }

  say "\nModified exon coords:";
  foreach my $exon (@{$final_exons}) {
    print "(".$exon->start."..".$exon->end.")";
  }

  my $modified_transcript = Bio::EnsEMBL::Transcript->new(-EXONS => $final_exons);

  # This is a basic sanity check on the UTR itself. First we want to check if the transcript is now abnormally longer (> 100KB longer)
  # If it is then calculate the average 5' intron length of the UTR. If this average is 5' intron length is > 35K then throw it out
  my $utr_intron_count = scalar(@{$final_exons}) - scalar(@{$exons_a});
  my $big_utr_length = 50000;
  my $max_no_intron_extension = 5000;
  my $max_average_5_prime_intron_length = 35000;
  
  my $modified_transcript_length = $modified_transcript->seq_region_end() - $modified_transcript->seq_region_start();
  my $transcript_a_length = $transcript_a->seq_region_end() - $transcript_a->seq_region_start();
  my $added_length = $modified_transcript_length - $transcript_a_length;  

  if($utr_intron_count == 0 && $added_length > $max_no_intron_extension) {
    say "\nNot adding UTR as no introns were present but transcript length was extended past max allowed value.";
    say "Max allowed genomic extension (for UTR with no introns): ".$max_no_intron_extension;
    say "Observed extension length: ".$added_length;
    return(0);
  } elsif ($added_length > $big_utr_length) {
      return 0; 
  }
    
#  } elsif($utr_intron_count >= 0 && $added_length >= $big_utr_length) {
#    say "Modified transcript is significantly longer due to 5' UTR addition (length added: ".$added_length."), calculating average 5' intron length.";
#    my $total_length = 0;
#    for(my $i=0; $i<$utr_intron_count; $i++) {
#      my $exon_1 = ${$exons_b}[$i];
#      my $exon_2 = ${$exons_b}[$i+1];
#      if($strand == 1) {
#        $total_length += $exon_2->start - $exon_1->end + 1;
#      } else {
#        $total_length += $exon_1->start - $exon_2->end + 1;
#      }
#    }
#    my $average_5_prime_intron_length = $total_length / $utr_intron_count;
#    if($average_5_prime_intron_length > $max_average_5_prime_intron_length) {
#      say "\nAverage intron length exceeds the max allowed value for 5' UTR, not adding UTR";
#      say "Allowed max average 5' UTR intron size: ".$max_average_5_prime_intron_length;
#      say "Observed average 5' UTR intron size: ".$average_5_prime_intron_length;
#      return 0;
#    }
# }

  $modified_transcript->analysis($transcript_a->analysis);
  $modified_transcript->biotype($transcript_a->biotype);
  $modified_transcript->slice($transcript_a->slice());
  $modified_transcript->translation($final_translation);


  say "\n";
  say "Acceptor original sequence:\n".$transcript_a->seq->seq;
  say "Acceptor current sequence:\n".$modified_transcript->seq->seq;
  say "Acceptor original translation:\n".$transcript_a->translation->seq;
  say "Acceptor current translation (from translateable seq):\n".$modified_transcript->translate->seq;
  say "Acceptor current translation (from translation object string):\n".$modified_transcript->translation->seq;

  unless($transcript_a->translation->seq eq $modified_transcript->translate->seq && $modified_transcript->translate->seq eq $modified_transcript->translation->seq) {
    $self->throw("There is an issue with the translation after UTR was added. Check above for the sequences, all three should match");
  }

  $transcript_a->{'5_prime_utr'} = 1;

  return($modified_transcript);
}


sub add_three_prime_utr {
  my ($self,$transcript_a,$transcript_b,$cds_introns_a,$introns_b,$cds_intron_string_a,$intron_string_b) = @_;

  my $strand = $transcript_a->strand;
#  my $modified_transcript;

  say "\nAttempting to add 3' UTR";

  say "CDS INTRON STRING: ".$cds_intron_string_a;

  # At this point we have a match, now we need to locate the exon to merge
  my @cds_intron_coords_a = split(":",$cds_intron_string_a);
  my @intron_coords_b = split(":",$intron_string_b);

  my $three_prime_intron_a = $cds_intron_coords_a[$#cds_intron_coords_a];
  my $exon_merge_index_b = -1;
  for(my $i=0; $i<scalar(@intron_coords_b); $i++) {
    if($three_prime_intron_a eq $intron_coords_b[$i]) {
      say "Index of exon to the 3' side of terminal 3' intron found in donor at exon index: ".$i;
        $exon_merge_index_b = $i+1;
        last;
    }
  }

  # This should not be possible
  if($exon_merge_index_b == -1) {
    $self->throw("The transcript cds structure matched the donor transcript, but something went wrong when trying to match the coords");
  }

  my $exons_a = $transcript_a->get_all_Exons();
  my $exons_b = $transcript_b->get_all_Exons();
  my $merge_exon_candidate_a = ${$exons_a}[$#$exons_a];
  my $merge_exon_candidate_b = ${$exons_b}[$exon_merge_index_b];


  say "Merge candidate exon acceptor: ".$merge_exon_candidate_a->start."..".$merge_exon_candidate_a->end;
  say "Merge candidate exon donor: ".$merge_exon_candidate_b->start."..".$merge_exon_candidate_b->end;

  if($strand == 1) {
    if($merge_exon_candidate_b->end <= $merge_exon_candidate_a->end) {
      say "Merge candidate exon from donor is last exon and has an end that is <= acceptor last exon end, therefore not adding UTR";
      return(0);
    } elsif($merge_exon_candidate_b->start != $merge_exon_candidate_a->start) {
      $self->warning("The internal boundry coord of the donor did not match the acceptor, something is wrong.\n".
                          "Donor boundry: ".$merge_exon_candidate_b->start."\nAcceptor boundry: ".$merge_exon_candidate_a->start);
      return(0);
    }
  } else {
    if($merge_exon_candidate_b->start >= $merge_exon_candidate_a->start) {
      say "Merge candidate exon from donor is last exon and has a start that is >= acceptor first exon end (- strand) , therefore not addign UTR";
      return(0);
    } elsif($merge_exon_candidate_b->end != $merge_exon_candidate_a->end) {
      $self->warning("The internal boundry coord of the donor did not match the acceptor, something is wrong.\n".
                     "Donor boundry: ".$merge_exon_candidate_b->end."\nAcceptor boundry: ".$merge_exon_candidate_a->end);
      return(0);
    }
  }

  my $final_exons = [];

  # First add all the exons from the acceptor
  foreach my $exon (@{$exons_a}) {
    my $out_exon = new Bio::EnsEMBL::Exon(
                                           -START  => $exon->start,
                                           -END       => $exon->end,
                                           -STRAND    => $exon->strand,
                                           -SLICE     => $exon->slice,
                                           -ANALYSIS  => $self->analysis,
                                           -PHASE     => $exon->phase,
                                           -END_PHASE => $exon->end_phase);

    my $supporting_features_a = $merge_exon_candidate_a->get_all_supporting_features();
    $out_exon->add_supporting_features(@{$supporting_features_a});
    push(@{$final_exons},$out_exon);
  }

  my $final_translation;

  # Now look at the merge candidates. There are a few things to check. If the start coord of the donor exon is greater than the start coord of the
  # acceptor then just push the acceptor exon on the final exons array
  if(($strand == 1 && ($merge_exon_candidate_b->end <= $merge_exon_candidate_a->end)) ||
     ($strand == -1 && ($merge_exon_candidate_b->start >= $merge_exon_candidate_a->start))) {
    say "Donor boundry exon is shorter than candidate, therefore no merge of boundry exon data will occur";
    my $translation = Bio::EnsEMBL::Translation->new();
    $translation->start_Exon($$final_exons[0]);
    $translation->start($transcript_a->translation()->start());
    $translation->end_Exon($$final_exons[$#$final_exons]);
    $translation->end($transcript_a->translation()->end());
    $final_translation = $translation;
  }  else {
    say "Donor boundry exon is longer than acceptor, therefore merge of boundry exon data will occur";
    my $merge_exon = new Bio::EnsEMBL::Exon(
                                             -START     => $merge_exon_candidate_b->start,
                                             -END       => $merge_exon_candidate_b->end,
                                             -STRAND    => $merge_exon_candidate_b->strand,
                                             -SLICE     => $merge_exon_candidate_b->slice,
                                             -ANALYSIS  => $self->analysis,
                                             -PHASE     => $merge_exon_candidate_a->phase,
                                             -END_PHASE => -1);

    my $supporting_features_a = $merge_exon_candidate_a->get_all_supporting_features();
    $merge_exon->add_supporting_features(@{$supporting_features_a});

    my $translation = Bio::EnsEMBL::Translation->new();
    $translation->start_Exon($$final_exons[0]);
    $translation->start($transcript_a->translation()->start());
    $translation->end_Exon($merge_exon);
    $translation->end($transcript_a->translation()->end());
    $final_translation = $translation;

    pop(@{$final_exons});
    push(@{$final_exons},$merge_exon);

  }

  for(my $i=$exon_merge_index_b + 1; $i<scalar(@{$exons_b}); $i++) {
    my $exon = ${$exons_b}[$i];
    my $out_exon = new Bio::EnsEMBL::Exon(
                                           -START     => $exon->start,
                                           -END       => $exon->end,
                                           -STRAND    => $exon->strand,
                                           -SLICE     => $exon->slice,
                                           -ANALYSIS  => $self->analysis,
                                           -PHASE     => -1,
                                           -END_PHASE => -1);
    push(@{$final_exons},$out_exon);
  }

  say "Old translation start: ".$transcript_a->translation->start;
  say "New translation start: ".$final_translation->start;


  say "\nOriginal exon coords:";
  foreach my $exon (@{$exons_a}) {
    print "(".$exon->start."..".$exon->end.")";
  }

  say "\nModified exon coords:";
  foreach my $exon (@{$final_exons}) {
    print "(".$exon->start."..".$exon->end.")";
  }

  # Add all the supporting features from the donor transcript
#  for(my $i=0; $i<scalar(@{$exons_a}); $i++) {
#    my $exon_b = ${$exons_b}[$i];
#    my $supporting_features_b = $merge_exon_candidate_b->get_all_supporting_features();
#    $$final_exons[$i]->add_supporting_features(@{$supporting_features_b});
#  }

  my $modified_transcript = Bio::EnsEMBL::Transcript->new(-EXONS => $final_exons);

  # This is a basic sanity check on the UTR itself. First we want to check if the transcript is now abnormally longer (> 100KB longer)
  # If it is then calculate the average 3' intron length of the UTR. If this average is 3' intron length is > 25K then throw it out
  my $utr_intron_count = scalar(@{$final_exons}) - scalar(@{$exons_a});
  my $big_utr_length = 50000;
  my $max_no_intron_extension = 5000;
  my $max_average_3_prime_intron_length = 35000;

  my $modified_transcript_length = $modified_transcript->seq_region_end() - $modified_transcript->seq_region_start();
  my $transcript_a_length = $transcript_a->seq_region_end() - $transcript_a->seq_region_start();
  my $added_length = $modified_transcript_length - $transcript_a_length;

  if($utr_intron_count == 0 && $added_length > $max_no_intron_extension) {
    say "\nNot adding UTR as no introns were present but transcript length was extended past max allowed value.";
    say "Max allowed genomic extension (for UTR with no introns): ".$max_no_intron_extension;
    say "Observed extension length: ".$added_length;
    return(0);
    
  } elsif ($added_length > $big_utr_length) {
      return 0; 
<<<<<<< HEAD
=======
  }
    
#  } elsif($utr_intron_count >= 0 && $added_length >= $big_utr_length) {
#    say "Modified transcript is significantly longer due to 3' UTR addition (length added: ".$added_length."), calculating average 3' intron length.";
#    my $total_length = 0;
#    for(my $i=$exon_merge_index_b; $i<$utr_intron_count; $i++) {
#      my $exon_1 = ${$exons_b}[$i];
#      my $exon_2 = ${$exons_b}[$i+1];
#      if($strand == 1) {
#        $total_length += $exon_2->start - $exon_1->end + 1;
#      } else {
#        $total_length += $exon_1->start - $exon_2->end + 1;
#      }
#    }
#    my $average_3_prime_intron_length = $total_length / $utr_intron_count;
#    if($average_3_prime_intron_length > $max_average_3_prime_intron_length) {
#      say "\nAverage intron length exceeds the max allowed value for 3' UTR, not adding UTR";
#      say "Allowed max average 3' UTR intron size: ".$max_average_3_prime_intron_length;
#      say "Observed average 3' UTR intron size: ".$average_3_prime_intron_length;
#      return 0;
#    }
#  }

  $modified_transcript->analysis($transcript_a->analysis);
  $modified_transcript->biotype($transcript_a->biotype);
  $modified_transcript->slice($transcript_a->slice());
  $modified_transcript->translation($final_translation);


  my $modified_translation = $modified_transcript->translation();
  say "\n";
  say "Acceptor original sequence:\n".$transcript_a->seq->seq;
  say "Acceptor original translateable seq:\n".$transcript_a->translateable_seq();
  say "Acceptor current sequence:\n".$modified_transcript->seq->seq;
  say "Acceptor current translateable seq:\n".$modified_transcript->translateable_seq();
  say "Acceptor original translation:\n".$transcript_a->translation->seq;
  say "Acceptor current translation (from translateable seq):\n".$modified_transcript->translate->seq;
  say "Acceptor current translation (from translation object string):\n".$modified_transcript->translation->seq;

  unless($transcript_a->translation->seq eq $modified_transcript->translate->seq && $modified_transcript->translate->seq eq $modified_transcript->translation->seq) {
    $self->throw("There is an issue with the translation after UTR was added. Check above for the sequences, all three should match");
  }

  $transcript_a->{'3_prime_utr'} = 1;

  return($modified_transcript);
}


sub add_single_exon_utr {
  my ($self,$transcript_a,$transcript_b) = @_;

  # The first thing to do is to check if the exon from transcript_a is contained in transcript_b. Contained means
  # that the coordinates could match exactly or reside within the donor exon
  my $exon_a = shift(@{$transcript_a->get_all_Exons});
  my $exons_b = $transcript_b->get_all_Exons();

  if(scalar(@{$exons_b}) == 1) {
    my $exon_b = shift(@{$exons_b});
    if($exon_a->start == $exon_b->start && $exon_a->end == $exon_b->end) {
      say "Donor is also single exon and has same start and end, so nothing to add";
      return 0;
    }
  }

  my $final_translation;
  my $contained = 0;

  my $final_exons = [];
  # First add all the exons from the acceptor
  say "Single exon acceptor: (".$exon_a->start."..".$exon_a->end.")";
  print "Donor for single exon: ";
  foreach my $exon_b (@{$exons_b}) {
    print "(".$exon_b->start."..".$exon_b->end.")";
    # If this is true exon a is contained in exon b and we need to create a merged exon
    if($exon_a->start >= $exon_b->start && $exon_a->end <= $exon_b->end) {
      $contained = 1;

      my $merge_exon = new Bio::EnsEMBL::Exon(
                                             -START     => $exon_b->start,
                                             -END       => $exon_b->end,
                                             -STRAND    => $exon_b->strand,
                                             -SLICE     => $exon_b->slice,
                                             -ANALYSIS  => $self->analysis);

      my $supporting_features_a = $exon_a->get_all_supporting_features();
      $merge_exon->add_supporting_features(@{$supporting_features_a});

      my $translation = Bio::EnsEMBL::Translation->new();
      my $start_phase;
      my $end_phase;
      my $translation_shift;
      if($exon_a->strand == 1) {
        $translation_shift = $exon_a->start - $exon_b->start;
        # Work out what the end phase should be
        if($exon_b->end > $exon_a->end) {
          $end_phase = -1;
        } else {
          $end_phase = $exon_a->end_phase();
        }
      } else {
        $translation_shift = $exon_b->end - $exon_a->end;
        if($exon_a->start > $exon_b->start) {
          $end_phase = -1;
        } else {
          $end_phase = $exon_a->end_phase();
        }
      }

      # Set the start phase, if there is a shift we know there is 5' UTR so set to -1
      if($translation_shift) {
        $start_phase = -1;
      } else {
        $start_phase = $exon_a->phase();
      }

      $translation->start_Exon($merge_exon);
      $translation->start($transcript_a->translation()->start() + $translation_shift);
      $translation->end_Exon($merge_exon);
      $translation->end($transcript_a->translation()->end() + $translation_shift);
      $final_translation = $translation;
      push(@{$final_exons},$merge_exon);
    } else {
      my $out_exon = new Bio::EnsEMBL::Exon(
                                           -START  => $exon_b->start,
                                           -END       => $exon_b->end,
                                           -STRAND    => $exon_b->strand,
                                           -SLICE     => $exon_b->slice,
                                           -ANALYSIS  => $self->analysis,
                                           -PHASE     => -1,
                                           -END_PHASE => -1);

      push(@{$final_exons},$out_exon);
    }
>>>>>>> af5da300
  }
    
#  } elsif($utr_intron_count >= 0 && $added_length >= $big_utr_length) {
#    say "Modified transcript is significantly longer due to 3' UTR addition (length added: ".$added_length."), calculating average 3' intron length.";
#    my $total_length = 0;
#    for(my $i=$exon_merge_index_b; $i<$utr_intron_count; $i++) {
#      my $exon_1 = ${$exons_b}[$i];
#      my $exon_2 = ${$exons_b}[$i+1];
#      if($strand == 1) {
#        $total_length += $exon_2->start - $exon_1->end + 1;
#      } else {
#        $total_length += $exon_1->start - $exon_2->end + 1;
#      }
#    }
#    my $average_3_prime_intron_length = $total_length / $utr_intron_count;
#    if($average_3_prime_intron_length > $max_average_3_prime_intron_length) {
#      say "\nAverage intron length exceeds the max allowed value for 3' UTR, not adding UTR";
#      say "Allowed max average 3' UTR intron size: ".$max_average_3_prime_intron_length;
#      say "Observed average 3' UTR intron size: ".$average_3_prime_intron_length;
#      return 0;
#    }
#  }

  print "\n";
  unless($contained) {
    say "Single exon acceptor was not contained within a donor exon, no UTR will be added";
    return(0);
  }

  my $modified_transcript = Bio::EnsEMBL::Transcript->new(-EXONS => $final_exons);
  $modified_transcript->analysis($transcript_a->analysis);
  $modified_transcript->biotype($transcript_a->biotype);
  $modified_transcript->slice($transcript_a->slice());
  $modified_transcript->translation($final_translation);

  print "Modified transcript: ";
  foreach my $exon (@{$modified_transcript->get_all_Exons}) {
    print "(".$exon->start."..".$exon->end.")";
  }
  print "\n";

  calculate_exon_phases($modified_transcript, 0);
  my $modified_translation = $modified_transcript->translation();
  say "\n";
  say "Acceptor original sequence:\n".$transcript_a->seq->seq;
  say "Acceptor original translateable seq:\n".$transcript_a->translateable_seq();
  say "Acceptor current sequence:\n".$modified_transcript->seq->seq;
  say "Acceptor current translateable seq:\n".$modified_transcript->translateable_seq();
  say "Acceptor original translation:\n".$transcript_a->translation->seq;
  say "Acceptor current translation (from translateable seq):\n".$modified_transcript->translate->seq;
  say "Acceptor current translation (from translation object string):\n".$modified_transcript->translation->seq;

  unless($transcript_a->translation->seq eq $modified_transcript->translate->seq && $modified_transcript->translate->seq eq $modified_transcript->translation->seq) {
    $self->throw("There is an issue with the translation after UTR was added. Check above for the sequences, all three should match");
  }

  $transcript_a->{'has_utr'} = 1;
  return($modified_transcript);
}


sub join_transcripts {
  my ($self,$transcript_a,$transcript_b) = @_;

#  my $joined_transcript;
  my $joined_exon_set = [];
  unless($transcript_a->translation->seq eq $transcript_b->translation->seq) {
    $self->throw("When attempting to join the modified 5' and 3' transcripts, there was a difference in the translation for each. The translation should be ".
                 "identical at this point between the two.\n5' translation:\n".$transcript_a->translation->seq."\n3' translation:\n".$transcript_b->translation->seq);
  }

  say "Translations from both partial transcripts are identical. Attemting to merge exon sets";
  my $exons_a = $transcript_a->get_all_Exons;
  my $exons_b = $transcript_b->get_all_Exons;

  my $cds_5_prime_index = scalar(@{$exons_a}) - scalar(@{$transcript_a->get_all_CDS});
  my $cds_3_prime_index = scalar(@{$transcript_b->get_all_CDS}) - 1;

  say "CDS 5' exon index: ".$cds_5_prime_index;
  say "CDS 3' exon index: ".$cds_3_prime_index;

  foreach my $exon (@{$exons_a}) {
    my $out_exon = new Bio::EnsEMBL::Exon(
                                           -START  => $exon->start,
                                           -END       => $exon->end,
                                           -STRAND    => $exon->strand,
                                           -SLICE     => $exon->slice,
                                           -ANALYSIS  => $self->analysis,
                                           -PHASE     => $exon->phase,
                                           -END_PHASE => $exon->end_phase);
    push(@{$joined_exon_set},$out_exon);
  }

  # Remove end exon as this may be modified in 3' transcript
  pop(@{$joined_exon_set});

  for(my $i=$cds_3_prime_index; $i<scalar(@{$exons_b}); $i++) {
    my $exon = $$exons_b[$i];
    my $out_exon = new Bio::EnsEMBL::Exon(
                                           -START  => $exon->start,
                                           -END       => $exon->end,
                                           -STRAND    => $exon->strand,
                                           -SLICE     => $exon->slice,
                                           -ANALYSIS  => $self->analysis,
                                           -PHASE     => $exon->phase,
                                           -END_PHASE => $exon->end_phase);
    push(@{$joined_exon_set},$out_exon);
  }

  my $joined_offset = scalar(@{$joined_exon_set}) - scalar(@{$exons_b});
  $cds_3_prime_index += $joined_offset;

  # The translation is the same, but still need to modify the translation so that it has the correct start and end exon
  my $translation = Bio::EnsEMBL::Translation->new();
  $translation->start_Exon($$joined_exon_set[$cds_5_prime_index]);
  $translation->start($transcript_a->translation()->start());
  $translation->end_Exon($$joined_exon_set[$cds_3_prime_index]);
  $translation->end($transcript_a->translation()->end());

  my $joined_transcript = Bio::EnsEMBL::Transcript->new(-EXONS => $joined_exon_set);
  $joined_transcript->analysis($transcript_a->analysis);
  $joined_transcript->biotype($transcript_a->biotype);
  $joined_transcript->slice($transcript_a->slice());
  $joined_transcript->translation($translation);

  unless($transcript_a->translation->seq eq $joined_transcript->translation->seq) {
    $self->throw("When attempting to join the modified 5' and 3' transcripts, there was a difference in the joined translation. The translation should be identical at ".
                 "this point to the original.\nOriginal translation:\n".$transcript_a->translation->seq."\nJoined translation:\n".$joined_transcript->translation->seq);
  }

  say "Joined translation: ".$joined_transcript->translation->seq();

  say "Joined exon coords:";
  foreach my $exon (@{$joined_exon_set}) {
    print "(".$exon->start."..".$exon->end.")";
  }
  print "\n";

  return($joined_transcript);
}


sub generate_intron_string {
  my ($self,$intron_array) = @_;

  my $intron_string = "";
  foreach my $intron (@{$intron_array}) {
    my $start = $intron->start();
    my $end = $intron->end();
    $intron_string .= $start."..".$end.":";
    print "(".$start."..".$end.")";
  }

  print "\n";

  return($intron_string);
}


sub check_cds_introns {
  my ($self,$cds_a,$cds_b) = @_;

  my $exon_count_a = scalar(@{$cds_a});
  my $exon_count_b = scalar(@{$cds_b});

  unless($exon_count_a && $exon_count_b) {
    return 0;
  }

  unless($exon_count_a == $exon_count_b) {
    return 0;
  }

  if($exon_count_a == 1) {
    my $exon_a = shift(@{$cds_a});
    my $exon_b = shift(@{$cds_b});
    if($self->features_overlap($exon_a,$exon_b)) {
      return 1;
    } else {
      return 0;
    }
  } else {
    my $intron_coords_a = $self->intron_coords($cds_a);
    my $intron_coords_b = $self->intron_coords($cds_b);

    if($intron_coords_a eq $intron_coords_b) {
      return 1;
    } else {
      return 0;
    }
  }

}


sub add_transcript_supporting_features {
  my ($self,$transcript_a,$transcript_b) = @_;

  my @supporting_features = ();
  # transcript a is the transcript to add to, transcript b is the one with the sfs
  foreach my $sf (@{$transcript_b->get_all_supporting_features()}) {
    if(features_overlap($sf,$transcript_a)) {
        push(@supporting_features,$sf);
    }
  }

  $transcript_a->add_supporting_features(@supporting_features);

  my @intron_support = @{$transcript_b->get_all_IntronSupportingEvidence()};

  foreach my $intron_support (@intron_support) {
    $transcript_a->add_IntronSupportingEvidence($intron_support);
  }

}

sub features_overlap {
  my ( $featureA, $featureB ) = @_;

  if (
     ( $featureA->seq_region_start() <= $featureB->seq_region_end() ) &&
     ( $featureA->seq_region_end() >= $featureB->seq_region_start() ) )
    {
    return 1;
  }

  return 0;
}

sub features_overlap_new {
  my ($self,$feature_a,$feature_b) = @_;

  if(($feature_a->seq_region_start() <= $feature_b->seq_region_end() ) && ($feature_a->seq_region_end() >= $feature_b->seq_region_start())) {
    return 1;
  }

  return 0;
}

sub intron_coords {
  my ($self,$exons) = @_;

  my $intron_coords = "";
  for(my $i=0; $i<(scalar@{$exons})-1; $i++) {
    my $exon_a = $$exons[$i];
    my $exon_b = $$exons[$i+1];
    $intron_coords .= $exon_a->end()."..".$exon_b->start().":";
  }

  unless($intron_coords) {
    $self->throw("Issue with finding the intron coordinates!");
  }

  return($intron_coords);
}



sub recluster_genes {
  my ($self,$processed_genes) = @_;

  my $single_transcript_genes = [];
  my $output_genes = [];
  foreach my $processed_gene (@{$processed_genes}) {
    my $transcripts = $processed_gene->get_all_Transcripts();

    # If the gene has a single transcript then there is no need to recluster
    if(scalar(@{$transcripts}) == 1) {
      push(@{$single_transcript_genes},$processed_gene);
      next;
    }

    # If there is more than one transcript, then make a new gene for each
    elsif(scalar(@{$transcripts}) > 1) {
      foreach my $transcript (@{$transcripts}) {
        my $single_transcript_gene = Bio::EnsEMBL::Gene->new();
        $single_transcript_gene->add_Transcript($transcript);
        push(@{$single_transcript_genes},$single_transcript_gene);
      }
    }

    else {
      $self->throw("Got a gene without any transcripts");
    }
  }


  my $biotypes_hash = $self->get_all_biotypes($single_transcript_genes);
  my $biotypes_array = [keys(%$biotypes_hash)];
  my $types_hash;
  $types_hash->{genes} = $biotypes_array;

  say "Reclustering gene models based on final transcript set";
  my ($clusters, $unclustered) = cluster_Genes($single_transcript_genes,$types_hash);
  say "...finished reclustering genes models";
  say "Found clustered sets: ".scalar(@{$clusters});
  say "Found unclustered sets: ".scalar(@{$unclustered});

  say "Processing gene clusters into single gene models...";
  $output_genes = $self->process_clusters($clusters,$unclustered);
  say "...finished processing gene clusters into single gene models";
  say "Made output genes: ".scalar(@{$output_genes});

  $self->output_genes($output_genes);

}


sub donor_transcripts {
  my ($self,$val) = @_;

  if($val) {
    $self->param('_donor_transcripts',$val);
  }

  return($self->param('_donor_transcripts'));
}

sub acceptor_transcripts {
  my ($self,$val) = @_;

  if($val) {
    $self->param('_acceptor_transcripts',$val);
  }

  return($self->param('_acceptor_transcripts'));
}


sub output_genes {
  my ($self,$val) = @_;

  if($val) {
    $self->param('_output_genes',$val);
  }

  return($self->param('_output_genes'));
}

sub output_transcripts {
  my ($self,$val) = @_;

  if($val) {
    $self->param('_output_transcripts',$val);
  }

  return($self->param('_output_transcripts'));
}


sub biotype_priorities {
  my ($self,$biotype_priorities_hash) = @_;
  if($biotype_priorities_hash) {
    $self->param('_biotype_priorities',$biotype_priorities_hash);
  }
  return($self->param('_biotype_priorities'));
}

sub get_all_biotypes {
  my ($self,$master_genes_array) = @_;

  my $master_biotypes_hash = {};

  foreach my $gene (@{$master_genes_array}) {
    unless($master_biotypes_hash->{$gene->biotype}) {
      $master_biotypes_hash->{$gene->biotype} = 1;
    }
  }
  return($master_biotypes_hash);
}


sub process_clusters {

  my ($self,$clustered,$unclustered) = @_;

  my $output_genes = [];
  foreach my $single_cluster (@{$unclustered}) {
    my $cluster_genes = $single_cluster->get_Genes();
    foreach my $single_gene (@{$cluster_genes}) {
      my $output_gene = Bio::EnsEMBL::Gene->new();
      $output_gene->slice($self->query());
      $output_gene->analysis($self->analysis);
      $output_gene->biotype($self->analysis->logic_name);
      my $transcripts = $single_gene->get_all_Transcripts();
      my $single_transcript = shift(@{$transcripts});
      $output_gene->add_Transcript($single_transcript);
      push(@{$output_genes},$output_gene);
    }
  }

  foreach my $single_cluster (@{$clustered}) {
    my $combined_gene = Bio::EnsEMBL::Gene->new();
    $combined_gene->slice($self->query());
    $combined_gene->analysis($self->analysis);
    $combined_gene->biotype($self->analysis->logic_name);

    my $cluster_genes = $single_cluster->get_Genes();

    foreach my $single_gene (@{$cluster_genes}) {
      my $transcripts = $single_gene->get_all_Transcripts();
      my $single_transcript = shift(@{$transcripts});
      $combined_gene->add_Transcript($single_transcript);
    }
    push(@{$output_genes},$combined_gene);
  }

  return($output_genes);

}

sub cluster_slice {
  my ($self,$slice) = @_;
  if($slice) {
    $self->param('_cluster_slice',$slice);
  }

  return($self->param('_cluster_slice'));
}


sub look_for_both {
  my ($self,$trans) = @_;

  my $time = time;
  my $nupdated_start = 0;
  my $nupdated_end = 0;
  my $metcnt = 1;
  my $maxterdist = 150;

    if ($trans->translation) {
      my $tln = $trans->translation;
      my $coding_start = $trans->cdna_coding_start;
      my $orig_coding_start = $coding_start;
      my $cdna_seq = uc($trans->spliced_seq);
      my @pepgencoords = $trans->pep2genomic(1,1);
      if(scalar(@pepgencoords) > 2) {
        print STDERR "pep start does not map cleanly\n";
        goto TLNEND; # I swore I'd never use this - this code desperately needs a rewrite
      }
      my $pepgenstart = $pepgencoords[0]->start;
      my $pepgenend   = $pepgencoords[$#pepgencoords]->end;

      unless($pepgencoords[0]->isa('Bio::EnsEMBL::Mapper::Coordinate')) {
        print STDERR "pep start maps to gap\n";
        goto TLNEND; # I swore I'd never use this - this code desperately needs a rewrite
      }
      unless($pepgencoords[$#pepgencoords]->isa('Bio::EnsEMBL::Mapper::Coordinate')) {
        print STDERR "pep start (end of) maps to gap\n";
        goto TLNEND; # I swore I'd never use this - this code desperately needs a rewrite
      }

      print STDERR "Pep genomic location = " . $pepgenstart . " " . $pepgenend . "\n" if(1);

      my $startseq= substr($cdna_seq,$coding_start-1,3);
      print STDERR "cdna seq for pep start = " . $startseq . "\n" if(1);
      if ($startseq ne "ATG") {
        if ($coding_start > 3) {
            my $had_stop = 0;
            while ($coding_start > 3 && !$had_stop) {
                  my $testseq = substr($cdna_seq,$coding_start-4,3);
                  if ($testseq eq "ATG") {
                          print_Translation($trans) if(1);

                                my @coords = $trans->cdna2genomic($coding_start-3,$coding_start-1,$trans->strand);
                                my $new_start;
                                my $new_end;
                          if(scalar(@coords) > 2) {
                            $self->throw("Shouldn't happen - new coding start maps to >2 locations in genome - I'm out of here\n");
                          } elsif (scalar(@coords) == 2) {
                            print STDERR "WOW ISN'T NATURE HORRIBLE: new coding start crosses intron\n";
                            print STDERR "coord[0] = " . $coords[0]->start . " " . $coords[0]->end ."\n";
                            print STDERR "coord[1] = " . $coords[1]->start . " " . $coords[1]->end ."\n";
                            if ($trans->strand == 1) {
                                $new_start = $coords[0]->start;
                                  $new_end   = $coords[$#coords]->end;
                              } else {
                                  $new_start = $coords[0]->end;
                                    $new_end   = $coords[$#coords]->start;
                                }
                          } else {
                            $new_start = $coords[0]->start;
                            $new_end   = $coords[0]->end;
                          }

                          unless($coords[0]->isa('Bio::EnsEMBL::Mapper::Coordinate')) {
                            print STDERR "Shouldn't happen - new start maps to gap - I'm out of here\n";
                            next;
                          }
                          unless($coords[$#coords]->isa('Bio::EnsEMBL::Mapper::Coordinate')) {
                            print STDERR "Shouldn't happen - new start (end of) maps to gap - I'm out of here\n";
                            next;
                          }

                                print STDERR "genomic pos for new start = " . $new_start . " " . $new_end . "\n" if(1);

                          if ($new_end - $new_start == 2) {

                            $nupdated_start++;

                            my $newstartexon;
                            foreach my $exon (@{$trans->get_all_Exons}) {
                              if ($exon->end >= $new_start && $exon->start <= $new_start) {
                                    $newstartexon = $exon;
                                        last;
                                  }
                            }

                            if ($newstartexon == $tln->start_Exon) {

                              if ($tln->start_Exon->strand == 1) {
                                    $tln->start($new_start - $tln->start_Exon->start + 1);
                                  } else {
                                        $tln->start($tln->start_Exon->end - $new_end + 1);
                                      }

                                # NAUGHTY, but hey I should have to do this - I've changed the translation after all
                                $trans->{'transcript_mapper'} = undef;
                                $trans->{'coding_region_start'} = undef;
                                $trans->{'coding_region_end'} = undef;
                                $trans->{'cdna_coding_start'} = undef;
                                $trans->{'cdna_coding_end'} = undef;

                            } else {
                                # find exon
                              if (!defined($newstartexon)) {
                                    print STDERR "Failed finding new start exon - how can this be?\n";
                                        next;
                                  }
                                # create a copy of if and of current start exon (because of phase change)
                              my $copyexon = new Bio::EnsEMBL::Exon(
                                                                    -start  => $tln->start_Exon->start,
                                                                    -end    => $tln->start_Exon->end,
                                                                    -strand => $trans->strand,
                                                                           );
                              my $copynewstartexon = new Bio::EnsEMBL::Exon(
                                                                            -start  => $newstartexon->start,
                                                                            -end    => $newstartexon->end,
                                                                            -strand => $trans->strand,
                                                                                   );

                                # $copyexon->phase(0);
                                $copyexon->end_phase($tln->start_Exon->end_phase);
                                $copyexon->slice($tln->start_Exon->slice);
                              if ($tln->start_Exon->stable_id) {
                                    $copyexon->stable_id($tln->start_Exon->stable_id . "MET" . $metcnt++);
                                        $copyexon->created($time);
                                        $copyexon->modified($time);
                                        $copyexon->version(1);
                                  }

                                $copynewstartexon->phase($newstartexon->phase);
                                # $copynewstartexon->end_phase(0);
                                $copynewstartexon->slice($newstartexon->slice);
                              if ($newstartexon->stable_id) {
                                    $copynewstartexon->stable_id($newstartexon->stable_id . "MET" . $metcnt++);
                                        $copynewstartexon->created($time);
                                        $copynewstartexon->modified($time);
                                        $copynewstartexon->version(1);
                                  }

                                # TODO evidence

                              if ($copynewstartexon->strand == 1) {
                                    $tln->start($new_start - $copynewstartexon->start + 1);
                                  } else {
                                        $tln->start($copynewstartexon->end - $new_end + 1);
                                      }

                                # Replace exons in transcript, and fix phases

                                my @newexons;
                                my $inrange = 0;
                              foreach my $exon (@{$trans->get_all_Exons}) {
                                if ($inrange) {
                                        $exon->phase( $newexons[$#newexons]->end_phase );
                                              $exon->end_phase(($exon->length + $exon->phase) % 3);
                                      }
                                if ($exon == $tln->start_Exon) {
                                        $copyexon->phase( $newexons[$#newexons]->end_phase );

                                              push @newexons,$copyexon;
                                              $inrange = 0;
                                      } elsif ($exon == $newstartexon) {
                                              push @newexons,$copynewstartexon;
                                                    $copynewstartexon->end_phase(($exon->length - $tln->start + 1)%3);
                                                    print STDERR "Setting end_phase on new start exon to " . $copynewstartexon->end_phase .
                                                          " l = " . $exon->length . " ts = " . $tln->start . "\n" if(1);
                                                    $inrange = 1;
                                            } else {
                                                    push @newexons,$exon;
                                                  }
                              }


                                $trans->flush_Exons;
                              foreach my $exon (@newexons) {
                                    $trans->add_Exon($exon);
                                  }

                                # Reset translation start exon
                              if ($tln->end_Exon == $tln->start_Exon) {
                                    $tln->end_Exon($copyexon);
                                  }
                                $tln->start_Exon($copynewstartexon);

                            }
                            print_Translation($trans);
                          } else {
                            print STDERR "Across exons - not handling this\n";
                          }

                                last;
                        } else {
                          if ($testseq =~ /TAA/ or $testseq =~ /TGA/ or $testseq =~ /TAG/) {
                            $had_stop = 1;
                          } else {
                            $coding_start -= 3;
                          }
                        }
                }
          } else {
              print STDERR "Coding region starts between the 1st and 3rd base of the transcript.  Coding start codon isn't ATG ".
                       "but a max of 3 bases upstream is not enough to search for the next nearest ATG. NOT looking into genomic\n"if(1);
            }
      }

    TLNEND:
      {
        my $coding_end = $trans->cdna_coding_end;
        my $orig_coding_end = $coding_end;

        #$trans->sort;

        my $peplen = $trans->translate->length;

        my @pepgencoords = $trans->pep2genomic($peplen,$peplen);

        if(scalar(@pepgencoords) > 2) {
            print STDERR "pep end does not map cleanly\n";
              next;
          }

        my $pepgenstart = $pepgencoords[0]->start;
        my $pepgenend   = $pepgencoords[$#pepgencoords]->end;

        unless($pepgencoords[0]->isa('Bio::EnsEMBL::Mapper::Coordinate')) {
            print STDERR "pep end maps to gap\n";
              next;
          }
        unless($pepgencoords[$#pepgencoords]->isa('Bio::EnsEMBL::Mapper::Coordinate')) {
            print STDERR "pep start (end of) maps to gap\n";
              next;
          }

        #print "End Pep genomic location = " . $pepgenstart . " " . $pepgenend . "\n";

        my $endseq= substr($cdna_seq,$coding_end-3,3);
        my $cdnalen = length($cdna_seq);

        #print "cdna seq for pep end = " . $endseq . "\n";
        my $longendseq= substr($cdna_seq,$coding_end-6,12);
        #print "long end seq (-3 to len 12) = $longendseq\n";

        #          if (!($endseq ne "TGA" and $endseq ne "TAA" and $endseq ne "TAG")) {
        #            print "Has end " . $trans->translateable_seq . "\n";
        #          }
        if ($endseq ne "TGA" and $endseq ne "TAA" and $endseq ne "TAG") {
          if (($cdnalen-$coding_end) > 3) {
            while (($cdnalen-$coding_end) > 0 && ($coding_end-$orig_coding_end) <= $maxterdist) {
                    my $testseq = substr($cdna_seq,$coding_end,3);
                          #print "Test seq = $testseq\n" if(1) ;

                    if ($testseq eq "TGA" or $testseq eq "TAA" or $testseq eq "TAG") {

                      my @coords = $trans->cdna2genomic($coding_end+1,$coding_end+3,$trans->strand);
                      my $new_start;
                      my $new_end;
                      if(scalar(@coords) > 2) {
                          $self->throw("new end does not map cleanly\n");
                        } elsif (scalar(@coords) == 2) {
                            print STDERR "WOW ISN'T NATURE HORRIBLE: new end crosses intron\n";
                              print STDERR "coord[0] = " . $coords[0]->start . " " . $coords[0]->end ."\n";
                              print STDERR "coord[1] = " . $coords[1]->start . " " . $coords[1]->end ."\n";
                            if ($trans->strand == 1) {
                                  $new_start = $coords[0]->start;
                                      $new_end   = $coords[$#coords]->end;
                                } else {
                                      $new_start = $coords[0]->end;
                                          $new_end   = $coords[$#coords]->start;
                                    }
                          } else {
                              $new_start = $coords[0]->start;
                                $new_end   = $coords[0]->end;
                            }

                      unless($coords[0]->isa('Bio::EnsEMBL::Mapper::Coordinate')) {
                          print STDERR "new start maps to gap\n";
                            next;
                        }
                      unless($coords[$#coords]->isa('Bio::EnsEMBL::Mapper::Coordinate')) {
                          print STDERR "new start (end of) maps to gap\n";
                            next;
                        }

                      if ($new_end - $new_start == 2) {

                          #print "Sequence of genomic pos of new end = " . $slice->subseq($new_start,$new_end,$trans->strand) . "\n";
                          $nupdated_end++;

                            my $newendexon;
                          foreach my $exon (@{$trans->get_all_Exons}) {
                            if ($exon->end >= $new_start && $exon->start <= $new_start) {
                                    $newendexon = $exon;
                                          last;
                                  }
                          }

                          if ($newendexon == $tln->end_Exon) {
                            if ($tln->end_Exon->strand == 1) {
                                    $tln->end($new_end - $tln->end_Exon->start + 1);
                                  } else {
                                          $tln->end($tln->end_Exon->end - $new_start + 1);
                                        }

                                # NAUGHTY, but hey I should have to do this - I've changed the translation after all
                                $trans->{'transcript_mapper'} = undef;
                                $trans->{'coding_region_start'} = undef;
                                $trans->{'coding_region_end'} = undef;
                                $trans->{'cdna_coding_start'} = undef;
                                $trans->{'cdna_coding_end'} = undef;

                          } else {
                                # find exon
                            if (!defined($newendexon)) {
                                    print STDERR  "Failed finding new end exon - how can this be?\n";
                                          next;
                                  }
                                # create a copy of if and of current end exon (because of phase change)
                            my $copyexon = new Bio::EnsEMBL::Exon(
                                                                    -start  => $tln->end_Exon->start,
                                                                    -end    => $tln->end_Exon->end,
                                                                    -strand => $trans->strand,
                                                                   );
                            my $copynewendexon = new Bio::EnsEMBL::Exon(
                                                                        -start  => $newendexon->start,
                                                                        -end    => $newendexon->end,
                                                                        -strand => $trans->strand,
                                                                               );

                                $copyexon->phase($tln->end_Exon->phase);
                                $copyexon->end_phase($tln->end_Exon->end_phase);
                                $copyexon->slice($tln->end_Exon->slice);
                            if ($tln->end_Exon->stable_id) {
                                    $copyexon->stable_id($tln->end_Exon->stable_id . "TER" . $metcnt++);
                                          $copyexon->created($time);
                                          $copyexon->modified($time);
                                          $copyexon->version(1);
                                  }

                                $copynewendexon->phase($newendexon->phase);
                                # $copynewendexon->end_phase(0);
                                $copynewendexon->slice($newendexon->slice);
                            if ($newendexon->stable_id) {
                                    $copynewendexon->stable_id($newendexon->stable_id . "TER" . $metcnt++);
                                          $copynewendexon->created($time);
                                          $copynewendexon->modified($time);
                                          $copynewendexon->version(1);
                                  }

                                # TODO evidence

                            if ($copynewendexon->strand == 1) {
                                    $tln->end($new_end - $copynewendexon->start + 1);
                                  } else {
                                          $tln->end($copynewendexon->end - $new_start + 1 );

                                                my $tercodon = $copynewendexon->seq->subseq($copynewendexon->end - $new_start-1, $copynewendexon->end - $new_start +1);
                                                #reverse($tercodon);
                                                #$tercodon =~ tr /ACGT/TGCA/;

                                        }

                                # Replace exons in transcript, and fix phases
                                my @newexons;
                                my $inrange = 0;
                            foreach my $exon (@{$trans->get_all_Exons}) {
                              if ($inrange) {
                                print STDERR "in range exon before phase = " . $exon->phase . " endphase " . $exon->end_phase . "\n" if(1);
                                $exon->phase( $newexons[$#newexons]->end_phase );
                                $exon->end_phase(($exon->length + $exon->phase) % 3);
                                print STDERR "in range exon after phase = " . $exon->phase . " endphase " . $exon->end_phase . "\n" if(1);
                              }
                              if ($exon == $tln->end_Exon) {
                                my $phase = $exon->phase;
                                if ($phase == -1) {
                                    $phase = 0;
                                  }
                                if ($exon == $tln->start_Exon) {
                                    $copyexon->end_phase(($exon->length - $tln->start + 1)%3);
                                  } else {
                                      $copyexon->end_phase(($exon->length + $exon->phase)%3);
                                    }
                                print STDERR "Setting end_phase on old end exon to " . $copyexon->end_phase . " l = " . $exon->length . "\n" if(1);

                                push @newexons,$copyexon;
                                $inrange = 1;
                              } elsif ($exon == $newendexon) {
                                $copynewendexon->phase( $newexons[$#newexons]->end_phase );
                                $copynewendexon->end_phase( -1);

                                push @newexons,$copynewendexon;
                                $inrange = 0;
                              } else {
                                push @newexons,$exon;
                              }
                            }

                                $trans->flush_Exons;
                            foreach my $exon (@newexons) {
                                    $trans->add_Exon($exon);
                                  }

                                # Reset translation start exon
                            if ($tln->end_Exon == $tln->start_Exon) {
                                    $tln->start_Exon($copyexon);
                                  }
                                $tln->end_Exon($copynewendexon);

                          }
                            print_Translation($trans);
                            # print "translateable seq = \n";
                            # print $trans->translateable_seq . "\n";
                        } else {
                            print STDERR "Across exons - not handling this\n" if(1);
                          }
                      last;
                    }
                          $coding_end += 3;
                  }
          } else {
            print STDERR "Coding region ends between the 3rd last to the last base of the transcript.  Stop codon isn't TGG, TGA or TAG ".
                       "but a max of 3 bases downstream is not enough to search for the next nearest stop codon. NOT looking into genomic\n"if(1);

                print STDERR "Not enough bases downstream - NOT looking into genomic\n" if(1);
          }
        }
      }
    }

  return($trans);
}



sub donor_test_cases {
  my ($self) = @_;

  my $dba = $self->hrdb_get_con('utr_output_db');
  my $slice_adaptor = $dba->get_SliceAdaptor();
  my $slice = $slice_adaptor->fetch_by_name('chromosome:Mmul_8.0.1:9:1:129882849:1');

  my $exon_1 = new Bio::EnsEMBL::Exon(
                                       -START     => 100,
                                       -END       => 199,
                                       -STRAND    => 1,
                                       -SLICE     => $slice,
                                       -ANALYSIS  => $self->analysis,
                                       -PHASE     => -1);

  my $exon_2 = new Bio::EnsEMBL::Exon(
                                       -START     => 300,
                                       -END       => 399,
                                       -STRAND    => 1,
                                       -SLICE     => $slice,
                                       -ANALYSIS  => $self->analysis,
                                       -PHASE     => -1);

  my $exon_3 = new Bio::EnsEMBL::Exon(
                                       -START     => 500,
                                       -END       => 599,
                                       -STRAND    => 1,
                                       -SLICE     => $slice,
                                       -ANALYSIS  => $self->analysis,
                                       -PHASE     => -1);

  my $exon_4 = new Bio::EnsEMBL::Exon(
                                       -START     => 700,
                                       -END       => 799,
                                       -STRAND    => 1,
                                       -SLICE     => $slice,
                                       -ANALYSIS  => $self->analysis,
                                       -PHASE     => -1);

  my $exon_5 = new Bio::EnsEMBL::Exon(
                                       -START     => 900,
                                       -END       => 999,
                                       -STRAND    => 1,
                                       -SLICE     => $slice,
                                       -ANALYSIS  => $self->analysis,
                                       -PHASE     => -1);

  my  @exons_set_1 = ($exon_1,$exon_2,$exon_3,$exon_4,$exon_5);

  my $transcript_1 = new Bio::EnsEMBL::Transcript(
                                                   -EXONS => \@exons_set_1,
                                                   -STRAND    => 1,
                                                   -SLICE     => $slice,
                                                   -ANALYSIS  => $self->analysis);


  my $exon_6 = new Bio::EnsEMBL::Exon(
                                       -START     => 900,
                                       -END       => 999,
                                       -STRAND    => -1,
                                       -SLICE     => $slice,
                                       -ANALYSIS  => $self->analysis,
                                       -PHASE     => -1);

  my $exon_7 = new Bio::EnsEMBL::Exon(
                                       -START     => 1100,
                                       -END       => 1199,
                                       -STRAND    => -1,
                                       -SLICE     => $slice,
                                       -ANALYSIS  => $self->analysis,
                                       -PHASE     => -1);

  my $exon_8 = new Bio::EnsEMBL::Exon(
                                       -START     => 1300,
                                       -END       => 1399,
                                       -STRAND    => -1,
                                       -SLICE     => $slice,
                                       -ANALYSIS  => $self->analysis,
                                       -PHASE     => -1);

  my $exon_9 = new Bio::EnsEMBL::Exon(
                                       -START     => 1500,
                                       -END       => 1599,
                                       -STRAND    => -1,
                                       -SLICE     => $slice,
                                       -ANALYSIS  => $self->analysis,
                                       -PHASE     => -1);

  my $exon_10 = new Bio::EnsEMBL::Exon(
                                       -START     => 1700,
                                       -END       => 1799,
                                       -STRAND    => -1,
                                       -SLICE     => $slice,
                                       -ANALYSIS  => $self->analysis,
                                       -PHASE     => -1);

  my $exon_11 = new Bio::EnsEMBL::Exon(
                                       -START     => 1900,
                                       -END       => 1999,
                                       -STRAND    => -1,
                                       -SLICE     => $slice,
                                       -ANALYSIS  => $self->analysis,
                                       -PHASE     => -1);

  my $exon_12 = new Bio::EnsEMBL::Exon(
                                       -START     => 2100,
                                       -END       => 2199,
                                       -STRAND    => -1,
                                       -SLICE     => $slice,
                                       -ANALYSIS  => $self->analysis,
                                       -PHASE     => -1);

  my $exon_13 = new Bio::EnsEMBL::Exon(
                                       -START     => 2300,
                                       -END       => 2399,
                                       -STRAND    => -1,
                                       -SLICE     => $slice,
                                       -ANALYSIS  => $self->analysis,
                                       -PHASE     => -1);

  my  @exons_set_2 = ($exon_12,$exon_11,$exon_10,$exon_9,$exon_8,$exon_7,$exon_6);

  my $transcript_2 = new Bio::EnsEMBL::Transcript(
                                                   -EXONS => \@exons_set_2,
                                                   -STRAND    => -1,
                                                   -SLICE     => $slice,
                                                   -ANALYSIS  => $self->analysis);

  my  @exons_set_3 = ($exon_13,$exon_12,$exon_11,$exon_10,$exon_9,$exon_8,$exon_7,$exon_6);

  my $transcript_3 = new Bio::EnsEMBL::Transcript(
                                                   -EXONS => \@exons_set_3,
                                                   -STRAND    => -1,
                                                   -SLICE     => $slice,
                                                   -ANALYSIS  => $self->analysis);

  $transcript_1->biotype('cdna');
  $transcript_2->biotype('cdna');
  $transcript_3->biotype('cdna_predicted');

  say "Created the following test donor transcripts: ";
  say "DONOR T1: (".$transcript_1->start.":".$transcript_1->end.":".$transcript_1->strand.")";
  my $exons = $transcript_1->get_all_Exons();
  foreach my $exon (@{$exons}) {
    print "(".$exon->start."..".$exon->end.")";
  }
  print "\n";

  say "DONOR T2: (".$transcript_2->start.":".$transcript_2->end.":".$transcript_2->strand.")";
  $exons = $transcript_2->get_all_Exons();
  foreach my $exon (@{$exons}) {
    print "(".$exon->start."..".$exon->end.")";
  }
  print "\n";

  say "DONOR T3: (".$transcript_3->start.":".$transcript_3->end.":".$transcript_3->strand.")";
  $exons = $transcript_3->get_all_Exons();
  foreach my $exon (@{$exons}) {
    print "(".$exon->start."..".$exon->end.")";
  }
  print "\n";

  return([$transcript_1,$transcript_2,$transcript_3]);
}

sub acceptor_test_cases {
  my ($self) = @_;

  my $dba = $self->hrdb_get_con('utr_output_db');
  my $slice_adaptor = $dba->get_SliceAdaptor();
  my $slice = $slice_adaptor->fetch_by_name('chromosome:Mmul_8.0.1:9:1:129882849:1');

  my $exon_1 = new Bio::EnsEMBL::Exon(
                                       -START     => 550,
                                       -END       => 599,
                                       -STRAND    => 1,
                                       -SLICE     => $slice,
                                       -ANALYSIS  => $self->analysis,
                                       -PHASE     => 0,
                                       -END_PHASE => 0);

  my $exon_2 = new Bio::EnsEMBL::Exon(
                                      -START     => 700,
                                      -END       => 759,
                                      -STRAND    => 1,
                                      -SLICE     => $slice,
                                      -ANALYSIS  => $self->analysis,
                                      -PHASE     => 0,
                                      -END_PHASE => 0);

  my $translation_1 = new Bio::EnsEMBL::Translation(
                                                     -START_EXON => $exon_1,
                                                     -END_EXON => $exon_2,
                                                     -SEQ_START => 1,
                                                     -SEQ_END => 49,
                                                   );
  my  @exons_set_1 = ($exon_1,$exon_2);

  my $transcript_1 = new Bio::EnsEMBL::Transcript( -DBID  => 1,
                                                   -EXONS => \@exons_set_1,
                                                   -STRAND    => 1,
                                                   -SLICE     => $slice,
                                                   -ANALYSIS  => $self->analysis);

  $transcript_1->translation($translation_1);

  my $exon_3 = new Bio::EnsEMBL::Exon(
                                       -START     => 1350,
                                       -END       => 1399,
                                       -STRAND    => -1,
                                       -SLICE     => $slice,
                                       -ANALYSIS  => $self->analysis,
                                       -PHASE     => 0,
                                       -END_PHASE => 0);

  my $exon_4 = new Bio::EnsEMBL::Exon(
                                      -START     => 1500,
                                      -END       => 1599,
                                      -STRAND    => -1,
                                      -SLICE     => $slice,
                                      -ANALYSIS  => $self->analysis,
                                      -PHASE     => 0,
                                      -END_PHASE => 0);

  my $exon_5 = new Bio::EnsEMBL::Exon(
                                      -START     => 1700,
                                      -END       => 1759,
                                      -STRAND    => -1,
                                      -SLICE     => $slice,
                                      -ANALYSIS  => $self->analysis,
                                      -PHASE     => 0,
                                      -END_PHASE => 0);

  my $translation_2 = new Bio::EnsEMBL::Translation(
                                                     -START_EXON => $exon_5,
                                                     -END_EXON => $exon_3,
                                                     -SEQ_START => 1,
                                                     -SEQ_END => 49,
                                                   );
  my  @exons_set_2 = ($exon_5,$exon_4,$exon_3);

  my $transcript_2 = new Bio::EnsEMBL::Transcript( -DBID  => 2,
                                                   -EXONS => \@exons_set_2,
                                                   -STRAND    => -1,
                                                   -SLICE     => $slice,
                                                   -ANALYSIS  => $self->analysis);

  $transcript_2->translation($translation_2);


  my $exon_6 = new Bio::EnsEMBL::Exon(
                                       -START     => 1910,
                                       -END       => 1989,
                                       -STRAND    => -1,
                                       -SLICE     => $slice,
                                       -ANALYSIS  => $self->analysis,
                                       -PHASE     => 0,
                                       -END_PHASE => 0);

  my $translation_3 = new Bio::EnsEMBL::Translation(
                                                     -START_EXON => $exon_6,
                                                     -END_EXON => $exon_6,
                                                     -SEQ_START => 1,
                                                     -SEQ_END => 49,
                                                   );

  my  @exons_set_3 = ($exon_6);

  my $transcript_3 = new Bio::EnsEMBL::Transcript( -DBID  => 3,
                                                   -EXONS => \@exons_set_3,
                                                   -STRAND    => -1,
                                                   -SLICE     => $slice,
                                                   -ANALYSIS  => $self->analysis);

  $transcript_3->translation($translation_3);

  say "ACCEPTOR T1: (".$transcript_1->start.":".$transcript_1->end.":".$transcript_1->strand.")";
  my $exons = $transcript_1->get_all_Exons();
  foreach my $exon (@{$exons}) {
    print "(".$exon->start."..".$exon->end.")";
  }
  print "\n";
  say "ACCEPTOR TN1: ".$transcript_1->translation()->seq();


  say "ACCEPTOR T2: (".$transcript_2->start.":".$transcript_2->end.":".$transcript_2->strand.")";
  $exons = $transcript_2->get_all_Exons();
  foreach my $exon (@{$exons}) {
    print "(".$exon->start."..".$exon->end.")";
  }
  print "\n";
  say "ACCEPTOR TN2: ".$transcript_2->translation()->seq();


  say "ACCEPTOR T3: (".$transcript_3->start.":".$transcript_3->end.":".$transcript_3->strand.")";
  $exons = $transcript_3->get_all_Exons();
  foreach my $exon (@{$exons}) {
    print "(".$exon->start."..".$exon->end.")";
  }
  print "\n";
  say "ACCEPTOR TN3: ".$transcript_3->translation()->seq();


  return([$transcript_1,$transcript_2,$transcript_3]);
}

1;<|MERGE_RESOLUTION|>--- conflicted
+++ resolved
@@ -817,8 +817,6 @@
     
   } elsif ($added_length > $big_utr_length) {
       return 0; 
-<<<<<<< HEAD
-=======
   }
     
 #  } elsif($utr_intron_count >= 0 && $added_length >= $big_utr_length) {
@@ -953,7 +951,6 @@
 
       push(@{$final_exons},$out_exon);
     }
->>>>>>> af5da300
   }
     
 #  } elsif($utr_intron_count >= 0 && $added_length >= $big_utr_length) {
