=head1 LICENSE

Copyright [2016-2020] EMBL-European Bioinformatics Institute

Licensed under the Apache License, Version 2.0 (the "License");
you may not use this file except in compliance with the License.
You may obtain a copy of the License at

     http://www.apache.org/licenses/LICENSE-2.0

Unless required by applicable law or agreed to in writing, software
distributed under the License is distributed on an "AS IS" BASIS,
WITHOUT WARRANTIES OR CONDITIONS OF ANY KIND, either express or implied.
See the License for the specific language governing permissions and
limitations under the License.

=head1 CONTACT

Please email comments or questions to the public Ensembl
developers list at <http://lists.ensembl.org/mailman/listinfo/dev>.

Questions may also be sent to the Ensembl help desk at
<http://www.ensembl.org/Help/Contact>.

=head1 NAME

Bio::EnsEMBL::Analysis::Hive::RunnableDB::HiveUTRAddition

=head1 SYNOPSIS


=head1 DESCRIPTION

Fetch a selection of genes which do not have UTR (acceptor) and try to add UTR
using a selection of cDNAs, RNA-seq, IsoSeqs (donor). The donor are ranked based
their correctness, usually cDNAs are considered to be the full sequence. If IsoSeqs
have been 5' and 3' capped they can also fall into the best category. RNA-seq data
the 3' capped data are seen as low quality donors at the moment.

=cut

package Bio::EnsEMBL::Analysis::Hive::RunnableDB::HiveUTRAddition;

use strict;
use warnings;
use feature 'say';

use Bio::EnsEMBL::Analysis::Tools::Algorithms::ClusterUtils qw(make_types_hash_with_genes cluster_Genes);
use Bio::EnsEMBL::Analysis::Tools::GeneBuildUtils::ExonUtils qw(
                                                                transfer_supporting_evidence
                                                                validate_Exon_coords
                                                                print_Exon
                                                               );
use Bio::EnsEMBL::Analysis::Tools::GeneBuildUtils::TranscriptUtils qw(
                                                                      calculate_exon_phases
                                                                      is_Transcript_sane
                                                                      all_exons_are_valid
                                                                      intron_lengths_all_less_than_maximum
                                                                      set_start_codon
                                                                      set_stop_codon
                                                                      clone_Transcript
                                                                      has_no_unwanted_evidence
                                                                     );
use Bio::EnsEMBL::Analysis::Tools::GeneBuildUtils::TranslationUtils qw(
                                                                       validate_Translation_coords
                                                                       compute_translation
                                                                       contains_internal_stops
                                                                       print_Translation
                                                                       create_Translation
                                                                      );
use Bio::EnsEMBL::Analysis::Tools::GeneBuildUtils::GeneUtils qw(empty_Gene validate_store);
use Bio::EnsEMBL::Variation::Utils::FastaSequence qw(setup_fasta);

use parent ('Bio::EnsEMBL::Analysis::Hive::RunnableDB::HiveBaseRunnableDB');


=head2 param_defaults

 Arg [1]    : None
 Description: Defaults parameters are
               allow_partial_match => 0, # The code is not implented yet
               allowed_input_sets => undef,
               min_size_5prime => 20,
 Returntype : Hashref
 Exceptions : None

=cut

sub param_defaults {
  my ($self) = @_;

  return {
    %{$self->SUPER::param_defaults},
    allow_partial_match => 0,
    allowed_input_sets => undef,
    min_size_5prime => 20,
    copy_only => 0, # This is for jobs that fail even with lots of mem. Just copy the genes without trying to add UTR
    validate_store => 0, # This will check that the final stored gene is identical to what's in memory
    collapse_redundant_genes => 1,
  }
}


=head2 fetch_input

 Arg [1]    : None
 Description: Fetch all the genes which can provide UTR (donor) and
              all the genes which do not have UTR or for which the
              UTR could be improved like RNA-seq data sets
 Returntype : None
 Exceptions : Throws if 'dna_db' is not provided
              Throws if 'target_db' is not provided
              Throws if 'source_dbs' is not provided
              Throws if 'iid_type' is not provided

=cut

sub fetch_input {
  my ($self) = @_;

  $self->create_analysis;

  my $target_dba = $self->hrdb_get_dba($self->param_required('target_db'));
  my $dna_dba;
  if($self->param('use_genome_flatfile')) {
    unless($self->param_required('genome_file') && -e $self->param('genome_file')) {
      $self->throw("You selected to use a flatfile to fetch the genome seq, but did not find the flatfile. Path provided:\n".$self->param('genome_file'));
    }
    setup_fasta(
                 -FASTA => $self->param_required('genome_file'),
               );
  } else {
    $dna_dba = $self->hrdb_get_dba($self->param_required('dna_db'));
    $target_dba->dnadb($dna_dba);
  }

  $self->hrdb_set_con($target_dba,'target_db');

  my $input_id_type = $self->param_required('iid_type');

  $self->param_required('utr_biotype_priorities'); # Checking that the Hash is set, it will be accessed with $self->biotype_priorities

  my $input_id = $self->param('iid');

  if($self->param('iid_type') eq 'slice') {
    $self->query($self->fetch_sequence($input_id, $target_dba));
  } else {
    $self->throw("You must specify an input_id type in the config using the 'iid_type' parameter");
  }

  say "Fetching input genes...";
  my $acceptor_genes = $self->filter_input_genes($self->param_required('acceptor_dbs'), $self->param('allowed_input_sets'));
  $self->complete_early('No genes found in the acceptor databases') unless (@$acceptor_genes);

  my $donor_genes = $self->filter_input_genes($self->param_required('donor_dbs'), $self->param('allowed_input_sets'),1);

  say "Found ".scalar(@$acceptor_genes)." acceptor genes";
  say "Found ".scalar(@$donor_genes)." donor genes";

  if($self->param('collapse_redundant_genes')) {
     say "Removing redundant acceptors (will transfer supporting evidence)";
     $acceptor_genes = $self->remove_redundant_acceptors($acceptor_genes);
     say "Post filtering the acceptor count is: ".scalar(@$acceptor_genes);

     say "Removing redundant donors (will consider priority and transfer supporting evidence)";
     $donor_genes = $self->remove_redundant_donors($donor_genes);
     say "Post filtering the donor count is: ".scalar(@$donor_genes);
  }

  $self->acceptor_genes($acceptor_genes);
  $self->donor_genes($donor_genes);

}


=head2 run

 Arg [1]    : None
 Description: Cluster the acceptor genes with the donor genes. The cluster with
              acceptor and donor genes will be processed
 Returntype : None
 Exceptions : None

=cut

sub run {
  my $self = shift;

  # This is a last resort when jobs start requiring very large mem allocations. Just copy the genes without doing anything in terms of UTR
  # May remove in future if we bring the footprint back down
  if($self->param('copy_only')) {
    $self->warning("Copy only mode selected, no attempts will be made to add UTR. Acceptor genes will be copied unmodified into the output db");
    $self->output($self->acceptor_genes);
    return;
  }

  unless(scalar(@{$self->acceptor_genes})) {
    return;
  }

  my ($type_hash, $genes) = @{make_types_hash_with_genes($self->donor_genes, $self->acceptor_genes, 'donor', 'acceptor')};

  my ($clusters, $unclustered) = cluster_Genes($genes, $type_hash);
  my @genes;
  foreach my $cluster (@$clusters) {
    my $donor_transcripts;
    foreach my $gene (@{$cluster->get_Genes_by_Set('donor')}) {
      push(@$donor_transcripts, @{$gene->get_all_Transcripts});
    }
    foreach my $gene (@{$cluster->get_Genes_by_Set('acceptor')}) {
      my $acceptor_transcripts = $gene->get_all_Transcripts;
      $gene->flush_Transcripts;
      foreach my $acceptor_transcript (@$acceptor_transcripts) {
        if($acceptor_transcript->translate->seq =~ /\*/) {
          $self->warning("Transcript with dbID ".$acceptor_transcript->dbID." has a stop codon in the translation. Skipping UTR addition");
          $gene->add_Transcript($acceptor_transcript);
	} else {
          my $transcript = $self->add_utr($acceptor_transcript, $donor_transcripts);
          unless($transcript) {
            $self->throw("No transcript returned, even if no UTR found the original transcript should always be returned");
	  }
          $gene->add_Transcript($transcript);
        }
      }
      push(@genes, $gene);
    }
  }

  foreach my $single_cluster (@$unclustered) {
    foreach my $single_gene (@{$single_cluster->get_Genes_by_Set('acceptor')}) {
      foreach my $transcript (@{$single_gene->get_all_Transcripts}) {
        calculate_exon_phases($transcript, 0);
      }
      push(@genes, $single_gene);
    }
  }
  $self->output(\@genes);
}


=head2 write_output

 Arg [1]    : None
 Description: Write the genes with or without UTR into the 'target_db'
 Returntype : None
 Exceptions : None

=cut

sub write_output {
  my $self = shift;

  my $adaptor = $self->hrdb_get_con('target_db')->get_GeneAdaptor;

  foreach my $gene (@{$self->output}){
    empty_Gene($gene);
    $adaptor->store($gene);

    # We had this because there was an issue with exons not being written. The problem would pop up when genebuilder failed
    # Seems to have been linked to parts of transcripts being off the edge of slices. This has been fixed so this code is
    # disabled by default to save server usage
    if($self->param('validate_store')) {
      my $stored_gene = $adaptor->fetch_by_dbID($gene->dbID);
      my $validate_store = validate_store($gene,$stored_gene);
      unless($validate_store) {
        $self->throw("The stored gene and the gene in memory differed in some key features. Something went wrong on the store");
      }
    }
  }
}


=head2 add_utr

 Arg [1]    : Bio::EnsEMBL::Transcript The transcript to add UTR to
 Arg [2]    : Arrayref of Bio::EnsEMBL::Transcript The transcripts which have UTRs
 Description: Add UTR to Arg[1] if one of the transcript from Arg[2] has the same
              intron structure. The objects from Arg[2] have priorities which means
              that if we add UTR with a transcript from the group 1 we do not try
              to add UTR from group 2.
 Returntype : Bio::EnsEMBL::Transcript
 Exceptions : None

=cut

sub add_utr {
  my ($self, $acceptor_transcript, $donor_transcripts) = @_;

  my $allow_partial_match = $self->param('allow_partial_match');

  my $modified_acceptor_transcript_5prime;
  my $modified_acceptor_transcript_3prime;
  my $transcript;
  my $modified_acceptor_transcript_single_exon;
  if(scalar(@{$acceptor_transcript->get_all_translateable_Exons}) == 1) {
    say "Single exon acceptor detected";
    # I don't like this duplication of code, should find a better way to do it
    $acceptor_transcript->{'5_prime_utr'} = 0;
    $acceptor_transcript->{'3_prime_utr'} = 0;
    say "Checking transcript ".$acceptor_transcript->dbID()." ".$acceptor_transcript->biotype." for potential UTR transcript match:";
    foreach my $donor_transcript (@{$donor_transcripts}) {
      my $priority = $self->biotype_priorities($donor_transcript->biotype);
      unless($priority) {
        $self->warning("Transcript biotype was not found in the biotype priorities hash or biotype was set to 0 priority. Skipping.".
                       "Biotype: ".$donor_transcript->biotype);
        next;
      }

      if($acceptor_transcript->{'has_utr'}) {
        say "UTR has been attached to the single exon acceptor transcript already";
        # First check if the donor priority is worse (1=best), if it's worse then just skip
        if($priority > $modified_acceptor_transcript_single_exon->{'priority'}) {
          say "No adding UTR as there is already UTR from a biotype with a better priority";
          next;
        }
        my $new_transcript_single_exon = $self->add_single_exon_utr($acceptor_transcript,$donor_transcript);
        if($new_transcript_single_exon && ($new_transcript_single_exon->length() > $modified_acceptor_transcript_single_exon->length())) {
          say "A longer or higher UTR donor has been found, selecting as current UTR donor";
          $modified_acceptor_transcript_single_exon = $new_transcript_single_exon;
          $modified_acceptor_transcript_single_exon->{'priority'} = $priority;
          $modified_acceptor_transcript_single_exon->{'donor_5prime_biotype'} = $donor_transcript->biotype;
          $modified_acceptor_transcript_single_exon->{'donor_3prime_biotype'} = $donor_transcript->biotype;
        }
      } else {
        $modified_acceptor_transcript_single_exon = $self->add_single_exon_utr($acceptor_transcript,$donor_transcript);
        if($modified_acceptor_transcript_single_exon) {
          $modified_acceptor_transcript_single_exon->{'priority'} = $priority;
          $modified_acceptor_transcript_single_exon->{'donor_5prime_biotype'} = $donor_transcript->biotype;
          $modified_acceptor_transcript_single_exon->{'donor_3prime_biotype'} = $donor_transcript->biotype;
        }
      }
    }

    if($modified_acceptor_transcript_single_exon) {
      say "Added UTR to single exon transcript";
      $modified_acceptor_transcript_single_exon->biotype($acceptor_transcript->biotype);
      $self->add_transcript_supporting_features($modified_acceptor_transcript_single_exon,$acceptor_transcript);
      $transcript = $modified_acceptor_transcript_single_exon;
      return($transcript);
    }
  } else {
    $acceptor_transcript->{'5_prime_utr'} = 0;
    $acceptor_transcript->{'3_prime_utr'} = 0;
    say "Using soft intron matching for adding UTR";
    my $cds_transcript = $self->create_cds_transcript($acceptor_transcript);
    my $utr_transcript = $self->find_soft_match($cds_transcript,$donor_transcripts);

    if($utr_transcript) {
      unless($acceptor_transcript->translation->seq eq $utr_transcript->translation->seq) {
        $self->throw("The new transcript has a different translation to the original.\nOriginal:\n".
                     $acceptor_transcript->translation->seq."\nNew:\n".$utr_transcript->translation->seq);
      }
      $utr_transcript->biotype($acceptor_transcript->biotype);
      $self->add_transcript_supporting_features($utr_transcript,$acceptor_transcript);
      $self->look_for_both($utr_transcript);
      if($utr_transcript->three_prime_utr && $utr_transcript->{'donor_3prime_biotype'} =~ /^rnaseq/) {
        $utr_transcript = $self->trim_3prime_utr_short_read($utr_transcript);
      }
      calculate_exon_phases($utr_transcript, 0);
      return($utr_transcript);
    }
  }

  say "No UTR added. Will store original transcript";
  return($acceptor_transcript);
}


=head2 add_utr_evidence

 Arg [1]    : Arrayref of Bio::EnsEMBL::Exon from the acceptor transcript
 Arg [2]    : Arrayref of Bio::EnsEMBL::Exon from the donor transcript
 Arg [3]    : Bio::EnsEMBL::Transcript donor transcript
 Description: Add the supproting evidences from the donor exons to the
              acceptor exons.
 Returntype : None
 Exceptions : None

=cut

sub add_utr_evidence {
  my ($self, $final_exons, $utr_exons, $utr_transcript) = @_;

  for (my $i = 0; $i < @$final_exons; $i++) {
    my $exon = $final_exons->[$i];
    my @new_sfs;
    for (my $j = $i; $j < @$utr_exons; $j++) {
      my $utr_exon = $utr_exons->[$j];
      next if ($exon->start > $utr_exon->end or $exon->end < $utr_exon->start);
#      print STDERR '  DEBUG ', $i, ' ', $j, ' ', $exon->start, ' ', $exon->end, ' ', $utr_exon->start, ' ', $utr_exon->end, "\n";
      my @sfs = grep {$_->isa('Bio::EnsEMBL::DnaDnaAlignFeature')} @{$exon->get_all_supporting_features};
      if (scalar(@sfs)) {
        foreach my $sf (@sfs) {
          my $dnaalignfeature = Bio::EnsEMBL::DnaDnaAlignFeature->new(-features => [$sf->ungapped_features], -align_type => 'ensembl');
          push(@new_sfs, $dnaalignfeature);
        }
      }
#      else {
#        my $dnaalignfeature = Bio::EnsEMBL::DnaDnaAlignFeature->new(-cigar_string => $exon->length.'M');
#        $dnaalignfeature->start($exon->start);
#        $dnaalignfeature->end($exon->end);
#        $dnaalignfeature->strand($exon->strand);
#        $dnaalignfeature->analysis($exon->analysis);
#        $dnaalignfeature->slice($exon->slice);
#        $dnaalignfeature->hseqname('rnaseq');
#        $dnaalignfeature->hstrand(1);
#        $dnaalignfeature->hstart($utr_exon->cdna_start($utr_transcript));
#        $dnaalignfeature->hend($utr_exon->cdna_end($utr_transcript));
#        push(@new_sfs, $dnaalignfeature);
#     }
    }
    $exon->add_supporting_features(@new_sfs);
    print_Exon($exon);
  }
}


=head2 add_five_prime_utr

 Arg [1]    : Bio::EnsEMBL::Transcript acceptor transcript
 Arg [2]    : Bio::EnsEMBL::Transcript donor transcript
 Arg [3]    : Arrayref of Bio::EnsEMBL::Intron from the acceptor transcript
 Arg [4]    : Arrayref of Bio::EnsEMBL::Intron from the donor transcript
 Arg [5]    : String representing the intron structure of the acceptor transcript
 Arg [6]    : String representing the intron structure of the donor transcript
 Description: Try to add UTR to the 5' end of Arg[1] using Arg[2]
 Returntype : Bio::EnsEMBL::Transcript or 0 if UTR was not added
 Exceptions : Throws if it could not get the first non coding exon
              Throws if the translation changed after adding the UTR

=cut

sub add_five_prime_utr {
  my ($self,$transcript_a,$transcript_b,$introns_acceptor,$introns_b,$cds_intron_string_a,$intron_string_b) = @_;

  my $strand = $transcript_a->strand;
#  my $modified_transcript;

  say "\nAttempting to add 5' UTR";

  say "CDS INTRON STRING: ".$cds_intron_string_a;

  # At this point we have a match, now we need to locate the exon to merge
  my @cds_intron_coords_a = split(":",$cds_intron_string_a);
  my @intron_coords_b = split(":",$intron_string_b);

  my $five_prime_intron_a;
  my $exon_merge_index_b = -1;

  $five_prime_intron_a = $cds_intron_coords_a[0];
  for(my $i=0; $i<scalar(@intron_coords_b); $i++) {
    if($five_prime_intron_a eq $intron_coords_b[$i]) {
      say "Index of exon to the 5' side of terminal 5' intron found in donor at exon index: ".$i;
      $exon_merge_index_b = $i;
      last;
    }
  }

  # This should not be possible
  if($exon_merge_index_b == -1) {
    $self->throw("The transcript cds structure matched the donor transcript, but something went wrong when trying to match the coords\n".
                 "Intron coords string a:\n".$cds_intron_string_a.
                 "\nIntron coords string b:\n".$intron_string_b."\n");
  }

  my $exons_a = $transcript_a->get_all_Exons();
  my $exons_b = $transcript_b->get_all_Exons();
  foreach my $exon_b (@{$exons_b}) {
    if($exon_b->start == 0) {
      say "FERGAL DEBUG EXON 0: ".$transcript_b->dbID.":".$transcript_b->biotype;
      $exon_b->start(1);
    }
  }

  my $merge_exon_candidate_a = ${$exons_a}[0];
  my $merge_exon_candidate_b = ${$exons_b}[$exon_merge_index_b];


  say "Merge candidate exon acceptor: ".$merge_exon_candidate_a->start."..".$merge_exon_candidate_a->end;
  say "Merge candidate exon donor: ".$merge_exon_candidate_b->start."..".$merge_exon_candidate_b->end;

  if($strand == 1) {
    if($merge_exon_candidate_b->start >= $merge_exon_candidate_a->start) {
      if ($self->biotype_priorities($transcript_a->biotype) > $self->biotype_priorities($transcript_b->biotype) and
        $transcript_a->coding_region_start > $merge_exon_candidate_b->start and $transcript_a->coding_region_start-$merge_exon_candidate_a->start > $self->min_size_5prime) {
        say 'Shortening UTR for ', $transcript_a->biotype, ' using ', $transcript_b->biotype, ' as coding start is not changed: ',
        $transcript_a->coding_region_start, '>', $merge_exon_candidate_b->start;
      }
      else {
        say "Merge candidate exon from donor is first exon and has a start that is >= acceptor first exon start, therefore not adding UTR";
        return(0);
      }
    } elsif($merge_exon_candidate_b->end != $merge_exon_candidate_a->end) {
      $self->warning("The internal boundry coord of the donor did not match the acceptor, something is wrong.\n".
                     "Donor boundry: ".$merge_exon_candidate_b->end."\nAcceptor boundry: ".$merge_exon_candidate_a->end);
      return(0);
    }
  } else {
    if($merge_exon_candidate_b->end <= $merge_exon_candidate_a->end) {
      if ($self->biotype_priorities($transcript_a->biotype) > $self->biotype_priorities($transcript_b->biotype) and
        $transcript_a->coding_region_end < $merge_exon_candidate_b->end and $merge_exon_candidate_b->end-$transcript_a->coding_region_end > $self->min_size_5prime) {
        say 'Shortening UTR for ', $transcript_a->biotype, ' using ', $transcript_b->biotype, ' as coding end is not changed: ',
        $transcript_a->coding_region_end, '<', $merge_exon_candidate_b->end;
      }
      else {
        say "Merge candidate exon from donor is first exon and has a start that is <= acceptor first exon end (- strand) , therefore not adding UTR";
        return(0);
      }
    } elsif($merge_exon_candidate_b->start != $merge_exon_candidate_a->start) {
      $self->warning("The internal boundry coord of the donor did not match the acceptor, something is wrong.\n".
                     "Donor boundry: ".$merge_exon_candidate_b->start."\nAcceptor boundry: ".$merge_exon_candidate_a->start);
      return(0);
    }
  }

  my $final_exons = [];
  # Note that for the moment I'm going to convert all exons before the merge candidate to non-coding (this should be true anyway)
  for(my $i=0; $i<$exon_merge_index_b; $i++) {
    my $exon = ${$exons_b}[$i];
    my $out_exon = new Bio::EnsEMBL::Exon(
                                           -START  => $exon->start,
                                           -END       => $exon->end,
                                           -STRAND    => $exon->strand,
                                           -SLICE     => $exon->slice,
                                           -ANALYSIS  => $self->analysis,
                                           -PHASE     => -1,
                                           -END_PHASE => -1);

    push(@{$final_exons},$out_exon);
  }

  my $translation_start = $transcript_a->translation->start;
  my $translation_end = $transcript_a->translation->end;
  # If the donor exon is shorter (or the same length), then just make the acceptor boundry exon the start exon and add
  # all the other ones
  if(($strand == 1 && ($merge_exon_candidate_b->start >= $merge_exon_candidate_a->start)) ||
     ($strand == -1 && ($merge_exon_candidate_b->end <= $merge_exon_candidate_a->end))) {
    my $start_exon = new Bio::EnsEMBL::Exon(
                                           -START     => $merge_exon_candidate_a->start,
                                           -END       => $merge_exon_candidate_a->end,
                                           -STRAND    => $merge_exon_candidate_a->strand,
                                           -SLICE     => $merge_exon_candidate_a->slice,
                                           -ANALYSIS  => $self->analysis,
                                           -PHASE     => $merge_exon_candidate_a->phase,
                                           -END_PHASE => $merge_exon_candidate_a->end_phase);
    if ($transcript_a->{'5_prime_utr'} == 0 or $transcript_a->{'5_prime_utr'} >= $self->biotype_priorities($transcript_b->biotype)) {
      $start_exon->start($merge_exon_candidate_b->start);
      $start_exon->end($merge_exon_candidate_b->end);
      $start_exon->strand($merge_exon_candidate_b->strand);
      $start_exon->slice($merge_exon_candidate_b->slice);
      $start_exon->analysis($self->analysis);
      $start_exon->phase($merge_exon_candidate_b->phase);
      $start_exon->end_phase($merge_exon_candidate_b->end_phase);
    }
    else {
      say "Donor boundry exon is shorter than candidate, therefore no merge of boundry exon data will occur";
    }

    my $supporting_features_a = $merge_exon_candidate_a->get_all_supporting_features();
    $start_exon->add_supporting_features(@{$supporting_features_a});

    push(@{$final_exons},$start_exon);

    # Add the remaining exons
    for(my $i=1; $i<scalar(@{$exons_a}); $i++) {
      my $exon = ${$exons_a}[$i];
      my $out_exon = new Bio::EnsEMBL::Exon(
                                             -START  => $exon->start,
                                             -END       => $exon->end,
                                             -STRAND    => $exon->strand,
                                             -SLICE     => $exon->slice,
                                             -ANALYSIS  => $self->analysis,
                                             -PHASE     => $exon->phase,
                                             -END_PHASE => $exon->end_phase);
      $supporting_features_a = $exon->get_all_supporting_features();
      $out_exon->add_supporting_features(@{$supporting_features_a});
      push(@{$final_exons},$out_exon);
    }

  } else {
    say "Donor boundry exon is longer than acceptor, therefore merge of exon data will occur";
    my $merge_exon = new Bio::EnsEMBL::Exon(
                                             -START     => $merge_exon_candidate_b->start,
                                             -END       => $merge_exon_candidate_b->end,
                                             -STRAND    => $merge_exon_candidate_b->strand,
                                             -SLICE     => $merge_exon_candidate_b->slice,
                                             -ANALYSIS  => $self->analysis,
                                             -PHASE     => -1,
                                             -END_PHASE => $merge_exon_candidate_a->end_phase);

    my $supporting_features_a = $merge_exon_candidate_a->get_all_supporting_features();
    $merge_exon->add_supporting_features(@{$supporting_features_a});

    push(@{$final_exons},$merge_exon);

    if ($merge_exon_candidate_a->phase > 0) {
      $translation_start += $merge_exon_candidate_a->phase == 1 ? 2 : 1;
    }

    # Add the remaining exons
    for(my $i=1; $i<scalar(@{$exons_a}); $i++) {
      my $exon = ${$exons_a}[$i];
      my $out_exon = new Bio::EnsEMBL::Exon(
                                             -START  => $exon->start,
                                             -END       => $exon->end,
                                             -STRAND    => $exon->strand,
                                             -SLICE     => $exon->slice,
                                             -ANALYSIS  => $self->analysis,
                                             -PHASE     => $exon->phase,
                                             -END_PHASE => $exon->end_phase);
      push(@{$final_exons},$out_exon);
    }

  }

  say "\nOriginal exon coords (A):";
  foreach my $exon (@{$exons_a}) {
    print "(".$exon->start."..".$exon->end.")";
  }

  say "\nOriginal exon coords (B):";
  foreach my $exon (@{$exons_b}) {
    print "(".$exon->start."..".$exon->end.")";
  }

  say "\nModified exon coords:";
  foreach my $exon (@{$final_exons}) {
    print "(".$exon->start."..".$exon->end.")";
  }
  print "\n";

  my $genomic_start;
  my $genomic_end;
  if($transcript_a->strand == 1) {
    $genomic_start = ($transcript_a->translation->start_Exon->seq_region_start + $translation_start - 1);
    $genomic_end = ($transcript_a->translation->end_Exon->seq_region_start + $translation_end - 1);
  } else {
    $genomic_start = ($transcript_a->translation->start_Exon->seq_region_end - $translation_start + 1);
    $genomic_end = ($transcript_a->translation->end_Exon->seq_region_end - $translation_end + 1);
  }

  say "FERGAL GS: ".$genomic_start;
  say "FERGAL GE: ".$genomic_end;

# my $final_translation = create_Translation($final_exons, $transcript_a->translation->genomic_start, $transcript_a->translation->genomic_end);

  my $final_translation = create_Translation($final_exons, $genomic_start, $genomic_end);

  unless ($final_translation) {
    $self->throw("Failed to create a final translation");
  }

  say "Old translation start: ".$transcript_a->translation->start;
  say "New translation start: ".$final_translation->start;
  foreach my $seq_edit (@{$transcript_a->translation->get_all_SeqEdits}) {
    $final_translation->add_Attributes($seq_edit->get_Attribute);
  }

  $self->add_utr_evidence($final_exons, $exons_b, $transcript_b);
  my $modified_transcript = Bio::EnsEMBL::Transcript->new(-EXONS => $final_exons);

  # This is a basic sanity check on the UTR itself. First we want to check if the transcript is now abnormally longer (> 100KB longer)
  # If it is then calculate the average 5' intron length of the UTR. If this average is 5' intron length is > 35K then throw it out
  my $utr_intron_count = scalar(@{$final_exons}) - scalar(@{$exons_a});
  my $big_utr_length = 50000;
  my $max_no_intron_extension = 10000;
  my $max_average_5_prime_intron_length = 35000;

  my $modified_transcript_length = $modified_transcript->seq_region_end() - $modified_transcript->seq_region_start();
  my $transcript_a_length = $transcript_a->seq_region_end() - $transcript_a->seq_region_start();
  my $added_length = $modified_transcript_length - $transcript_a_length;  

  if($utr_intron_count == 0 && $added_length > $max_no_intron_extension) {
    say "\nNot adding UTR as no introns were present but transcript length was extended past max allowed value.";
    say "Max allowed genomic extension (for UTR with no introns): ".$max_no_intron_extension;
    say "Observed extension length: ".$added_length;
    return(0);
  } #elsif ($added_length > $big_utr_length) {
    #say "Added UTR exceeds big UTR length";
    #return 0;
    #}

  $modified_transcript->analysis($transcript_a->analysis);
  $modified_transcript->biotype($transcript_a->biotype);
  $modified_transcript->slice($transcript_a->slice());
  $modified_transcript->translation($final_translation);

  calculate_exon_phases($modified_transcript, 0);


  my $old_translation = $transcript_a->translation->seq;
  my $new_translation = $modified_transcript->translate->seq;
  say "\n";
  say "Acceptor original sequence:\n".$transcript_a->seq->seq;
  say "Acceptor original translateable seq:\n".$transcript_a->translateable_seq();
  say "Acceptor current sequence:\n".$modified_transcript->seq->seq;
  say "Acceptor current translateable seq:\n".$modified_transcript->translateable_seq();
  say "Acceptor original translation:\n".$old_translation;
  say "Acceptor current translation (from translateable seq):\n".$new_translation;
  say "Acceptor current translation (from translation object string):\n".$modified_transcript->translation->seq;

  unless($transcript_a->translation->seq eq $modified_transcript->translate->seq && $modified_transcript->translate->seq eq $modified_transcript->translation->seq) {
    $old_translation =~ s/^X//;
    say "Acceptor original translation:\n".$old_translation;
    say "Acceptor current  translation:\n".$new_translation;
    if ($old_translation eq $new_translation && $modified_transcript->translate->seq eq $new_translation) {
      $transcript_a->translation->start($transcript_a->translation->start+($transcript_a->start_Exon->phase > 0 and $transcript_a->start_Exon->phase == 1 ? 2 : 1));
      $transcript_a->start_Exon->phase(0);
    }
    else {
      $self->throw("There is an issue with the translation after UTR was added. Check above for the sequences, all three should match")
    }
  }

  $transcript_a->{'5_prime_utr'} = $self->biotype_priorities($transcript_b->biotype);
  $modified_transcript->add_supporting_features(grep {$_->isa('Bio::EnsEMBL::DnaDnaAlignFeature')} @{$transcript_b->get_all_supporting_features});

  return($modified_transcript);
}


=head2 add_three_prime_utr

 Arg [1]    : Bio::EnsEMBL::Transcript acceptor transcript
 Arg [2]    : Bio::EnsEMBL::Transcript donor transcript
 Arg [3]    : Arrayref of Bio::EnsEMBL::Intron from the acceptor transcript
 Arg [4]    : Arrayref of Bio::EnsEMBL::Intron from the donor transcript
 Arg [5]    : String representing the intron structure of the acceptor transcript
 Arg [6]    : String representing the intron structure of the donor transcript
 Description: Try to add UTR to the 3' end of Arg[1] using Arg[2]
 Returntype : Bio::EnsEMBL::Transcript or 0 if UTR was not added
 Exceptions : Throws if it could not get the first non coding exon
              Throws if the translation changed after adding the UTR

=cut

sub add_three_prime_utr {
  my ($self,$transcript_a,$transcript_b,$introns_acceptor,$introns_b,$cds_intron_string_a,$intron_string_b) = @_;

  my $strand = $transcript_a->strand;
#  my $modified_transcript;

  say "\nAttempting to add 3' UTR";

  say "CDS INTRON STRING: ".$cds_intron_string_a;

  # At this point we have a match, now we need to locate the exon to merge
  my @cds_intron_coords_a = split(":",$cds_intron_string_a);
  my @intron_coords_b = split(":",$intron_string_b);

  my $three_prime_intron_a = $cds_intron_coords_a[$#cds_intron_coords_a];
  my $exon_merge_index_b = -1;
  for(my $i=0; $i<scalar(@intron_coords_b); $i++) {
    if($three_prime_intron_a eq $intron_coords_b[$i]) {
      say "Index of exon to the 3' side of terminal 3' intron found in donor at exon index: ".$i;
        $exon_merge_index_b = $i+1;
        last;
    }
  }

  # This should not be possible
  if($exon_merge_index_b == -1) {
    $self->throw("The transcript cds structure matched the donor transcript, but something went wrong when trying to match the coords");
  }

  my $exons_a = $transcript_a->get_all_Exons();
  my $exons_b = $transcript_b->get_all_Exons();
  my $merge_exon_candidate_a = ${$exons_a}[$#$exons_a];
  my $merge_exon_candidate_b = ${$exons_b}[$exon_merge_index_b];


  say "Merge candidate exon acceptor: ".$merge_exon_candidate_a->start."..".$merge_exon_candidate_a->end;
  say "Merge candidate exon donor: ".$merge_exon_candidate_b->start."..".$merge_exon_candidate_b->end;

  if($strand == 1) {
    if($merge_exon_candidate_b->end <= $merge_exon_candidate_a->end) {
      if ($self->biotype_priorities($transcript_a->biotype) > $self->biotype_priorities($transcript_b->biotype) and
        $transcript_a->coding_region_end < $merge_exon_candidate_b->end) {
        say 'Shortening UTR for ', $transcript_a->biotype, ' using ', $transcript_b->biotype, ' as coding end is not changed: ',
        $transcript_a->coding_region_end, '<', $merge_exon_candidate_b->end;
      }
      else {
        say "Merge candidate exon from donor is last exon and has an end that is <= acceptor last exon end, therefore not adding UTR";
        return(0);
      }
    } elsif($merge_exon_candidate_b->start != $merge_exon_candidate_a->start) {
      $self->warning("The internal boundry coord of the donor did not match the acceptor, something is wrong.\n".
                          "Donor boundry: ".$merge_exon_candidate_b->start."\nAcceptor boundry: ".$merge_exon_candidate_a->start);
      return(0);
    }
  } else {
    if($merge_exon_candidate_b->start >= $merge_exon_candidate_a->start) {
      if ($self->biotype_priorities($transcript_a->biotype) > $self->biotype_priorities($transcript_b->biotype) and
        $transcript_a->coding_region_start > $merge_exon_candidate_b->start) {
        say 'Shortening UTR for ', $transcript_a->biotype, ' using ', $transcript_b->biotype, ' as coding end is not changed: ',
        $transcript_a->coding_region_start, '>', $merge_exon_candidate_b->start;
      }
      else {
        say "Merge candidate exon from donor is last exon and has a start that is >= acceptor first exon end (- strand) , therefore not addign UTR";
        return(0);
      }
    } elsif($merge_exon_candidate_b->end != $merge_exon_candidate_a->end) {
      $self->warning("The internal boundry coord of the donor did not match the acceptor, something is wrong.\n".
                     "Donor boundry: ".$merge_exon_candidate_b->end."\nAcceptor boundry: ".$merge_exon_candidate_a->end);
      return(0);
    }
  }

  my $final_exons = [];

  # First add all the exons from the acceptor
  foreach my $exon (@{$exons_a}) {
    my $out_exon = new Bio::EnsEMBL::Exon(
                                           -START  => $exon->start,
                                           -END       => $exon->end,
                                           -STRAND    => $exon->strand,
                                           -SLICE     => $exon->slice,
                                           -ANALYSIS  => $self->analysis,
                                           -PHASE     => $exon->phase,
                                           -END_PHASE => $exon->end_phase);

    my $supporting_features_a = $exon->get_all_supporting_features();
    $out_exon->add_supporting_features(@{$supporting_features_a});
    push(@{$final_exons},$out_exon);
  }


  # Now look at the merge candidates. There are a few things to check. If the start coord of the donor exon is greater than the start coord of the
  # acceptor then just push the acceptor exon on the final exons array
  if(($strand == 1 && ($merge_exon_candidate_b->end <= $merge_exon_candidate_a->end)) ||
     ($strand == -1 && ($merge_exon_candidate_b->start >= $merge_exon_candidate_a->start))) {
    if ($transcript_a->{'3_prime_utr'} == 0 or $transcript_a->{'3_prime_utr'} >= $self->biotype_priorities($transcript_b->biotype)) {
      my $merge_exon = new Bio::EnsEMBL::Exon(
                                               -START     => $merge_exon_candidate_b->start,
                                               -END       => $merge_exon_candidate_b->end,
                                               -STRAND    => $merge_exon_candidate_b->strand,
                                               -SLICE     => $merge_exon_candidate_b->slice,
                                               -ANALYSIS  => $self->analysis,
                                               -PHASE     => $merge_exon_candidate_a->phase,
                                               -END_PHASE => -1);

      $merge_exon->add_supporting_features(@{$merge_exon_candidate_a->get_all_supporting_features});

      pop(@{$final_exons});
      push(@{$final_exons},$merge_exon);
    }
    else {
      say "Donor boundry exon is shorter than candidate, therefore no merge of boundry exon data will occur";
    }
  }  else {
    say "Donor boundry exon is longer than acceptor, therefore merge of boundry exon data will occur";
    my $merge_exon = new Bio::EnsEMBL::Exon(
                                             -START     => $merge_exon_candidate_b->start,
                                             -END       => $merge_exon_candidate_b->end,
                                             -STRAND    => $merge_exon_candidate_b->strand,
                                             -SLICE     => $merge_exon_candidate_b->slice,
                                             -ANALYSIS  => $self->analysis,
                                             -PHASE     => $merge_exon_candidate_a->phase,
                                             -END_PHASE => -1);

    my $supporting_features_a = $merge_exon_candidate_a->get_all_supporting_features();
    $merge_exon->add_supporting_features(@{$supporting_features_a});

    pop(@{$final_exons});
    push(@{$final_exons},$merge_exon);

  }

  for(my $i=$exon_merge_index_b + 1; $i<scalar(@{$exons_b}); $i++) {
    my $exon = ${$exons_b}[$i];
    my $out_exon = new Bio::EnsEMBL::Exon(
                                           -START     => $exon->start,
                                           -END       => $exon->end,
                                           -STRAND    => $exon->strand,
                                           -SLICE     => $exon->slice,
                                           -ANALYSIS  => $self->analysis,
                                           -PHASE     => -1,
                                           -END_PHASE => -1);
    push(@{$final_exons},$out_exon);
  }

#  say "Old translation start: ".$transcript_a->translation->start;
#  say "New translation start: ".$final_translation->start;

  say "\nOriginal exon coords (A):";
  foreach my $exon (@{$exons_a}) {
    print "(".$exon->start."..".$exon->end.")";
  }

  say "\nOriginal exon coords (B):";
  foreach my $exon (@{$exons_b}) {
    print "(".$exon->start."..".$exon->end.")";
  }

  say "\nModified exon coords:";
  foreach my $exon (@{$final_exons}) {
    print "(".$exon->start."..".$exon->end.")";
  }
  print "\n";

  # Add all the supporting features from the donor transcript
#  for(my $i=0; $i<scalar(@{$exons_a}); $i++) {
#    my $exon_b = ${$exons_b}[$i];
#    my $supporting_features_b = $merge_exon_candidate_b->get_all_supporting_features();
#    $$final_exons[$i]->add_supporting_features(@{$supporting_features_b});
#  }

  my $genomic_start;
  my $genomic_end;
  if($transcript_a->strand == 1) {
    $genomic_start = ($transcript_a->translation->start_Exon->seq_region_start + $transcript_a->translation->start - 1);
    $genomic_end = ($transcript_a->translation->end_Exon->seq_region_start + $transcript_a->translation->end - 1);
  } else {
    $genomic_start = ($transcript_a->translation->start_Exon->seq_region_end - $transcript_a->translation->start + 1);
    $genomic_end = ($transcript_a->translation->end_Exon->seq_region_end - $transcript_a->translation->end + 1);
  }

  my $final_translation = create_Translation($final_exons, $genomic_start, $genomic_end);
  foreach my $seq_edit (@{$transcript_a->translation->get_all_SeqEdits}) {
    $final_translation->add_Attributes($seq_edit->get_Attribute);
  }
  $self->add_utr_evidence($final_exons, $exons_b, $transcript_b);
  my $modified_transcript = Bio::EnsEMBL::Transcript->new(-EXONS => $final_exons);

  # This is a basic sanity check on the UTR itself. First we want to check if the transcript is now abnormally longer (> 100KB longer)
  # If it is then calculate the average 3' intron length of the UTR. If this average is 3' intron length is > 25K then throw it out
  my $utr_intron_count = scalar(@{$final_exons}) - scalar(@{$exons_a});
  my $big_utr_length = 50000;
  my $max_no_intron_extension = 10000;
  my $max_average_3_prime_intron_length = 35000;

  my $modified_transcript_length = $modified_transcript->seq_region_end() - $modified_transcript->seq_region_start();
  my $transcript_a_length = $transcript_a->seq_region_end() - $transcript_a->seq_region_start();
  my $added_length = $modified_transcript_length - $transcript_a_length;

  if($utr_intron_count == 0 && $added_length > $max_no_intron_extension) {
    say "\nNot adding UTR as no introns were present but transcript length was extended past max allowed value.";
    say "Max allowed genomic extension (for UTR with no introns): ".$max_no_intron_extension;
    say "Observed extension length: ".$added_length;
    return(0);
  } #elsif ($added_length > $big_utr_length) {
    #  return 0;
  #}

  $modified_transcript->analysis($transcript_a->analysis);
  $modified_transcript->biotype($transcript_a->biotype);
  $modified_transcript->slice($transcript_a->slice());
  $modified_transcript->translation($final_translation);


  my $modified_translation = $modified_transcript->translation();
  my $old_translation = $transcript_a->translation->seq;
  my $new_translation = $modified_transcript->translate->seq;
  say "\n";
  say "Acceptor original sequence:\n".$transcript_a->seq->seq;
  say "Acceptor original translateable seq:\n".$transcript_a->translateable_seq();
  say "Acceptor current sequence:\n".$modified_transcript->seq->seq;
  say "Acceptor current translateable seq:\n".$modified_transcript->translateable_seq();
  say "Acceptor original translation:\n".$old_translation;
  say "Acceptor current translation (from translateable seq):\n".$new_translation;
  say "Acceptor current translation (from translation object string):\n".$modified_transcript->translation->seq;

  unless($old_translation eq $new_translation && $modified_transcript->translate->seq eq $new_translation) {
    $old_translation =~ s/^X//;
    say "Acceptor original translation:\n".$old_translation;
    say "Acceptor current  translation:\n".$new_translation;
    $self->throw("There is an issue with the translation after UTR was added. Check above for the sequences, all three should match")
      unless ($old_translation eq $new_translation && $modified_transcript->translate->seq eq $new_translation);
  }

  $transcript_a->{'3_prime_utr'} = 1;

  return($modified_transcript);
}




=head2 add_single_exon_utr

 Arg [1]    : Bio::EnsEMBL::Transcript the acceptor transcript
 Arg [2]    : Bio::EnsEMBL::Transcript the donor transcript
 Description: Add UTR to a single exon transcript
 Returntype : Bio::EnsEMBL::Transcript or 0 if could not add UTR
 Exceptions : Throws if the translation changed after adding the UTR

=cut

sub add_single_exon_utr {
  my ($self,$transcript_a,$transcript_b) = @_;

  # The first thing to do is to check if the exon from transcript_a is contained in transcript_b. Contained means
  # that the coordinates could match exactly or reside within the donor exon
  my $exon_a = shift(@{$transcript_a->get_all_CDS});
  my $exons_b = $transcript_b->get_all_Exons();
  return 0 if (scalar(@$exons_b) > 1);

  if(scalar(@{$exons_b}) == 1) {
    my $exon_b = shift(@{$exons_b});
    if($exon_a->start == $exon_b->start && $exon_a->end == $exon_b->end) {
      say "Donor is also single exon and has same start and end, so nothing to add";
      return 0;
    }
  }

  my $contained = 0;

  my $final_exons = [];
  # First add all the exons from the acceptor
  say "Single exon acceptor: (".$exon_a->start."..".$exon_a->end.")";
  print "Donor for single exon: ";
  foreach my $exon_b (@{$exons_b}) {
    print "(".$exon_b->start."..".$exon_b->end.")";
    # If this is true exon a is contained in exon b and we need to create a merged exon
    if($exon_a->start >= $exon_b->start && $exon_a->end <= $exon_b->end) {
      $contained = 1;

      my $merge_exon = new Bio::EnsEMBL::Exon(
                                             -START     => $exon_b->start,
                                             -END       => $exon_b->end,
                                             -STRAND    => $exon_b->strand,
                                             -SLICE     => $exon_b->slice,
                                             -ANALYSIS  => $self->analysis);

      my $supporting_features_a = $exon_a->get_all_supporting_features();
      $merge_exon->add_supporting_features(@{$supporting_features_a});

      my $start_phase;
      my $end_phase;
      my $translation_shift;
      if($exon_a->strand == 1) {
        $translation_shift = $exon_a->start - $exon_b->start;
        # Work out what the end phase should be
        if($exon_b->end > $exon_a->end) {
          $end_phase = -1;
        } else {
          $end_phase = $exon_a->end_phase();
        }
      } else {
        $translation_shift = $exon_b->end - $exon_a->end;
        if($exon_a->start > $exon_b->start) {
          $end_phase = -1;
        } else {
          $end_phase = $exon_a->end_phase();
        }
      }

      # Set the start phase, if there is a shift we know there is 5' UTR so set to -1
      if($translation_shift) {
        $start_phase = -1;
      } else {
        $start_phase = $exon_a->phase();
      }

      push(@{$final_exons},$merge_exon);
    } else {
      my $out_exon = new Bio::EnsEMBL::Exon(
                                           -START  => $exon_b->start,
                                           -END       => $exon_b->end,
                                           -STRAND    => $exon_b->strand,
                                           -SLICE     => $exon_b->slice,
                                           -ANALYSIS  => $self->analysis,
                                           -PHASE     => -1,
                                           -END_PHASE => -1);

      push(@{$final_exons},$out_exon);
    }
  }

  print "\n";
  unless($contained) {
    say "Single exon acceptor was not contained within a donor exon, no UTR will be added";
    return(0);
  }

  my $genomic_start;
  my $genomic_end;
  if($transcript_a->strand == 1) {
    $genomic_start = ($transcript_a->translation->start_Exon->seq_region_start + $transcript_a->translation->start - 1);
    $genomic_end = ($transcript_a->translation->end_Exon->seq_region_start + $transcript_a->translation->end - 1);
  } else {
    $genomic_start = ($transcript_a->translation->start_Exon->seq_region_end - $transcript_a->translation->start + 1);
    $genomic_end = ($transcript_a->translation->end_Exon->seq_region_end - $transcript_a->translation->end + 1);
  }

  my $final_translation = create_Translation($final_exons, $genomic_start, $genomic_end);
  foreach my $seq_edit (@{$transcript_a->translation->get_all_SeqEdits}) {
    $final_translation->add_Attributes($seq_edit->get_Attribute);
  }
  $self->add_utr_evidence($final_exons, $exons_b, $transcript_b);
  my $modified_transcript = Bio::EnsEMBL::Transcript->new(-EXONS => $final_exons);
  $modified_transcript->analysis($transcript_a->analysis);
  $modified_transcript->biotype($transcript_a->biotype);
  $modified_transcript->slice($transcript_a->slice());
  $modified_transcript->translation($final_translation);

  print "Modified transcript: ";
  foreach my $exon (@{$modified_transcript->get_all_Exons}) {
    print "(".$exon->start."..".$exon->end.")";
  }
  print "\n";

  calculate_exon_phases($modified_transcript, 0);

  my $modified_translation = $modified_transcript->translation();
  say "\n";
  say "Acceptor original sequence:\n".$transcript_a->seq->seq;
  say "Acceptor original translateable seq:\n".$transcript_a->translateable_seq();
  say "Acceptor current sequence:\n".$modified_transcript->seq->seq;
  say "Acceptor current translateable seq:\n".$modified_transcript->translateable_seq();
  say "Acceptor original translation:\n".$transcript_a->translation->seq;
  say "Acceptor current translation (from translateable seq):\n".$modified_transcript->translate->seq;
  say "Acceptor current translation (from translation object string):\n".$modified_transcript->translation->seq;

  unless($transcript_a->translation->seq eq $modified_transcript->translate->seq && $modified_transcript->translate->seq eq $modified_transcript->translation->seq) {
    $self->throw("There is an issue with the translation after UTR was added. Check above for the sequences, all three should match");
  }

  $transcript_a->{'has_utr'} = 1;
  $modified_transcript->add_supporting_features(grep {$_->isa('Bio::EnsEMBL::DnaDnaAlignFeature')} @{$transcript_b->get_all_supporting_features});
  return($modified_transcript);
}


=head2 join_transcripts

 Arg [1]    : Bio::EnsEMBL::Transcript 5' modified transcript
 Arg [2]    : Bio::EnsEMBL::Transcript 3' modified transcript
 Description: Create a new transcript from Arg[1] and Arg[2] when
              UTRs could be added on both sides
 Returntype : Bio::EnsEMBL::Transcript
 Exceptions : Throws if the translations for Arg[1] and Arg[2] are different
              Throws if the translation changed after merging both transcripts

=cut

sub join_transcripts {
  my ($self,$transcript_a,$transcript_b) = @_;

#  my $joined_transcript;
  my $joined_exon_set = [];
  unless($transcript_a->translation->seq eq $transcript_b->translation->seq) {
    $self->throw("When attempting to join the modified 5' and 3' transcripts, there was a difference in the translation for each. The translation should be ".
                 "identical at this point between the two.\n5' translation:\n".$transcript_a->translation->seq."\n3' translation:\n".$transcript_b->translation->seq);
  }

  say "Translations from both partial transcripts are identical. Attemting to merge exon sets";
  my $exons_a = $transcript_a->get_all_Exons;
  my $exons_b = $transcript_b->get_all_Exons;

  my $cds_5_prime_index = scalar(@{$exons_a}) - scalar(@{$transcript_a->get_all_CDS});
  my $cds_3_prime_index = scalar(@{$transcript_b->get_all_CDS}) - 1;

  say "CDS 5' exon index: ".$cds_5_prime_index;
  say "CDS 3' exon index: ".$cds_3_prime_index;

  foreach my $exon (@{$exons_a}) {
    my $out_exon = new Bio::EnsEMBL::Exon(
                                           -START  => $exon->start,
                                           -END       => $exon->end,
                                           -STRAND    => $exon->strand,
                                           -SLICE     => $exon->slice,
                                           -ANALYSIS  => $self->analysis,
                                           -PHASE     => $exon->phase,
                                           -END_PHASE => $exon->end_phase);
    $out_exon->add_supporting_features(@{$exon->get_all_supporting_features});
    push(@{$joined_exon_set},$out_exon);
  }

  # Remove end exon as this may be modified in 3' transcript
  pop(@{$joined_exon_set});

  for(my $i=$cds_3_prime_index; $i<scalar(@{$exons_b}); $i++) {
    my $exon = $$exons_b[$i];
    my $out_exon = new Bio::EnsEMBL::Exon(
                                           -START  => $exon->start,
                                           -END       => $exon->end,
                                           -STRAND    => $exon->strand,
                                           -SLICE     => $exon->slice,
                                           -ANALYSIS  => $self->analysis,
                                           -PHASE     => $exon->phase,
                                           -END_PHASE => $exon->end_phase);
    $out_exon->add_supporting_features(@{$exon->get_all_supporting_features});
    push(@{$joined_exon_set},$out_exon);
  }

  my $joined_offset = scalar(@{$joined_exon_set}) - scalar(@{$exons_b});
  $cds_3_prime_index += $joined_offset;

  my %seen;
  my @unique_exons;
  foreach my $exon (@$joined_exon_set) {
    push(@unique_exons, $exon) unless (exists $seen{$exon->seq_region_start.':'.$exon->seq_region_end});
    $seen{$exon->seq_region_start.':'.$exon->seq_region_end} = 1;
  }

  my $genomic_start;
  my $genomic_end;
  if($transcript_a->strand == 1) {
    $genomic_start = ($transcript_a->translation->start_Exon->seq_region_start + $transcript_a->translation->start - 1);
    $genomic_end = ($transcript_a->translation->end_Exon->seq_region_start + $transcript_a->translation->end - 1);
  } else {
    $genomic_start = ($transcript_a->translation->start_Exon->seq_region_end - $transcript_a->translation->start + 1);
    $genomic_end = ($transcript_a->translation->end_Exon->seq_region_end - $transcript_a->translation->end + 1);
  }

  # The translation is the same, but still need to modify the translation so that it has the correct start and end exon
  my $translation = create_Translation(\@unique_exons, $genomic_start, $genomic_end);
  foreach my $seq_edit (@{$transcript_a->translation->get_all_SeqEdits}) {
    $translation->add_Attributes($seq_edit->get_Attribute);
  }

  my $joined_transcript = Bio::EnsEMBL::Transcript->new(-EXONS => \@unique_exons);
  $joined_transcript->analysis($transcript_a->analysis);
  $joined_transcript->biotype($transcript_a->biotype);
  $joined_transcript->slice($transcript_a->slice());
  $joined_transcript->translation($translation);

  calculate_exon_phases($joined_transcript, 0);

  say "Joined exon coords:";
  foreach my $exon (@unique_exons) {
    print "(".$exon->start."..".$exon->end.")";
  }
  print "\n";

  unless($transcript_a->translation->seq eq $joined_transcript->translation->seq) {
    say "Acceptor original sequence:\n".$transcript_a->seq->seq;
    say "Acceptor current sequence:\n".$joined_transcript->seq->seq;
    $self->throw("When attempting to join the modified 5' and 3' transcripts, there was a difference in the joined translation. The translation should be identical at ".
                 "this point to the original.\nOriginal translation:\n".$transcript_a->translation->seq."\nJoined translation:\n".$joined_transcript->translation->seq);
  }

  say "Joined translation: ".$joined_transcript->translation->seq();
  $joined_transcript->add_supporting_features(grep {$_->isa('Bio::EnsEMBL::DnaDnaAlignFeature')} @{$transcript_a->get_all_supporting_features});
  $joined_transcript->add_supporting_features(grep {$_->isa('Bio::EnsEMBL::DnaDnaAlignFeature')} @{$transcript_b->get_all_supporting_features});

  return($joined_transcript);
}


=head2 generate_intron_string

 Arg [1]    : Arayref of Bio::EnsEMBL::Intron
 Arg [2]    : Int start of the acceptor genomic region
 Arg [3]    : Int end of the acceptor genomic region
 Description: Create a string representation of the intron structure.
              XXX..XXX: repeated as many times as there are introns
 Returntype : String
 Exceptions : None

=cut

sub generate_intron_string {
  my ($self,$intron_array, $seq_region_start, $seq_region_end) = @_;

#  my $intron_string = ":";
my $intron_string = "";
  my $count = 0;
#  print STDERR 'GENERATING: ';
  foreach my $intron (@{$intron_array}) {
    ++$count if ($intron->seq_region_start < $seq_region_end and $intron->seq_region_end > $seq_region_start);
    my $start = $intron->start();
    my $end = $intron->end();
    $intron_string .= $start."..".$end.":";
#    print STDERR "(".$start."..".$end.")";
  }

  print "\n";

  return($intron_string, $count);
}


=head2 add_transcript_supporting_features

 Arg [1]    : Bio::EnsEMBL::Transcript the acceptor transcript
 Arg [2]    : Bio::EnsEMBL::Transcript the donor transcript
 Description: Add transcript supporting evidence to Arg[1] based on Arg[2]
 Returntype : Void
 Exceptions : None

=cut

sub add_transcript_supporting_features {
  my ($self,$transcript_a,$transcript_b) = @_;

  my @supporting_features = ();
  # transcript a is the transcript to add to, transcript b is the one with the sfs
  foreach my $sf (@{$transcript_b->get_all_supporting_features()}) {
    if($sf->overlaps_local($transcript_a)) {
        push(@supporting_features,$sf);
    }
  }

  $transcript_a->add_supporting_features(@supporting_features);

  # This code will make sure that intron supporting features are only added for introns that match
  # This is to accommodate cases with the new soft matching code where some introns are not going to match
  my $introns_a = $transcript_a->get_all_Introns();
  my $introns_a_hash = $self->build_feature_string_hash($introns_a);
  my $intron_support_b = $transcript_b->get_all_IntronSupportingEvidence();
  my $intron_support_b_hash = $self->build_feature_string_hash($intron_support_b);
  foreach my $intron_support (@{$intron_support_b}) {
    my $intron_support_string = $intron_support->seq_region_start."..".$intron_support->seq_region_end;
    if($introns_a_hash->{$intron_support_string}) {
      $transcript_a->add_IntronSupportingEvidence($intron_support);
    }
  }
}


=head2 look_for_both

 Arg [1]    : Bio::EnsEMBL::Transcript
 Description: Check that we have a start codon and a stop codon for our translation
              Try to find them if they are not present and Arg[1] has UTRs
              It updates Arg[1] when needed
 Returntype : Bio::EnsEMBL::Transcript
 Exceptions : Throws if the mapping of the start or stop fails

=cut

sub look_for_both {
  my ($self,$trans) = @_;

  my $time = time;
  my $nupdated_start = 0;
  my $nupdated_end = 0;
  my $metcnt = 1;
  my $maxterdist = 150;

    if ($trans->translation) {
      my $tln = $trans->translation;
      my $coding_start = $trans->cdna_coding_start;
      my $orig_coding_start = $coding_start;
      my $cdna_seq = uc($trans->spliced_seq);
      my @pepgencoords = $trans->pep2genomic(1,1);
      if(scalar(@pepgencoords) > 2) {
        print STDERR "pep start does not map cleanly\n";
        goto TLNEND; # I swore I'd never use this - this code desperately needs a rewrite
      }
      my $pepgenstart = $pepgencoords[0]->start;
      my $pepgenend   = $pepgencoords[$#pepgencoords]->end;

      unless($pepgencoords[0]->isa('Bio::EnsEMBL::Mapper::Coordinate')) {
        print STDERR "pep start maps to gap\n";
        goto TLNEND; # I swore I'd never use this - this code desperately needs a rewrite
      }
      unless($pepgencoords[$#pepgencoords]->isa('Bio::EnsEMBL::Mapper::Coordinate')) {
        print STDERR "pep start (end of) maps to gap\n";
        goto TLNEND; # I swore I'd never use this - this code desperately needs a rewrite
      }

      print STDERR "Pep genomic location = " . $pepgenstart . " " . $pepgenend . "\n" if(1);

      my $startseq= substr($cdna_seq,$coding_start-1,3);
      print STDERR "cdna seq for pep start = " . $startseq . "\n" if(1);
      if ($startseq ne "ATG") {
        if ($coding_start > 3) {
            my $had_stop = 0;
            while ($coding_start > 3 && !$had_stop) {
                  my $testseq = substr($cdna_seq,$coding_start-4,3);
                  if ($testseq eq "ATG") {
                          print_Translation($trans) if(1);
                          my @coords = $trans->cdna2genomic($coding_start-3,$coding_start-1);
                          my $new_start;
                          my $new_end;
                          if(scalar(@coords) > 2) {
                            $self->throw("Shouldn't happen - new coding start maps to >2 locations in genome - I'm out of here\n");
                          } elsif (scalar(@coords) == 2) {
                            print STDERR "WOW ISN'T NATURE HORRIBLE: new coding start crosses intron\n";
                            print STDERR "coord[0] = " . $coords[0]->start . " " . $coords[0]->end ."\n";
                            print STDERR "coord[1] = " . $coords[1]->start . " " . $coords[1]->end ."\n";
                            if ($trans->strand == 1) {
                                $new_start = $coords[0]->start;
                                  $new_end   = $coords[$#coords]->end;
                              } else {
                                  $new_start = $coords[0]->end;
                                    $new_end   = $coords[$#coords]->start;
                                }
                          } else {
                            $new_start = $coords[0]->start;
                            $new_end   = $coords[0]->end;
                          }

                          unless($coords[0]->isa('Bio::EnsEMBL::Mapper::Coordinate')) {
                            print STDERR "Shouldn't happen - new start maps to gap - I'm out of here\n";
                            next;
                          }
                          unless($coords[$#coords]->isa('Bio::EnsEMBL::Mapper::Coordinate')) {
                            print STDERR "Shouldn't happen - new start (end of) maps to gap - I'm out of here\n";
                            next;
                          }

                                print STDERR "genomic pos for new start = " . $new_start . " " . $new_end . "\n" if(1);

                          if ($new_end - $new_start == 2) {

                            $nupdated_start++;

                            my $newstartexon;
                            foreach my $exon (@{$trans->get_all_Exons}) {
                              if ($exon->seq_region_end >= $new_start && $exon->seq_region_start <= $new_start) {
                                $newstartexon = $exon;
                                last;
                              }
                            }


                            if ($newstartexon == $tln->start_Exon) {
                              if ($tln->start_Exon->strand == 1) {
                                    $tln->start($new_start - $tln->start_Exon->seq_region_start + 1);
                                  } else {
                                        $tln->start($tln->start_Exon->seq_region_end - $new_end + 1);
                                      }

                                # NAUGHTY, but hey I should have to do this - I've changed the translation after all
                                $trans->{'transcript_mapper'} = undef;
                                $trans->{'coding_region_start'} = undef;
                                $trans->{'coding_region_end'} = undef;
                                $trans->{'cdna_coding_start'} = undef;
                                $trans->{'cdna_coding_end'} = undef;

                            } else {
                                # find exon
                              if (!defined($newstartexon)) {
                                    print STDERR "Failed finding new start exon - how can this be?\n";
                                        next;
                                  }
                                # create a copy of if and of current start exon (because of phase change)
                              my $copyexon = new Bio::EnsEMBL::Exon(
                                                                    -start  => $tln->start_Exon->start,
                                                                    -end    => $tln->start_Exon->end,
                                                                    -strand => $trans->strand,
                                                                           );
                              my $copynewstartexon = new Bio::EnsEMBL::Exon(
                                                                            -start  => $newstartexon->start,
                                                                            -end    => $newstartexon->end,
                                                                            -strand => $trans->strand,
                                                                                   );

                                # $copyexon->phase(0);
                                $copyexon->end_phase($tln->start_Exon->end_phase);
                                $copyexon->slice($tln->start_Exon->slice);
                              if ($tln->start_Exon->stable_id) {
                                    $copyexon->stable_id($tln->start_Exon->stable_id . "MET" . $metcnt++);
                                        $copyexon->created($time);
                                        $copyexon->modified($time);
                                        $copyexon->version(1);
                                  }

                                $copynewstartexon->phase($newstartexon->phase);
                                # $copynewstartexon->end_phase(0);
                                $copynewstartexon->slice($newstartexon->slice);
                              if ($newstartexon->stable_id) {
                                    $copynewstartexon->stable_id($newstartexon->stable_id . "MET" . $metcnt++);
                                        $copynewstartexon->created($time);
                                        $copynewstartexon->modified($time);
                                        $copynewstartexon->version(1);
                                  }

                                # TODO evidence

                              if ($copynewstartexon->strand == 1) {
                                    $tln->start($new_start - $copynewstartexon->seq_region_start + 1);
                                  } else {
                                        $tln->start($copynewstartexon->seq_region_end - $new_end + 1);
                                      }

                                # Replace exons in transcript, and fix phases

                                my @newexons;
                                my $inrange = 0;
                              foreach my $exon (@{$trans->get_all_Exons}) {
                                if ($inrange) {
                                        $exon->phase( $newexons[$#newexons]->end_phase );
                                              $exon->end_phase(($exon->length + $exon->phase) % 3);
                                      }
                                if ($exon == $tln->start_Exon) {
                                        $copyexon->phase( $newexons[$#newexons]->end_phase );

                                              push @newexons,$copyexon;
                                              $inrange = 0;
                                      } elsif ($exon == $newstartexon) {
                                              push @newexons,$copynewstartexon;
                                                    $copynewstartexon->end_phase(($exon->length - $tln->start + 1)%3);
                                                    print STDERR "Setting end_phase on new start exon to " . $copynewstartexon->end_phase .
                                                          " l = " . $exon->length . " ts = " . $tln->start . "\n" if(1);
                                                    $inrange = 1;
                                            } else {
                                                    push @newexons,$exon;
                                                  }
                              }


                                $trans->flush_Exons;
                              foreach my $exon (@newexons) {
                                    $trans->add_Exon($exon);
                                  }

                                # Reset translation start exon
                              if ($tln->end_Exon == $tln->start_Exon) {
                                    $tln->end_Exon($copyexon);
                                  }
                                $tln->start_Exon($copynewstartexon);

                            }
                            print_Translation($trans);
                          } else {
                            print STDERR "Across exons - not handling this\n";
                          }

                                last;
                        } else {
                          if ($testseq =~ /TAA/ or $testseq =~ /TGA/ or $testseq =~ /TAG/) {
                            $had_stop = 1;
                          } else {
                            $coding_start -= 3;
                          }
                        }
                }
          } else {
              print STDERR "Coding region starts between the 1st and 3rd base of the transcript.  Coding start codon isn't ATG ".
                       "but a max of 3 bases upstream is not enough to search for the next nearest ATG. NOT looking into genomic\n"if(1);
            }
      }

    TLNEND:
      {
        my $coding_end = $trans->cdna_coding_end;
        my $orig_coding_end = $coding_end;

        #$trans->sort;

        my $peplen = $trans->translate->length;

        my @pepgencoords = $trans->pep2genomic($peplen,$peplen);

        if(scalar(@pepgencoords) > 2) {
            print STDERR "pep end does not map cleanly\n";
              next;
          }

        my $pepgenstart = $pepgencoords[0]->start;
        my $pepgenend   = $pepgencoords[$#pepgencoords]->end;

        unless($pepgencoords[0]->isa('Bio::EnsEMBL::Mapper::Coordinate')) {
            print STDERR "pep end maps to gap\n";
              next;
          }
        unless($pepgencoords[$#pepgencoords]->isa('Bio::EnsEMBL::Mapper::Coordinate')) {
            print STDERR "pep start (end of) maps to gap\n";
              next;
          }

        #print "End Pep genomic location = " . $pepgenstart . " " . $pepgenend . "\n";

        my $endseq= substr($cdna_seq,$coding_end-3,3);
        my $cdnalen = length($cdna_seq);

        #print "cdna seq for pep end = " . $endseq . "\n";
        my $longendseq= substr($cdna_seq,$coding_end-6,12);
        #print "long end seq (-3 to len 12) = $longendseq\n";

        #          if (!($endseq ne "TGA" and $endseq ne "TAA" and $endseq ne "TAG")) {
        #            print "Has end " . $trans->translateable_seq . "\n";
        #          }
        if ($endseq ne "TGA" and $endseq ne "TAA" and $endseq ne "TAG") {
          if (($cdnalen-$coding_end) > 3) {
            while (($cdnalen-$coding_end) > 0 && ($coding_end-$orig_coding_end) <= $maxterdist) {
                    my $testseq = substr($cdna_seq,$coding_end,3);
                          #print "Test seq = $testseq\n" if(1) ;

                    if ($testseq eq "TGA" or $testseq eq "TAA" or $testseq eq "TAG") {

                      my @coords = $trans->cdna2genomic($coding_end+1,$coding_end+3);
                      my $new_start;
                      my $new_end;
                      if(scalar(@coords) > 2) {
                          $self->throw("new end does not map cleanly\n");
                        } elsif (scalar(@coords) == 2) {
                            print STDERR "WOW ISN'T NATURE HORRIBLE: new end crosses intron\n";
                              print STDERR "coord[0] = " . $coords[0]->start . " " . $coords[0]->end ."\n";
                              print STDERR "coord[1] = " . $coords[1]->start . " " . $coords[1]->end ."\n";
                            if ($trans->strand == 1) {
                                  $new_start = $coords[0]->start;
                                      $new_end   = $coords[$#coords]->end;
                                } else {
                                      $new_start = $coords[0]->end;
                                          $new_end   = $coords[$#coords]->start;
                                    }
                          } else {
                              $new_start = $coords[0]->start;
                                $new_end   = $coords[0]->end;
                            }

                      unless($coords[0]->isa('Bio::EnsEMBL::Mapper::Coordinate')) {
                          print STDERR "new start maps to gap\n";
                            next;
                        }
                      unless($coords[$#coords]->isa('Bio::EnsEMBL::Mapper::Coordinate')) {
                          print STDERR "new start (end of) maps to gap\n";
                            next;
                        }

                      if ($new_end - $new_start == 2) {

                          #print "Sequence of genomic pos of new end = " . $slice->subseq($new_start,$new_end,$trans->strand) . "\n";
                          $nupdated_end++;

                            my $newendexon;
                          foreach my $exon (@{$trans->get_all_Exons}) {
                            if ($exon->seq_region_end >= $new_start && $exon->seq_region_start <= $new_start) {
                                    $newendexon = $exon;
                                          last;
                                  }
                          }

                          if ($newendexon == $tln->end_Exon) {
                            if ($tln->end_Exon->strand == 1) {
                                    $tln->end($new_end - $tln->end_Exon->seq_region_start + 1);
                                  } else {
                                          $tln->end($tln->end_Exon->seq_region_end - $new_start + 1);
                                        }

                                # NAUGHTY, but hey I should have to do this - I've changed the translation after all
                                $trans->{'transcript_mapper'} = undef;
                                $trans->{'coding_region_start'} = undef;
                                $trans->{'coding_region_end'} = undef;
                                $trans->{'cdna_coding_start'} = undef;
                                $trans->{'cdna_coding_end'} = undef;

                          } else {
                                # find exon
                            if (!defined($newendexon)) {
                                    print STDERR  "Failed finding new end exon - how can this be?\n";
                                          next;
                                  }
                                # create a copy of if and of current end exon (because of phase change)
                            my $copyexon = new Bio::EnsEMBL::Exon(
                                                                    -start  => $tln->end_Exon->start,
                                                                    -end    => $tln->end_Exon->end,
                                                                    -strand => $trans->strand,
                                                                   );
                            my $copynewendexon = new Bio::EnsEMBL::Exon(
                                                                        -start  => $newendexon->start,
                                                                        -end    => $newendexon->end,
                                                                        -strand => $trans->strand,
                                                                               );

                                $copyexon->phase($tln->end_Exon->phase);
                                $copyexon->end_phase($tln->end_Exon->end_phase);
                                $copyexon->slice($tln->end_Exon->slice);
                            if ($tln->end_Exon->stable_id) {
                                    $copyexon->stable_id($tln->end_Exon->stable_id . "TER" . $metcnt++);
                                          $copyexon->created($time);
                                          $copyexon->modified($time);
                                          $copyexon->version(1);
                                  }

                                $copynewendexon->phase($newendexon->phase);
                                # $copynewendexon->end_phase(0);
                                $copynewendexon->slice($newendexon->slice);
                            if ($newendexon->stable_id) {
                                    $copynewendexon->stable_id($newendexon->stable_id . "TER" . $metcnt++);
                                          $copynewendexon->created($time);
                                          $copynewendexon->modified($time);
                                          $copynewendexon->version(1);
                                  }

                                # TODO evidence

                            if ($copynewendexon->strand == 1) {
                                    $tln->end($new_end - $copynewendexon->seq_region_start + 1);
                                  } else {
                                          $tln->end($copynewendexon->seq_region_end - $new_start + 1 );

                                                my $tercodon = $copynewendexon->seq->subseq($copynewendexon->seq_region_end - $new_start-1, $copynewendexon->seq_region_end - $new_start +1);
                                                #reverse($tercodon);
                                                #$tercodon =~ tr /ACGT/TGCA/;

                                        }

                                # Replace exons in transcript, and fix phases
                                my @newexons;
                                my $inrange = 0;
                            foreach my $exon (@{$trans->get_all_Exons}) {
                              if ($inrange) {
                                print STDERR "in range exon before phase = " . $exon->phase . " endphase " . $exon->end_phase . "\n" if(1);
                                $exon->phase( $newexons[$#newexons]->end_phase );
                                $exon->end_phase(($exon->length + $exon->phase) % 3);
                                print STDERR "in range exon after phase = " . $exon->phase . " endphase " . $exon->end_phase . "\n" if(1);
                              }
                              if ($exon == $tln->end_Exon) {
                                my $phase = $exon->phase;
                                if ($phase == -1) {
                                    $phase = 0;
                                  }
                                if ($exon == $tln->start_Exon) {
                                    $copyexon->end_phase(($exon->length - $tln->start + 1)%3);
                                  } else {
                                      $copyexon->end_phase(($exon->length + $exon->phase)%3);
                                    }
                                print STDERR "Setting end_phase on old end exon to " . $copyexon->end_phase . " l = " . $exon->length . "\n" if(1);

                                push @newexons,$copyexon;
                                $inrange = 1;
                              } elsif ($exon == $newendexon) {
                                $copynewendexon->phase( $newexons[$#newexons]->end_phase );
                                $copynewendexon->end_phase( -1);

                                push @newexons,$copynewendexon;
                                $inrange = 0;
                              } else {
                                push @newexons,$exon;
                              }
                            }

                                $trans->flush_Exons;
                            foreach my $exon (@newexons) {
                                    $trans->add_Exon($exon);
                                  }

                                # Reset translation start exon
                            if ($tln->end_Exon == $tln->start_Exon) {
                                    $tln->start_Exon($copyexon);
                                  }
                                $tln->end_Exon($copynewendexon);

                          }
                            print_Translation($trans);
                            # print "translateable seq = \n";
                            # print $trans->translateable_seq . "\n";
                        } else {
                            print STDERR "Across exons - not handling this\n" if(1);
                          }
                      last;
                    }
                          $coding_end += 3;
                  }
          } else {
            print STDERR "Coding region ends between the 3rd last to the last base of the transcript.  Stop codon isn't TGG, TGA or TAG ".
                       "but a max of 3 bases downstream is not enough to search for the next nearest stop codon. NOT looking into genomic\n"if(1);

                print STDERR "Not enough bases downstream - NOT looking into genomic\n" if(1);
          }
        }
      }
    }

  return($trans);
}


=head2 filter_input_genes

 Arg [1]    : Arrayref of hashref representing the DB connection details
 Arg [2]    : Hashref, the keys should be logic_names and the values 1 or
                an arrayref of biotypes. If the hashref is empty, fetch all
                the genes
 Description: Fetch all the genes for each databases in Arg[1] when Arg[2]
              is undef or selection of genes based on Arg[2]
 Returntype : Arrayref of Bio::EnsEMBL::Gene
 Exceptions : None

=cut

sub filter_input_genes {
  my ($self, $gene_source_dbs, $allowed_transcript_sets,$standardise_biotypes) = @_;

  my @genes;
  my $slice = $self->query;

  foreach my $db_conn (@$gene_source_dbs) {
    my $db_adaptor = $self->hrdb_get_dba($db_conn);
    my $gene_adaptor = $db_adaptor->get_GeneAdaptor();
    my $dbname = $db_conn->{'-dbname'};

    if($allowed_transcript_sets) {
      foreach my $logic_name (keys %$allowed_transcript_sets) {
        if (ref($allowed_transcript_sets->{$logic_name}) eq 'ARRAY') {
          foreach my $biotype (${$allowed_transcript_sets->{$logic_name}}) {
            push(@genes, @{$gene_adaptor->fetch_all_by_Slice($slice, $logic_name, 1, undef, $biotype)});
          }
        }
        else {
          push(@genes, @{$gene_adaptor->fetch_all_by_Slice($slice, $logic_name, 1)});
        }
      }
    }
    else {
      my $donor_genes = $gene_adaptor->fetch_all_by_Slice($slice, undef, 1);
      # This should not have to be done in general, however there is a fix because
      # we have a very large number of assemblies in production and the pipelines
      # will not work without this fix
      if($standardise_biotypes) {
        foreach my $gene (@$donor_genes) {
          my $biotype = "";
          if($dbname =~ /\_cdna\_/ || $dbname =~ /\_lrfinal\_/) {
            $biotype = "cdna_donor";
<<<<<<< HEAD
          } elsif($dbname =~ /\_rnalayer\_/ || $dbname =~ /\_rnaseq\_/ || $dbname =~ /\_star\_rs\_layer\_/) {
=======
          } elsif($dbname =~ /\_rnaseq\_/ || $dbname =~ /\_rs\_/ || $dbname =~ /\_pcp\_/) {
>>>>>>> 3e1692c4
            $biotype = "rnaseq_donor";
          } else {
            $self->throw("Found an unexpected dbname type for the donor db. Name: ".$dbname);
          }
          $gene->biotype($biotype);
          my $transcripts = $gene->get_all_Transcripts();
          foreach my $transcript (@$transcripts) {
            $transcript->biotype($biotype);
          }
        }
        push(@genes, @{$donor_genes});
      } else {
        my $direct_output_genes = [];
        foreach my $gene (@$donor_genes) {
          if($gene->biotype eq 'cdna' || $gene->biotype eq 'rnaseq_tissue' || $gene->biotype eq 'rnaseq_merged') {
            push(@$direct_output_genes,$gene);
          } else {
            push(@genes,$gene);
	  }
	}
        if(scalar(@$direct_output_genes)) {
          $self->output($direct_output_genes);
	}
      } # end inner else
    } # end outer else
    $db_adaptor->dbc->disconnect_if_idle();
  }
  return \@genes;
}


sub trim_3prime_utr_short_read {
  my ($self,$transcript) = @_;


  # Only going to use the most common nuclear PAS signal
  my $pas_signal = 'AATAAA';
  my $cleavage_signal = 'CA';
  my $max_no_cleavage = 1000;

  unless($transcript->three_prime_utr) {
    $self->warning("The trim_3prime_utr_short_read was called on a transcript with no 3 prime UTR. Nothing to trim");
  }

  my $exons = $transcript->get_all_Exons;
  my $final_exon = ${$exons}[$#{$exons}];
  my $translation_end_exon = $transcript->translation->end_Exon;

  my $coding_offset = 0;
  my $final_exon_seq = $final_exon->seq->seq;
  if($final_exon->start == $translation_end_exon->start) {
    $coding_offset = $transcript->translation->end;
  }

  my $found_pas = 0;
  my $pas_start = 0;
  my $pas_end = 0;
  my $cleavage_site = 0;
  while($final_exon_seq =~ /$pas_signal/g && !$found_pas) {
    # Set to 1 base offset for ease
    $pas_start = $-[0] + 1;
    $pas_end =  $+[0];

    if($pas_start <= $coding_offset) {
      next;
    }

    say "Found PAS signal in final exon seq at the following coords: ".$pas_start."..".$pas_end;
    $found_pas = 1;
    last;
  }

  if($found_pas) {
    # There are 15-30bp between the end of the pas signal and the cleavage site
    # as pas_end is already shifted to 1bp offset, just add 14
    my $post_pas_seq = substr($final_exon_seq,$pas_end + 14,15);
    say $post_pas_seq;
    if($post_pas_seq =~ /CA/) {
      $cleavage_site = $pas_end + 14 + $+[0];
      say "Cleavage site found within 15-30bp range of PAS signal";
      say $cleavage_site;
    } else {
      $cleavage_site = $pas_end + 30;
      say "Cleavage site not found within 15-30bp range of PAS signal, setting to 30bp downstream:";
      say $cleavage_site;
    }
  } else {
    if((length($final_exon_seq) - $coding_offset) > $max_no_cleavage) {
      $cleavage_site = $coding_offset + $max_no_cleavage;
    }
    say "Could not find PAS signal in 3' UTR, will use max_no_cleavage as a cut-off:";
    say $cleavage_site;
  }

  if($cleavage_site >= length($final_exon_seq)) {
    say "Not cleaving as proposed cleavage site is at or over the end of the final exon";
    return($transcript);
  }

  if($cleavage_site) {
    if($final_exon->strand == 1 && $cleavage_site > $coding_offset) {
      $final_exon->end($final_exon->start + $cleavage_site - 1);
      $transcript->end($final_exon->end);
    } elsif($final_exon->strand == -1 && $cleavage_site > $coding_offset) {
      $final_exon->start($final_exon->end - $cleavage_site + 1);
      $transcript->start($final_exon->start);
    }
  }

  return($transcript);
}

=head2 acceptor_genes

 Arg [1]    : Arrayref of Bio::EnsEMBL::Gene
 Description: Getter/setter for the list of acceptor genes
 Returntype : Arrayref of Bio::EnsEMBL::Gene
 Exceptions : None

=cut

sub acceptor_genes {
  my ($self, $val) = @_;

  if($val) {
    $self->param('_acceptor_genes',$val);
  }

  return $self->param('_acceptor_genes');
}


=head2 donor_genes

 Arg [1]    : Arrayref of Bio::EnsEMBL::Gene
 Description: Getter/setter for the list of acceptor genes
 Returntype : Arrayref of Bio::EnsEMBL::Gene
 Exceptions : None

=cut

sub donor_genes {
  my ($self, $val) = @_;

  if($val) {
    $self->param('_donor_genes',$val);
  }

  return $self->param('_donor_genes');
}


=head2 biotype_priorities

 Arg [1]    : None
 Description: Returns the 'utr_biotype_priorities' hash from the parameters
 Returntype : Hashref
 Exceptions : None

=cut

sub biotype_priorities {
  my ($self,$biotype) = @_;

  # 1 = cdna, 2 = rnaseq, 3 = other
  if($biotype =~ /^cdna/) {
   $biotype = 'cdna';
  } elsif($biotype =~ /^rnaseq/) {
    $biotype = 'rnaseq';
  } else {
    $biotype = 'other';
  }
  return($self->param('utr_biotype_priorities')->{$biotype});
}


=head2 min_size_5prime

 Arg [1]    : None
 Description: Getter for the minimum 5' exon size. It can be set for the
              analysis with 'min_size_5prime'
 Returntype : Int
 Exceptions : None

=cut

sub min_size_5prime {
  my ($self) = @_;

  return $self->param('min_size_5prime');
}



=head2 find_soft_match

 Arg [1]    : A transcript ref for a transcript that you want to add UTR onto
 Arg [2]    : An arrayref of potential UTR donor transcripts
 Description: This method will attempt to add UTR to an acceptor transcript from a list of donor transcripts. It begins by sorting the donor
              transcripts into layers based on their biotype priorities (cdna/IsoSeq being top, with short read data next and other stuff after that)
              For each layer it tries to prioritise donors that match to both the terminal 5' and 3' introns over single end matches. In cases where
              it has to decide between matches, e.g. two donors that match both terminal introns, it considers the following:
              1) Pick one with the most total introns in common with the acceptor transcript
                2) If above is equal, pick the one with the most splicing complexity in the UTR
                  3) If the above are equal pick the one with the longest UTR
                    4) If all the above are tied it just sticks with the first of the pair that it found
              The same logic holds true for 5' and 3' only matches
              In the case where there are single end only matches, it will priortise by the layer first, so if the best match on the 5' end is a cDNA
              this will stay as the best overall match, even if the best 3' end match comes from a lower priority layer such as the short read data.
              This is somewhat important as it means that even if there is a match to both ends in a lower layer, that this will not override a single
              end match in a higher layer

 Returntype : A transcript ref that may or may not have UTR added
 Exceptions : None

=cut

sub find_soft_match {
  my ($self,$acceptor_transcript,$donor_transcripts) = @_;

  # Sort donors by priority first. Putting in to separate layers to begin with
  my $donor_layers = [];
  foreach my $donor_transcript (@$donor_transcripts) {
    my $priority = $self->biotype_priorities($donor_transcript->biotype);
    unless(${$donor_layers}[$priority-1]) {
      ${$donor_layers}[$priority-1] = [];
    }
    push(@{${$donor_layers}[$priority-1]},$donor_transcript);
  }

  # Now donor_layers will have arrayrefs of transcripts that sit at different priorities, with elemenet 0 having
  # the highest priority and the last element having the lowest priority transcripts
  # Loop through donor layers to see if a match can be found on a layer. As soon as a match is found on a layer then stop
  # If multiple matches are found on a layer we must prioritise based on the information content
  # Note the priority is just set to an arbritarily high number, it needs to be something above the levels of priority
  my $best_5_prime_match_transcript;
  my $best_5_prime_match_score = 0;
  my $best_5_prime_match_priority = 777;
  my $best_3_prime_match_transcript;
  my $best_3_prime_match_score = 0;
  my $best_3_prime_match_priority = 777;
  my $best_both_match_transcript;
  my $best_both_match_score = 0;

  # As this is a CDS only transcript, calling get_all_Introns is fine. Calling get_all_CDS_Introns resulted in extreme memory usage as there
  # is some sort of memory leak in the core API
  my $acceptor_introns = $acceptor_transcript->get_all_Introns();

  my $acceptor_introns_count = scalar(@$acceptor_introns);
  unless($acceptor_introns_count) {
    $self->throw('Went into soft intron matching code for single exon acceptor, something went wrong');
  }
  my $acceptor_introns_coord_hash = $self->build_feature_string_hash($acceptor_introns);

  my ($acceptor_cds_intron_string) = $self->generate_intron_string($acceptor_introns,$acceptor_transcript->coding_region_start,$acceptor_transcript->coding_region_end);

  foreach my $layer_transcripts (@$donor_layers) {
    foreach my $donor_transcript (@$layer_transcripts) {
      my $donor_priority = $self->biotype_priorities($donor_transcript->biotype);
      my $donor_introns = $donor_transcript->get_all_Introns();
      my $donor_introns_count = scalar(@$donor_introns);
      my $donor_introns_coord_hash = $self->build_feature_string_hash($donor_introns);
      unless($donor_introns_count) {
        next;
      }

      my ($donor_intron_string) = $self->generate_intron_string($donor_introns,$acceptor_transcript->coding_region_start,$acceptor_transcript->coding_region_end);
      # Want to locate the position of the terminal introns on each side of the acceptor in the donor (if present)
      my $five_prime_match_score = 0;
      my $three_prime_match_score = 0;
      my $both_match_score = 0;

      my $acceptor_terminal_5_prime_intron_start = ${$acceptor_introns}[0]->seq_region_start;
      my $acceptor_terminal_5_prime_intron_end = ${$acceptor_introns}[0]->seq_region_end;
      my $acceptor_terminal_5_prime_string = $acceptor_terminal_5_prime_intron_start."..".$acceptor_terminal_5_prime_intron_end;
      my $acceptor_terminal_3_prime_intron_start = ${$acceptor_introns}[$acceptor_introns_count-1]->seq_region_start;
      my $acceptor_terminal_3_prime_intron_end = ${$acceptor_introns}[$acceptor_introns_count-1]->seq_region_end;
      my $acceptor_terminal_3_prime_string = $acceptor_terminal_3_prime_intron_start."..".$acceptor_terminal_3_prime_intron_end;

      my $total_score = 0;
      my $matched_5_prime = 0;
      my $matched_3_prime = 0;
      foreach my $acceptor_intron_string (keys(%$acceptor_introns_coord_hash)) {
        if($donor_introns_coord_hash->{$acceptor_intron_string}) {
          $total_score++;
          if($acceptor_intron_string eq $acceptor_terminal_5_prime_string) {
            $matched_5_prime = 1;
          }

          if($acceptor_intron_string eq $acceptor_terminal_3_prime_string) {
            $matched_3_prime = 1;
          }
        }
      } # End foreach my $acceptor_intron_string

      my $five_prime_merged_transcript;
      my $three_prime_merged_transcript;
      my $both_ends_merged_transcript;
      if($matched_5_prime) {
        $five_prime_merged_transcript = $self->add_five_prime_utr($acceptor_transcript,$donor_transcript,$acceptor_introns,$donor_introns,$acceptor_cds_intron_string,$donor_intron_string);
      }

      if($matched_3_prime) {
        $three_prime_merged_transcript = $self->add_three_prime_utr($acceptor_transcript,$donor_transcript,$acceptor_introns,$donor_introns,$acceptor_cds_intron_string,$donor_intron_string);
      }

      if($five_prime_merged_transcript && $three_prime_merged_transcript) {
        $both_ends_merged_transcript = $self->join_transcripts($five_prime_merged_transcript,$three_prime_merged_transcript);
      }

      # At this point we know the total score and whether it matched the 5' terminal intron or the 3' terminal intron or both or none
      # If it matched none, then we move on
      # If it matched both then this should get the highest priority, if it is better than the current best
      # If it matched either end then it should be stored as a potential donor, if it is better than the current best end only match
      # First handle the case that it matches both ends, as we want to give preference to scenarios where the donor data comes from a single source
      # Note that this will not override a single end match from a higher priority. So if there is a higher priority existing 5' or 3' match then this bit
      # will not execute. Instead it will go into the else and consider the ends individually. This scenario would crop up if we had a cDNA style support
      # for a 5' UTR but then got a short read match on both ends. The 5' end would keep the cDNA support and the 3' could get the short read support
      if($both_ends_merged_transcript && $donor_priority <= $best_5_prime_match_priority && $donor_priority <= $best_3_prime_match_priority) {
        # If it's valid and the total score is better, then it is the new best
        # Elsif it's valid and has the same score it's better if:
        #   1) It has more combined 5' and 3' UTR features (i.e. higher complexity)
        #   2) It has the same number of features, but the combined length of the 5' and 3' UTR is longer
        # Note that the above rules are just one way of doing this, the choice of complexity over length is debateable
        if($total_score > $best_both_match_score) {
          $best_both_match_score = $total_score;
          $best_both_match_transcript = $both_ends_merged_transcript;
          $best_both_match_transcript->{'donor_5prime_biotype'} = $donor_transcript->biotype;
          $best_both_match_transcript->{'donor_3prime_biotype'} = $donor_transcript->biotype;
        } elsif($total_score == $best_both_match_score) {
          if((scalar(@{$both_ends_merged_transcript->get_all_five_prime_UTRs}) + scalar(@{$both_ends_merged_transcript->get_all_three_prime_UTRs})) >
             (scalar(@{$best_both_match_transcript->get_all_five_prime_UTRs}) + scalar(@{$best_both_match_transcript->get_all_three_prime_UTRs}))) {
            $best_both_match_transcript = $both_ends_merged_transcript;
            $best_both_match_transcript->{'donor_5prime_biotype'} = $donor_transcript->biotype;
            $best_both_match_transcript->{'donor_3prime_biotype'} = $donor_transcript->biotype;
	  } elsif((scalar(@{$both_ends_merged_transcript->get_all_five_prime_UTRs}) + scalar(@{$both_ends_merged_transcript->get_all_three_prime_UTRs})) ==
                  (scalar(@{$best_both_match_transcript->get_all_five_prime_UTRs}) + scalar(@{$best_both_match_transcript->get_all_three_prime_UTRs}))) {
            if((($both_ends_merged_transcript->five_prime_utr->length) + ($both_ends_merged_transcript->three_prime_utr->length)) >
               (($best_both_match_transcript->five_prime_utr->length) + ($best_both_match_transcript->three_prime_utr->length))) {
              $best_both_match_transcript = $both_ends_merged_transcript;
              $best_both_match_transcript->{'donor_5prime_biotype'} = $donor_transcript->biotype;
              $best_both_match_transcript->{'donor_3prime_biotype'} = $donor_transcript->biotype;
	    }
	  }
	} # End elsif($valid && ($total_score == $best_both_match_score))
      } # End if($matched_5_prime && $matched_3_prime)

      # In this case we do not have a match to both ends, we want to identify the best 5' and/or 3' match. It is basically the same as the above
      # but only considering the data from either end when picking the current best. It also only needs to validate the match on one end
      # Makes the same assumption that complexity of splicing is better than total UTR length when choosing UTR
      else {
        if($five_prime_merged_transcript) {
          if($donor_priority > $best_5_prime_match_priority) {
          } elsif($total_score > $best_5_prime_match_score && $donor_priority < $best_5_prime_match_priority ) {
            $best_5_prime_match_score = $total_score;
            $best_5_prime_match_priority = $donor_priority;
            $best_5_prime_match_transcript = $five_prime_merged_transcript;
            $best_5_prime_match_transcript->{'donor_5prime_biotype'} = $donor_transcript->biotype;
          } elsif($total_score == $best_5_prime_match_score) {
            if(scalar(@{$five_prime_merged_transcript->get_all_five_prime_UTRs}) > scalar(@{$best_5_prime_match_transcript->get_all_five_prime_UTRs})) {
              $best_5_prime_match_priority = $donor_priority;
              $best_5_prime_match_transcript = $five_prime_merged_transcript;
              $best_5_prime_match_transcript->{'donor_5prime_biotype'} = $donor_transcript->biotype;
	    } elsif(scalar(@{$five_prime_merged_transcript->get_all_five_prime_UTRs}) == scalar(@{$best_5_prime_match_transcript->get_all_five_prime_UTRs})) {
              if($five_prime_merged_transcript->five_prime_utr->length > $best_5_prime_match_transcript->five_prime_utr->length) {
                $best_5_prime_match_priority = $donor_priority;
                $best_5_prime_match_transcript = $five_prime_merged_transcript;
                $best_5_prime_match_transcript->{'donor_5prime_biotype'} = $donor_transcript->biotype;
              }
            }
          } # End elsif($total_score == $best_5_prime_match_score)
        }

        if($three_prime_merged_transcript) {
          if($donor_priority > $best_3_prime_match_priority) {
	  } elsif($total_score > $best_3_prime_match_score) {
            $best_3_prime_match_score = $total_score;
            $best_3_prime_match_priority = $donor_priority;
            $best_3_prime_match_transcript = $three_prime_merged_transcript;
            $best_3_prime_match_transcript->{'donor_3prime_biotype'} = $donor_transcript->biotype;
          } elsif($total_score == $best_3_prime_match_score) {
            if(scalar(@{$three_prime_merged_transcript->get_all_three_prime_UTRs}) > scalar(@{$best_3_prime_match_transcript->get_all_three_prime_UTRs})) {
              $best_3_prime_match_priority = $donor_priority;
              $best_3_prime_match_transcript = $three_prime_merged_transcript;
              $best_3_prime_match_transcript->{'donor_3prime_biotype'} = $donor_transcript->biotype;
	    } elsif(scalar(@{$three_prime_merged_transcript->get_all_three_prime_UTRs}) == scalar(@{$best_3_prime_match_transcript->get_all_three_prime_UTRs})) {
              if($three_prime_merged_transcript->three_prime_utr->length > $best_3_prime_match_transcript->three_prime_utr->length) {
                $best_3_prime_match_priority = $donor_priority;
                $best_3_prime_match_transcript = $three_prime_merged_transcript;
                $best_3_prime_match_transcript->{'donor_3prime_biotype'} = $donor_transcript->biotype;
              }
            }
          } # End elsif($total_score == $best_5_prime_match_score)
        } # End if($three_prime_merged_transcript)
      } # End else
    } # End foreach my $donor_transcript

    # At this point we look to see if we had either one best match, two single end matches, one single end match or no match
    # Depending on what we had we either do 3 merges (from two separate single end, then a final joint merge), one merge (from one best match or
    # one single end) or we don't merge anything cos we had no match
    my $final_transcript;
    if($best_both_match_transcript) {
      $final_transcript = $best_both_match_transcript;
      return($final_transcript);
    } elsif($best_5_prime_match_transcript && $best_3_prime_match_transcript) {
 #     $final_transcript = $best_5_prime_match_transcript;
      $final_transcript = $self->join_transcripts($best_5_prime_match_transcript,$best_3_prime_match_transcript);
      $final_transcript->{'donor_5prime_biotype'} = $best_5_prime_match_transcript->{'donor_5prime_biotype'};
      $final_transcript->{'donor_3prime_biotype'} = $best_3_prime_match_transcript->{'donor_3prime_biotype'};
      return($final_transcript);
    }
  } # End foreach my $layer_transcripts

  # If we get to this point without anything having been returned it means we have either 5' or 3' or no UTR
  if($best_5_prime_match_transcript) {
    return($best_5_prime_match_transcript);
  } elsif($best_3_prime_match_transcript) {
    return($best_3_prime_match_transcript);
  } else {
    return(0);
  }
}


sub build_feature_string_hash {
  my ($self,$features) = @_;

  my $feature_string_hash = {};
  foreach my $feature (@$features) {
    my $start = $feature->seq_region_start;
    my $end = $feature->seq_region_end;
    $feature_string_hash->{$start."..".$end} = 1;
  }

  return($feature_string_hash);
}


sub print_gene_details {
  my ($self,$gene) = @_;

  say "Gene:\n".$gene->seq_region_start."..".$gene->seq_region_end.":".$gene->strand;
  my $transcripts = $gene->get_all_Transcripts;
  foreach my $transcript (@$transcripts) {
    say "  Transcript:\n  ".$transcript->seq_region_start."..".$transcript->seq_region_end.":".$transcript->strand;
    my $exons = $transcript->get_all_Exons();
    my $exon_string = "";
    foreach my $exon (@$exons) {
      $exon_string .= '('.$exon->seq_region_start."..".$exon->seq_region_end.")..";
    }
    chop($exon_string);
    chop($exon_string);
    say "    Exons:\n    ".$exon_string;
  }
}

sub print_transcript_details {
  my ($self,$transcript) = @_;

  say "Transcript:\n".$transcript->seq_region_start."..".$transcript->seq_region_end.":".$transcript->strand;
  my $exons = $transcript->get_all_Exons();
  my $exon_string = "";
  foreach my $exon (@$exons) {
    $exon_string .= '('.$exon->seq_region_start."..".$exon->seq_region_end.")..";
  }
  chop($exon_string);
  chop($exon_string);
  say "    Exons:\n    ".$exon_string;
}


sub create_cds_transcript {
  my ($self,$transcript) = @_;

  my $cds_transcript = Bio::EnsEMBL::Transcript->new();
  my $cds_exons = $transcript->get_all_translateable_Exons;
  foreach my $cds_exon (@$cds_exons) {
    $cds_transcript->add_Exon($cds_exon);
  }

  $cds_transcript->biotype($transcript->biotype);
  $cds_transcript->analysis($transcript->analysis);
  $cds_transcript->slice($transcript->slice);
  my $start_exon = ${$cds_exons}[0];
  my $end_exon = ${$cds_exons}[scalar(@$cds_exons)-1];
  my $translation = Bio::EnsEMBL::Translation->new();
  $translation->start_Exon($start_exon);
  $translation->start(1);
  $translation->end_Exon($end_exon);
  $translation->end($end_exon->length());
  foreach my $seq_edit (@{$transcript->translation->get_all_SeqEdits}) {
    $translation->add_Attributes($seq_edit->get_Attribute);
  }
  $cds_transcript->translation($translation);
  calculate_exon_phases($cds_transcript, 0);

  $cds_transcript->{'5_prime_utr'} = 0;
  $cds_transcript->{'3_prime_utr'} = 0;

  return($cds_transcript);
}


sub remove_redundant_acceptors {
  my ($self,$genes) = @_;

  my $output_genes = [];
  my $transcript_strings = {};
  foreach my $gene (@$genes) {
    my $kept_transcript_count = 0;
    my $transcripts = $gene->get_all_Transcripts();
    foreach my $transcript (@$transcripts) {
      my $transcript_string = $self->transcript_string($transcript);
      if($transcript_strings->{$transcript_string}) {
#        $self->transfer_supporting_features($transcript,$transcript_strings->{$transcript_string})
      } else {
        $transcript_strings->{$transcript_string} = $transcript;
        $kept_transcript_count++;
      }
    } # end foreach my $transcript
    if($kept_transcript_count != 0) {
      push(@$output_genes,$gene)
    }
  } # end foreach my $gene

  return($output_genes);
}


sub transfer_supporting_features {
  my ($self,$transcript1,$transcript2) = @_;

  # This will transfer supporting evidence from transcript1 to transcript2
  my $exons1 = $transcript1->get_all_Exons();
  my $exons2 = $transcript2->get_all_Exons();

  unless(scalar(@$exons1) == scalar(@$exons2)) {
    $self->throw("Exon count differs between transcripts. Something is wrong as they should be identical");
  }

  for(my $i=0; $i<scalar(@$exons1); $i++) {
    my $exon1 = $$exons1[$i];
    my $exon2 = $$exons2[$i];
    unless($exon1->start == $exon2->start && $exon1->end == $exon2->end && $exon1->strand == $exon2->strand) {
      $self->throw("The exon coordinates do not match, something has gone wrong");
    }
    transfer_supporting_evidence($exon1,$exon2);
  }

  my $intron_supporting_features1 = $transcript1->get_all_IntronSupportingEvidence();
  foreach my $intron_support (@{$intron_supporting_features1}) {
    $transcript2->add_IntronSupportingEvidence($intron_support);
  }
}


sub transcript_string {
  my ($self,$transcript,$ignore_cds) = @_;

  my $transcript_string = $transcript->start.":".$transcript->end.":".$transcript->strand.":";
  unless($ignore_cds) {
    $transcript_string .= $transcript->cdna_coding_end.":".$transcript->cdna_coding_end.":";
  }
  my $exons = $transcript->get_all_Exons();
  my $exon_string = "";
  foreach my $exon (@$exons) {
    $exon_string .= ":".$exon->seq_region_start.":".$exon->seq_region_end.":";
  }
  $transcript_string .= $exon_string;
  return($transcript_string);
}


sub remove_redundant_donors {
  my ($self,$genes) = @_;

  # Note the below code is not ideal as it will not remove redundant genes if they happen to appear later in the list than a
  # identical gene with a worse priority. Most implementations I can think of to solve this are less than ideal so I am leaving
  # for the moment
  my $output_genes = [];
  my $transcript_strings = {};
  foreach my $gene (@$genes) {
    my $kept_transcript_count = 0;
    my $transcripts = $gene->get_all_Transcripts();
    foreach my $transcript (@$transcripts) {
      my $transcript_string = $self->transcript_string($transcript,1);
      if($transcript_strings->{$transcript_string}) {
        my $biotype1 = $transcript_strings->{$transcript_string}->biotype;
        my $biotype2 = $transcript->biotype;
        my $priority1 = $self->biotype_priorities($biotype1);
        my $priority2 = $self->biotype_priorities($biotype2);
        if($priority1 <= $priority2) {
#          $self->transfer_supporting_features($transcript,$transcript_strings->{$transcript_string});
	} else {
          # In this case we have a better priority for the current transcript, so we should transfer supporting evidence from
          # the one in the hash to it, and then make it the one in the hash
 #         $self->transfer_supporting_features($transcript_strings->{$transcript_string},$transcript);
          $transcript_strings->{$transcript_string} = $transcript;
          $kept_transcript_count++;
        }
      } else {
        $transcript_strings->{$transcript_string} = $transcript;
        $kept_transcript_count++;
      }
    } # end foreach my $transcript
    if($kept_transcript_count != 0) {
      push(@$output_genes,$gene)
    }
  } # end foreach my $gene
  return($output_genes);
}

1;<|MERGE_RESOLUTION|>--- conflicted
+++ resolved
@@ -1799,11 +1799,7 @@
           my $biotype = "";
           if($dbname =~ /\_cdna\_/ || $dbname =~ /\_lrfinal\_/) {
             $biotype = "cdna_donor";
-<<<<<<< HEAD
-          } elsif($dbname =~ /\_rnalayer\_/ || $dbname =~ /\_rnaseq\_/ || $dbname =~ /\_star\_rs\_layer\_/) {
-=======
-          } elsif($dbname =~ /\_rnaseq\_/ || $dbname =~ /\_rs\_/ || $dbname =~ /\_pcp\_/) {
->>>>>>> 3e1692c4
+          } elsif($dbname =~ /\_rnalayer\_/ || $dbname =~ /\_rnaseq\_/ || $dbname =~ /\_star\_rs\_layer\_/ || $dbname =~ /\_pcp\_/) {
             $biotype = "rnaseq_donor";
           } else {
             $self->throw("Found an unexpected dbname type for the donor db. Name: ".$dbname);
