=head1 LICENSE

Copyright [2016-2020] EMBL-European Bioinformatics Institute

Licensed under the Apache License, Version 2.0 (the "License");
you may not use this file except in compliance with the License.
You may obtain a copy of the License at

     http://www.apache.org/licenses/LICENSE-2.0

Unless required by applicable law or agreed to in writing, software
distributed under the License is distributed on an "AS IS" BASIS,
WITHOUT WARRANTIES OR CONDITIONS OF ANY KIND, either express or implied.
See the License for the specific language governing permissions and
limitations under the License.

=head1 CONTACT

Please email comments or questions to the public Ensembl
developers list at <http://lists.ensembl.org/mailman/listinfo/dev>.

Questions may also be sent to the Ensembl help desk at
<http://www.ensembl.org/Help/Contact>.

=head1 NAME

Bio::EnsEMBL::Analysis::Hive::RunnableDB::HiveUTRAddition

=head1 SYNOPSIS


=head1 DESCRIPTION

Fetch a selection of genes which do not have UTR (acceptor) and try to add UTR
using a selection of cDNAs, RNA-seq, IsoSeqs (donor). The donor are ranked based
their correctness, usually cDNAs are considered to be the full sequence. If IsoSeqs
have been 5' and 3' capped they can also fall into the best category. RNA-seq data
the 3' capped data are seen as low quality donors at the moment.

=cut

package Bio::EnsEMBL::Analysis::Hive::RunnableDB::HiveUTRAddition;

use strict;
use warnings;
use feature 'say';

use Bio::EnsEMBL::Analysis::Tools::Algorithms::ClusterUtils qw(make_types_hash_with_genes cluster_Genes);
use Bio::EnsEMBL::Analysis::Tools::GeneBuildUtils::ExonUtils qw(
                                                                transfer_supporting_evidence
                                                                validate_Exon_coords
                                                               );
use Bio::EnsEMBL::Analysis::Tools::GeneBuildUtils::TranscriptUtils qw(
                                                                      calculate_exon_phases
                                                                      is_Transcript_sane
                                                                      all_exons_are_valid
                                                                      intron_lengths_all_less_than_maximum
                                                                      set_start_codon
                                                                      set_stop_codon
                                                                      clone_Transcript
                                                                      has_no_unwanted_evidence
                                                                     );
use Bio::EnsEMBL::Analysis::Tools::GeneBuildUtils::TranslationUtils qw(
                                                                       validate_Translation_coords
                                                                       compute_translation
                                                                       contains_internal_stops
                                                                       print_Translation
                                                                       create_Translation
                                                                      );
use Bio::EnsEMBL::Analysis::Tools::GeneBuildUtils::GeneUtils qw(empty_Gene validate_store);
use Bio::EnsEMBL::Variation::Utils::FastaSequence qw(setup_fasta);

use parent ('Bio::EnsEMBL::Analysis::Hive::RunnableDB::HiveBaseRunnableDB');


=head2 param_defaults

 Arg [1]    : None
 Description: Defaults parameters are
               allow_partial_match => 0, # The code is not implented yet
               allowed_input_sets => undef,
               min_size_5prime => 20,
 Returntype : Hashref
 Exceptions : None

=cut

sub param_defaults {
  my ($self) = @_;

  return {
    %{$self->SUPER::param_defaults},
    allow_partial_match => 0,
    allowed_input_sets => undef,
    min_size_5prime => 20,
    copy_only => 0, # This is for jobs that fail even with lots of mem. Just copy the genes without trying to add UTR
    validate_store => 0, # This will check that the final stored gene is identical to what's in memory
    collapse_redundant_genes => 1,
  }
}


=head2 fetch_input

 Arg [1]    : None
 Description: Fetch all the genes which can provide UTR (donor) and
              all the genes which do not have UTR or for which the
              UTR could be improved like RNA-seq data sets
 Returntype : None
 Exceptions : Throws if 'dna_db' is not provided
              Throws if 'target_db' is not provided
              Throws if 'source_dbs' is not provided
              Throws if 'iid_type' is not provided

=cut

sub fetch_input {
  my ($self) = @_;

  $self->create_analysis;

  my $target_dba = $self->hrdb_get_dba($self->param_required('target_db'));
  my $dna_dba;
  if($self->param('use_genome_flatfile')) {
    unless($self->param_required('genome_file') && -e $self->param('genome_file')) {
      $self->throw("You selected to use a flatfile to fetch the genome seq, but did not find the flatfile. Path provided:\n".$self->param('genome_file'));
    }
    setup_fasta(
                 -FASTA => $self->param_required('genome_file'),
               );
  } else {
    $dna_dba = $self->hrdb_get_dba($self->param_required('dna_db'));
    $target_dba->dnadb($dna_dba);
  }

  $self->hrdb_set_con($target_dba,'target_db');

  my $input_id_type = $self->param_required('iid_type');

  $self->param_required('utr_biotype_priorities'); # Checking that the Hash is set, it will be accessed with $self->biotype_priorities

  my $input_id = $self->param('iid');

  if($self->param('iid_type') eq 'slice') {
    $self->query($self->fetch_sequence($input_id, $target_dba));
  } else {
    $self->throw("You must specify an input_id type in the config using the 'iid_type' parameter");
  }

  $self->say_with_header("Fetching input genes...");
  my $acceptor_genes = $self->filter_input_genes($self->param_required('acceptor_dbs'), $self->param('allowed_input_sets'));
  $self->complete_early('No genes found in the acceptor databases') unless (@$acceptor_genes);

  my $donor_genes = $self->filter_input_genes($self->param_required('donor_dbs'), $self->param('allowed_input_sets'),1);

  $self->say_with_header("Found ".scalar(@$acceptor_genes)." acceptor genes");
  $self->say_with_header("Found ".scalar(@$donor_genes)." donor genes");

  if($self->param('collapse_redundant_genes')) {
     $self->say_with_header("Removing redundant acceptors (will transfer supporting evidence)");
     $acceptor_genes = $self->remove_redundant_acceptors($acceptor_genes);
     $self->say_with_header("Post filtering the acceptor count is: ".scalar(@$acceptor_genes));

     $self->say_with_header("Removing redundant donors (will consider priority and transfer supporting evidence)");
     $donor_genes = $self->remove_redundant_donors($donor_genes);
     $self->say_with_header("Post filtering the donor count is: ".scalar(@$donor_genes));
  }

  $self->acceptor_genes($acceptor_genes);
  $self->donor_genes($donor_genes);

}


=head2 run

 Arg [1]    : None
 Description: Cluster the acceptor genes with the donor genes. The cluster with
              acceptor and donor genes will be processed
 Returntype : None
 Exceptions : None

=cut

sub run {
  my $self = shift;

  # This is a last resort when jobs start requiring very large mem allocations. Just copy the genes without doing anything in terms of UTR
  # May remove in future if we bring the footprint back down
  if($self->param('copy_only')) {
    $self->warning("Copy only mode selected, no attempts will be made to add UTR. Acceptor genes will be copied unmodified into the output db");
    $self->output($self->acceptor_genes);
    return;
  }

  unless(scalar(@{$self->acceptor_genes})) {
    return;
  }

  my ($type_hash, $genes) = @{make_types_hash_with_genes($self->donor_genes, $self->acceptor_genes, 'donor', 'acceptor')};

  my ($clusters, $unclustered) = cluster_Genes($genes, $type_hash);
  my @genes;
  foreach my $cluster (@$clusters) {
    if (@genes%100 == 0) {
      print scalar(@genes), "\n";
    }
    my $donor_transcripts;
    foreach my $gene (@{$cluster->get_Genes_by_Set('donor')}) {
      push(@$donor_transcripts, @{$gene->get_all_Transcripts});
    }
    foreach my $gene (@{$cluster->get_Genes_by_Set('acceptor')}) {
      my $acceptor_transcripts = $gene->get_all_Transcripts;
      $gene->flush_Transcripts;
      foreach my $acceptor_transcript (@$acceptor_transcripts) {
        if($acceptor_transcript->translate->seq =~ /\*/) {
          $self->warning("Transcript with dbID ".$acceptor_transcript->dbID." has a stop codon in the translation. Skipping UTR addition");
          $gene->add_Transcript($acceptor_transcript);
	} else {
          my $transcript = $self->add_utr($acceptor_transcript, $donor_transcripts);
          unless($transcript) {
            $self->throw("No transcript returned, even if no UTR found the original transcript should always be returned");
	  }
          $gene->add_Transcript($transcript);
        }
      }
      push(@genes, $gene);
    }
  }

  foreach my $single_cluster (@$unclustered) {
    foreach my $single_gene (@{$single_cluster->get_Genes_by_Set('acceptor')}) {
      foreach my $transcript (@{$single_gene->get_all_Transcripts}) {
        calculate_exon_phases($transcript, 0);
      }
      push(@genes, $single_gene);
    }
  }
  $self->output(\@genes);
}


=head2 write_output

 Arg [1]    : None
 Description: Write the genes with or without UTR into the 'target_db'
 Returntype : None
 Exceptions : None

=cut

sub write_output {
  my $self = shift;

  my $adaptor = $self->hrdb_get_con('target_db')->get_GeneAdaptor;

  foreach my $gene (@{$self->output}){
    empty_Gene($gene);
    $adaptor->store($gene);

    # We had this because there was an issue with exons not being written. The problem would pop up when genebuilder failed
    # Seems to have been linked to parts of transcripts being off the edge of slices. This has been fixed so this code is
    # disabled by default to save server usage
    if($self->param('validate_store')) {
      my $stored_gene = $adaptor->fetch_by_dbID($gene->dbID);
      my $validate_store = validate_store($gene,$stored_gene);
      unless($validate_store) {
        $self->throw("The stored gene and the gene in memory differed in some key features. Something went wrong on the store");
      }
    }
  }
}


=head2 add_utr

 Arg [1]    : Bio::EnsEMBL::Transcript The transcript to add UTR to
 Arg [2]    : Arrayref of Bio::EnsEMBL::Transcript The transcripts which have UTRs
 Description: Add UTR to Arg[1] if one of the transcript from Arg[2] has the same
              intron structure. The objects from Arg[2] have priorities which means
              that if we add UTR with a transcript from the group 1 we do not try
              to add UTR from group 2.
 Returntype : Bio::EnsEMBL::Transcript
 Exceptions : None

=cut

sub add_utr {
  my ($self, $acceptor_transcript, $donor_transcripts) = @_;

  my $allow_partial_match = $self->param('allow_partial_match');

  my $modified_acceptor_transcript_5prime;
  my $modified_acceptor_transcript_3prime;
  my $transcript;
  my $modified_acceptor_transcript_single_exon;
  if(scalar(@{$acceptor_transcript->get_all_translateable_Exons}) == 1) {
    # I don't like this duplication of code, should find a better way to do it
    $acceptor_transcript->{'5_prime_utr'} = 0;
    $acceptor_transcript->{'3_prime_utr'} = 0;
    foreach my $donor_transcript (@{$donor_transcripts}) {
      my $priority = $self->biotype_priorities($donor_transcript->biotype);
      unless($priority) {
        $self->warning("Transcript biotype was not found in the biotype priorities hash or biotype was set to 0 priority. Skipping.".
                       "Biotype: ".$donor_transcript->biotype);
        next;
      }

      if($acceptor_transcript->{'has_utr'}) {
        # First check if the donor priority is worse (1=best), if it's worse then just skip
        if($priority > $modified_acceptor_transcript_single_exon->{'priority'}) {
          next;
        }
        my $new_transcript_single_exon = $self->add_single_exon_utr($acceptor_transcript,$donor_transcript);
        if($new_transcript_single_exon && ($new_transcript_single_exon->length() > $modified_acceptor_transcript_single_exon->length())) {
          $modified_acceptor_transcript_single_exon = $new_transcript_single_exon;
          $modified_acceptor_transcript_single_exon->{'priority'} = $priority;
          $modified_acceptor_transcript_single_exon->{'donor_5prime_biotype'} = $donor_transcript->biotype;
          $modified_acceptor_transcript_single_exon->{'donor_3prime_biotype'} = $donor_transcript->biotype;
        }
      } else {
        $modified_acceptor_transcript_single_exon = $self->add_single_exon_utr($acceptor_transcript,$donor_transcript);
        if($modified_acceptor_transcript_single_exon) {
          $modified_acceptor_transcript_single_exon->{'priority'} = $priority;
          $modified_acceptor_transcript_single_exon->{'donor_5prime_biotype'} = $donor_transcript->biotype;
          $modified_acceptor_transcript_single_exon->{'donor_3prime_biotype'} = $donor_transcript->biotype;
        }
      }
    }

    if($modified_acceptor_transcript_single_exon) {
      $modified_acceptor_transcript_single_exon->biotype($acceptor_transcript->biotype);
      $self->add_transcript_supporting_features($modified_acceptor_transcript_single_exon,$acceptor_transcript);
      $transcript = $modified_acceptor_transcript_single_exon;
      return($transcript);
    }
  } else {
    $acceptor_transcript->{'5_prime_utr'} = 0;
    $acceptor_transcript->{'3_prime_utr'} = 0;
    my $cds_transcript = $self->create_cds_transcript($acceptor_transcript);
    my $utr_transcript = $self->find_soft_match($cds_transcript,$donor_transcripts);

    if($utr_transcript) {
      unless($acceptor_transcript->translation->seq eq $utr_transcript->translation->seq) {
        $self->throw("The new transcript has a different translation to the original.\nOriginal:\n".
                     $acceptor_transcript->translation->seq."\nNew:\n".$utr_transcript->translation->seq);
      }
      $utr_transcript->biotype($acceptor_transcript->biotype);
      $self->add_transcript_supporting_features($utr_transcript,$acceptor_transcript);
      $self->look_for_both($utr_transcript);
      if($utr_transcript->three_prime_utr && $utr_transcript->{'donor_3prime_biotype'} =~ /^rnaseq/) {
        $utr_transcript = $self->trim_3prime_utr_short_read($utr_transcript);
      }
      calculate_exon_phases($utr_transcript, 0);
      return($utr_transcript);
    }
  }

  return($acceptor_transcript);
}


=head2 add_utr_evidence

 Arg [1]    : Arrayref of Bio::EnsEMBL::Exon from the acceptor transcript
 Arg [2]    : Arrayref of Bio::EnsEMBL::Exon from the donor transcript
 Arg [3]    : Bio::EnsEMBL::Transcript donor transcript
 Description: Add the supproting evidences from the donor exons to the
              acceptor exons.
 Returntype : None
 Exceptions : None

=cut

sub add_utr_evidence {
  my ($self, $final_exons, $utr_exons, $utr_transcript) = @_;

  for (my $i = 0; $i < @$final_exons; $i++) {
    my $exon = $final_exons->[$i];
    my @new_sfs;
    for (my $j = $i; $j < @$utr_exons; $j++) {
      my $utr_exon = $utr_exons->[$j];
      next if ($exon->start > $utr_exon->end or $exon->end < $utr_exon->start);
      my @sfs = grep {$_->isa('Bio::EnsEMBL::DnaDnaAlignFeature')} @{$exon->get_all_supporting_features};
      if (scalar(@sfs)) {
        foreach my $sf (@sfs) {
          my $dnaalignfeature = Bio::EnsEMBL::DnaDnaAlignFeature->new(-features => [$sf->ungapped_features], -align_type => 'ensembl');
          push(@new_sfs, $dnaalignfeature);
        }
      }
#      else {
#        my $dnaalignfeature = Bio::EnsEMBL::DnaDnaAlignFeature->new(-cigar_string => $exon->length.'M');
#        $dnaalignfeature->start($exon->start);
#        $dnaalignfeature->end($exon->end);
#        $dnaalignfeature->strand($exon->strand);
#        $dnaalignfeature->analysis($exon->analysis);
#        $dnaalignfeature->slice($exon->slice);
#        $dnaalignfeature->hseqname('rnaseq');
#        $dnaalignfeature->hstrand(1);
#        $dnaalignfeature->hstart($utr_exon->cdna_start($utr_transcript));
#        $dnaalignfeature->hend($utr_exon->cdna_end($utr_transcript));
#        push(@new_sfs, $dnaalignfeature);
#     }
    }
    $exon->add_supporting_features(@new_sfs);
  }
}


=head2 add_five_prime_utr

 Arg [1]    : Bio::EnsEMBL::Transcript acceptor transcript
 Arg [2]    : Bio::EnsEMBL::Transcript donor transcript
 Arg [3]    : Arrayref of Bio::EnsEMBL::Intron from the acceptor transcript
 Arg [4]    : Arrayref of Bio::EnsEMBL::Intron from the donor transcript
 Arg [5]    : String representing the intron structure of the acceptor transcript
 Arg [6]    : String representing the intron structure of the donor transcript
 Description: Try to add UTR to the 5' end of Arg[1] using Arg[2]
 Returntype : Bio::EnsEMBL::Transcript or 0 if UTR was not added
 Exceptions : Throws if it could not get the first non coding exon
              Throws if the translation changed after adding the UTR

=cut

sub add_five_prime_utr {
  my ($self,$transcript_a,$transcript_b,$introns_acceptor,$introns_b,$cds_intron_string_a,$intron_string_b) = @_;

  my $strand = $transcript_a->strand;
  # At this point we have a match, now we need to locate the exon to merge
  my @cds_intron_coords_a = split(":",$cds_intron_string_a);
  my @intron_coords_b = split(":",$intron_string_b);

  my $five_prime_intron_a;
  my $exon_merge_index_b = -1;

  $five_prime_intron_a = $cds_intron_coords_a[0];
  for(my $i=0; $i<scalar(@intron_coords_b); $i++) {
    if($five_prime_intron_a eq $intron_coords_b[$i]) {
      $exon_merge_index_b = $i;
      last;
    }
  }

  # This should not be possible
  if($exon_merge_index_b == -1) {
    $self->throw("The transcript cds structure matched the donor transcript, but something went wrong when trying to match the coords\n".
                 "Intron coords string a:\n".$cds_intron_string_a.
                 "\nIntron coords string b:\n".$intron_string_b."\n");
  }

  my $exons_a = $transcript_a->get_all_Exons();
  my $exons_b = $transcript_b->get_all_Exons();
  foreach my $exon_b (@{$exons_b}) {
    if($exon_b->start == 0) {
      $exon_b->start(1);
    }
  }

  my $merge_exon_candidate_a = ${$exons_a}[0];
  my $merge_exon_candidate_b = ${$exons_b}[$exon_merge_index_b];

  if($strand == 1) {
    if($merge_exon_candidate_b->start >= $merge_exon_candidate_a->start) {
      if ($self->biotype_priorities($transcript_a->biotype) > $self->biotype_priorities($transcript_b->biotype) and
        $transcript_a->coding_region_start > $merge_exon_candidate_b->start and $transcript_a->coding_region_start-$merge_exon_candidate_a->start > $self->min_size_5prime) {
      }
      else {
        return(0);
      }
    } elsif($merge_exon_candidate_b->end != $merge_exon_candidate_a->end) {
      $self->warning("The internal boundry coord of the donor did not match the acceptor, something is wrong.\n".
                     "Donor boundry: ".$merge_exon_candidate_b->end."\nAcceptor boundry: ".$merge_exon_candidate_a->end);
      return(0);
    }
  } else {
    if($merge_exon_candidate_b->end <= $merge_exon_candidate_a->end) {
      if ($self->biotype_priorities($transcript_a->biotype) > $self->biotype_priorities($transcript_b->biotype) and
        $transcript_a->coding_region_end < $merge_exon_candidate_b->end and $merge_exon_candidate_b->end-$transcript_a->coding_region_end > $self->min_size_5prime) {
      }
      else {
        return(0);
      }
    } elsif($merge_exon_candidate_b->start != $merge_exon_candidate_a->start) {
      $self->warning("The internal boundry coord of the donor did not match the acceptor, something is wrong.\n".
                     "Donor boundry: ".$merge_exon_candidate_b->start."\nAcceptor boundry: ".$merge_exon_candidate_a->start);
      return(0);
    }
  }

  my $final_exons = [];
  # Note that for the moment I'm going to convert all exons before the merge candidate to non-coding (this should be true anyway)
  for(my $i=0; $i<$exon_merge_index_b; $i++) {
    my $exon = ${$exons_b}[$i];
    my $out_exon = new Bio::EnsEMBL::Exon(
                                           -START  => $exon->start,
                                           -END       => $exon->end,
                                           -STRAND    => $exon->strand,
                                           -SLICE     => $exon->slice,
                                           -ANALYSIS  => $self->analysis,
                                           -PHASE     => -1,
                                           -END_PHASE => -1);

    push(@{$final_exons},$out_exon);
  }

  my $translation_start = $transcript_a->translation->start;
  my $translation_end = $transcript_a->translation->end;
  # If the donor exon is shorter (or the same length), then just make the acceptor boundry exon the start exon and add
  # all the other ones
  if(($strand == 1 && ($merge_exon_candidate_b->start >= $merge_exon_candidate_a->start)) ||
     ($strand == -1 && ($merge_exon_candidate_b->end <= $merge_exon_candidate_a->end))) {
    my $start_exon = new Bio::EnsEMBL::Exon(
                                           -START     => $merge_exon_candidate_a->start,
                                           -END       => $merge_exon_candidate_a->end,
                                           -STRAND    => $merge_exon_candidate_a->strand,
                                           -SLICE     => $merge_exon_candidate_a->slice,
                                           -ANALYSIS  => $self->analysis,
                                           -PHASE     => $merge_exon_candidate_a->phase,
                                           -END_PHASE => $merge_exon_candidate_a->end_phase);
    if ($transcript_a->{'5_prime_utr'} == 0 or $transcript_a->{'5_prime_utr'} >= $self->biotype_priorities($transcript_b->biotype)) {
      $start_exon->start($merge_exon_candidate_b->start);
      $start_exon->end($merge_exon_candidate_b->end);
      $start_exon->strand($merge_exon_candidate_b->strand);
      $start_exon->slice($merge_exon_candidate_b->slice);
      $start_exon->analysis($self->analysis);
      $start_exon->phase($merge_exon_candidate_b->phase);
      $start_exon->end_phase($merge_exon_candidate_b->end_phase);
    }

    my $supporting_features_a = $merge_exon_candidate_a->get_all_supporting_features();
    $start_exon->add_supporting_features(@{$supporting_features_a});

    push(@{$final_exons},$start_exon);

    # Add the remaining exons
    for(my $i=1; $i<scalar(@{$exons_a}); $i++) {
      my $exon = ${$exons_a}[$i];
      my $out_exon = new Bio::EnsEMBL::Exon(
                                             -START  => $exon->start,
                                             -END       => $exon->end,
                                             -STRAND    => $exon->strand,
                                             -SLICE     => $exon->slice,
                                             -ANALYSIS  => $self->analysis,
                                             -PHASE     => $exon->phase,
                                             -END_PHASE => $exon->end_phase);
      $supporting_features_a = $exon->get_all_supporting_features();
      $out_exon->add_supporting_features(@{$supporting_features_a});
      push(@{$final_exons},$out_exon);
    }

  } else {
    my $merge_exon = new Bio::EnsEMBL::Exon(
                                             -START     => $merge_exon_candidate_b->start,
                                             -END       => $merge_exon_candidate_b->end,
                                             -STRAND    => $merge_exon_candidate_b->strand,
                                             -SLICE     => $merge_exon_candidate_b->slice,
                                             -ANALYSIS  => $self->analysis,
                                             -PHASE     => -1,
                                             -END_PHASE => $merge_exon_candidate_a->end_phase);

    my $supporting_features_a = $merge_exon_candidate_a->get_all_supporting_features();
    $merge_exon->add_supporting_features(@{$supporting_features_a});

    push(@{$final_exons},$merge_exon);

    if ($merge_exon_candidate_a->phase > 0) {
      $translation_start += $merge_exon_candidate_a->phase == 1 ? 2 : 1;
    }

    # Add the remaining exons
    for(my $i=1; $i<scalar(@{$exons_a}); $i++) {
      my $exon = ${$exons_a}[$i];
      my $out_exon = new Bio::EnsEMBL::Exon(
                                             -START  => $exon->start,
                                             -END       => $exon->end,
                                             -STRAND    => $exon->strand,
                                             -SLICE     => $exon->slice,
                                             -ANALYSIS  => $self->analysis,
                                             -PHASE     => $exon->phase,
                                             -END_PHASE => $exon->end_phase);
      push(@{$final_exons},$out_exon);
    }

  }

  my $genomic_start;
  my $genomic_end;
  if($transcript_a->strand == 1) {
    $genomic_start = ($transcript_a->translation->start_Exon->seq_region_start + $translation_start - 1);
    $genomic_end = ($transcript_a->translation->end_Exon->seq_region_start + $translation_end - 1);
  } else {
    $genomic_start = ($transcript_a->translation->start_Exon->seq_region_end - $translation_start + 1);
    $genomic_end = ($transcript_a->translation->end_Exon->seq_region_end - $translation_end + 1);
  }

  my $final_translation = create_Translation($final_exons, $genomic_start, $genomic_end);

  unless ($final_translation) {
    $self->throw("Failed to create a final translation");
  }

  foreach my $seq_edit (@{$transcript_a->translation->get_all_SeqEdits}) {
    $final_translation->add_Attributes($seq_edit->get_Attribute);
  }

  $self->add_utr_evidence($final_exons, $exons_b, $transcript_b);
  my $modified_transcript = Bio::EnsEMBL::Transcript->new(-EXONS => $final_exons);

  # This is a basic sanity check on the UTR itself. First we want to check if the transcript is now abnormally longer (> 100KB longer)
  # If it is then calculate the average 5' intron length of the UTR. If this average is 5' intron length is > 35K then throw it out
  my $utr_intron_count = scalar(@{$final_exons}) - scalar(@{$exons_a});
  my $big_utr_length = 50000;
  my $max_no_intron_extension = 10000;
  my $max_average_5_prime_intron_length = 35000;

  my $modified_transcript_length = $modified_transcript->seq_region_end() - $modified_transcript->seq_region_start();
  my $transcript_a_length = $transcript_a->seq_region_end() - $transcript_a->seq_region_start();
  my $added_length = $modified_transcript_length - $transcript_a_length;  

  if($utr_intron_count == 0 && $added_length > $max_no_intron_extension) {
    return(0);
  }

  $modified_transcript->analysis($transcript_a->analysis);
  $modified_transcript->biotype($transcript_a->biotype);
  $modified_transcript->slice($transcript_a->slice());
  $modified_transcript->translation($final_translation);

  calculate_exon_phases($modified_transcript, 0);


  my $old_translation = $transcript_a->translation->seq;
  my $new_translation = $modified_transcript->translate->seq;

  unless($transcript_a->translation->seq eq $modified_transcript->translate->seq && $modified_transcript->translate->seq eq $modified_transcript->translation->seq) {
    $old_translation =~ s/^X//;
    if ($old_translation eq $new_translation && $modified_transcript->translate->seq eq $new_translation) {
      $transcript_a->translation->start($transcript_a->translation->start+($transcript_a->start_Exon->phase > 0 and $transcript_a->start_Exon->phase == 1 ? 2 : 1));
      $transcript_a->start_Exon->phase(0);
    }
    else {
      $self->throw("There is an issue with the translation after UTR was added. Check above for the sequences, all three should match")
    }
  }

  $transcript_a->{'5_prime_utr'} = $self->biotype_priorities($transcript_b->biotype);
  $modified_transcript->add_supporting_features(grep {$_->isa('Bio::EnsEMBL::DnaDnaAlignFeature')} @{$transcript_b->get_all_supporting_features});

  return($modified_transcript);
}


=head2 add_three_prime_utr

 Arg [1]    : Bio::EnsEMBL::Transcript acceptor transcript
 Arg [2]    : Bio::EnsEMBL::Transcript donor transcript
 Arg [3]    : Arrayref of Bio::EnsEMBL::Intron from the acceptor transcript
 Arg [4]    : Arrayref of Bio::EnsEMBL::Intron from the donor transcript
 Arg [5]    : String representing the intron structure of the acceptor transcript
 Arg [6]    : String representing the intron structure of the donor transcript
 Description: Try to add UTR to the 3' end of Arg[1] using Arg[2]
 Returntype : Bio::EnsEMBL::Transcript or 0 if UTR was not added
 Exceptions : Throws if it could not get the first non coding exon
              Throws if the translation changed after adding the UTR

=cut

sub add_three_prime_utr {
  my ($self,$transcript_a,$transcript_b,$introns_acceptor,$introns_b,$cds_intron_string_a,$intron_string_b) = @_;

  my $strand = $transcript_a->strand;

  # At this point we have a match, now we need to locate the exon to merge
  my @cds_intron_coords_a = split(":",$cds_intron_string_a);
  my @intron_coords_b = split(":",$intron_string_b);

  my $three_prime_intron_a = $cds_intron_coords_a[$#cds_intron_coords_a];
  my $exon_merge_index_b = -1;
  for(my $i=0; $i<scalar(@intron_coords_b); $i++) {
    if($three_prime_intron_a eq $intron_coords_b[$i]) {
        $exon_merge_index_b = $i+1;
        last;
    }
  }

  # This should not be possible
  if($exon_merge_index_b == -1) {
    $self->throw("The transcript cds structure matched the donor transcript, but something went wrong when trying to match the coords");
  }

  my $exons_a = $transcript_a->get_all_Exons();
  my $exons_b = $transcript_b->get_all_Exons();
  my $merge_exon_candidate_a = ${$exons_a}[$#$exons_a];
  my $merge_exon_candidate_b = ${$exons_b}[$exon_merge_index_b];


  if($strand == 1) {
    if($merge_exon_candidate_b->end <= $merge_exon_candidate_a->end) {
      if ($self->biotype_priorities($transcript_a->biotype) > $self->biotype_priorities($transcript_b->biotype) and
        $transcript_a->coding_region_end < $merge_exon_candidate_b->end) {
      }
      else {
        return(0);
      }
    } elsif($merge_exon_candidate_b->start != $merge_exon_candidate_a->start) {
      $self->warning("The internal boundry coord of the donor did not match the acceptor, something is wrong.\n".
                          "Donor boundry: ".$merge_exon_candidate_b->start."\nAcceptor boundry: ".$merge_exon_candidate_a->start);
      return(0);
    }
  } else {
    if($merge_exon_candidate_b->start >= $merge_exon_candidate_a->start) {
      if ($self->biotype_priorities($transcript_a->biotype) > $self->biotype_priorities($transcript_b->biotype) and
        $transcript_a->coding_region_start > $merge_exon_candidate_b->start) {
      }
      else {
        return(0);
      }
    } elsif($merge_exon_candidate_b->end != $merge_exon_candidate_a->end) {
      $self->warning("The internal boundry coord of the donor did not match the acceptor, something is wrong.\n".
                     "Donor boundry: ".$merge_exon_candidate_b->end."\nAcceptor boundry: ".$merge_exon_candidate_a->end);
      return(0);
    }
  }

  my $final_exons = [];

  # First add all the exons from the acceptor
  foreach my $exon (@{$exons_a}) {
    my $out_exon = new Bio::EnsEMBL::Exon(
                                           -START  => $exon->start,
                                           -END       => $exon->end,
                                           -STRAND    => $exon->strand,
                                           -SLICE     => $exon->slice,
                                           -ANALYSIS  => $self->analysis,
                                           -PHASE     => $exon->phase,
                                           -END_PHASE => $exon->end_phase);

    my $supporting_features_a = $exon->get_all_supporting_features();
    $out_exon->add_supporting_features(@{$supporting_features_a});
    push(@{$final_exons},$out_exon);
  }


  # Now look at the merge candidates. There are a few things to check. If the start coord of the donor exon is greater than the start coord of the
  # acceptor then just push the acceptor exon on the final exons array
  if(($strand == 1 && ($merge_exon_candidate_b->end <= $merge_exon_candidate_a->end)) ||
     ($strand == -1 && ($merge_exon_candidate_b->start >= $merge_exon_candidate_a->start))) {
    if ($transcript_a->{'3_prime_utr'} == 0 or $transcript_a->{'3_prime_utr'} >= $self->biotype_priorities($transcript_b->biotype)) {
      my $merge_exon = new Bio::EnsEMBL::Exon(
                                               -START     => $merge_exon_candidate_b->start,
                                               -END       => $merge_exon_candidate_b->end,
                                               -STRAND    => $merge_exon_candidate_b->strand,
                                               -SLICE     => $merge_exon_candidate_b->slice,
                                               -ANALYSIS  => $self->analysis,
                                               -PHASE     => $merge_exon_candidate_a->phase,
                                               -END_PHASE => -1);

      $merge_exon->add_supporting_features(@{$merge_exon_candidate_a->get_all_supporting_features});

      pop(@{$final_exons});
      push(@{$final_exons},$merge_exon);
    }
  }  else {
    my $merge_exon = new Bio::EnsEMBL::Exon(
                                             -START     => $merge_exon_candidate_b->start,
                                             -END       => $merge_exon_candidate_b->end,
                                             -STRAND    => $merge_exon_candidate_b->strand,
                                             -SLICE     => $merge_exon_candidate_b->slice,
                                             -ANALYSIS  => $self->analysis,
                                             -PHASE     => $merge_exon_candidate_a->phase,
                                             -END_PHASE => -1);

    my $supporting_features_a = $merge_exon_candidate_a->get_all_supporting_features();
    $merge_exon->add_supporting_features(@{$supporting_features_a});

    pop(@{$final_exons});
    push(@{$final_exons},$merge_exon);

  }

  for(my $i=$exon_merge_index_b + 1; $i<scalar(@{$exons_b}); $i++) {
    my $exon = ${$exons_b}[$i];
    my $out_exon = new Bio::EnsEMBL::Exon(
                                           -START     => $exon->start,
                                           -END       => $exon->end,
                                           -STRAND    => $exon->strand,
                                           -SLICE     => $exon->slice,
                                           -ANALYSIS  => $self->analysis,
                                           -PHASE     => -1,
                                           -END_PHASE => -1);
    push(@{$final_exons},$out_exon);
  }

  my $genomic_start;
  my $genomic_end;
  if($transcript_a->strand == 1) {
    $genomic_start = ($transcript_a->translation->start_Exon->seq_region_start + $transcript_a->translation->start - 1);
    $genomic_end = ($transcript_a->translation->end_Exon->seq_region_start + $transcript_a->translation->end - 1);
  } else {
    $genomic_start = ($transcript_a->translation->start_Exon->seq_region_end - $transcript_a->translation->start + 1);
    $genomic_end = ($transcript_a->translation->end_Exon->seq_region_end - $transcript_a->translation->end + 1);
  }

  my $final_translation = create_Translation($final_exons, $genomic_start, $genomic_end);
  foreach my $seq_edit (@{$transcript_a->translation->get_all_SeqEdits}) {
    $final_translation->add_Attributes($seq_edit->get_Attribute);
  }
  $self->add_utr_evidence($final_exons, $exons_b, $transcript_b);
  my $modified_transcript = Bio::EnsEMBL::Transcript->new(-EXONS => $final_exons);

  # This is a basic sanity check on the UTR itself. First we want to check if the transcript is now abnormally longer (> 100KB longer)
  # If it is then calculate the average 3' intron length of the UTR. If this average is 3' intron length is > 25K then throw it out
  my $utr_intron_count = scalar(@{$final_exons}) - scalar(@{$exons_a});
  my $big_utr_length = 50000;
  my $max_no_intron_extension = 10000;
  my $max_average_3_prime_intron_length = 35000;

  my $modified_transcript_length = $modified_transcript->seq_region_end() - $modified_transcript->seq_region_start();
  my $transcript_a_length = $transcript_a->seq_region_end() - $transcript_a->seq_region_start();
  my $added_length = $modified_transcript_length - $transcript_a_length;

  if($utr_intron_count == 0 && $added_length > $max_no_intron_extension) {
    return(0);
  }

  $modified_transcript->analysis($transcript_a->analysis);
  $modified_transcript->biotype($transcript_a->biotype);
  $modified_transcript->slice($transcript_a->slice());
  $modified_transcript->translation($final_translation);


  my $modified_translation = $modified_transcript->translation();
  my $old_translation = $transcript_a->translation->seq;
  my $new_translation = $modified_transcript->translate->seq;

  unless($old_translation eq $new_translation && $modified_transcript->translate->seq eq $new_translation) {
    $old_translation =~ s/^X//;
    $self->throw("There is an issue with the translation after UTR was added. Check above for the sequences, all three should match")
      unless ($old_translation eq $new_translation && $modified_transcript->translate->seq eq $new_translation);
  }

  $transcript_a->{'3_prime_utr'} = 1;

  return($modified_transcript);
}




=head2 add_single_exon_utr

 Arg [1]    : Bio::EnsEMBL::Transcript the acceptor transcript
 Arg [2]    : Bio::EnsEMBL::Transcript the donor transcript
 Description: Add UTR to a single exon transcript
 Returntype : Bio::EnsEMBL::Transcript or 0 if could not add UTR
 Exceptions : Throws if the translation changed after adding the UTR

=cut

sub add_single_exon_utr {
  my ($self,$transcript_a,$transcript_b) = @_;

  # The first thing to do is to check if the exon from transcript_a is contained in transcript_b. Contained means
  # that the coordinates could match exactly or reside within the donor exon
  my $exon_a = shift(@{$transcript_a->get_all_CDS});
  my $exons_b = $transcript_b->get_all_Exons();
  return 0 if (scalar(@$exons_b) > 1);

  if(scalar(@{$exons_b}) == 1) {
    my $exon_b = shift(@{$exons_b});
    if($exon_a->start == $exon_b->start && $exon_a->end == $exon_b->end) {
      return 0;
    }
  }

  my $contained = 0;

  my $final_exons = [];
  # First add all the exons from the acceptor
  foreach my $exon_b (@{$exons_b}) {
    # If this is true exon a is contained in exon b and we need to create a merged exon
    if($exon_a->start >= $exon_b->start && $exon_a->end <= $exon_b->end) {
      $contained = 1;

      my $merge_exon = new Bio::EnsEMBL::Exon(
                                             -START     => $exon_b->start,
                                             -END       => $exon_b->end,
                                             -STRAND    => $exon_b->strand,
                                             -SLICE     => $exon_b->slice,
                                             -ANALYSIS  => $self->analysis);

      my $supporting_features_a = $exon_a->get_all_supporting_features();
      $merge_exon->add_supporting_features(@{$supporting_features_a});

      my $start_phase;
      my $end_phase;
      my $translation_shift;
      if($exon_a->strand == 1) {
        $translation_shift = $exon_a->start - $exon_b->start;
        # Work out what the end phase should be
        if($exon_b->end > $exon_a->end) {
          $end_phase = -1;
        } else {
          $end_phase = $exon_a->end_phase();
        }
      } else {
        $translation_shift = $exon_b->end - $exon_a->end;
        if($exon_a->start > $exon_b->start) {
          $end_phase = -1;
        } else {
          $end_phase = $exon_a->end_phase();
        }
      }

      # Set the start phase, if there is a shift we know there is 5' UTR so set to -1
      if($translation_shift) {
        $start_phase = -1;
      } else {
        $start_phase = $exon_a->phase();
      }

      push(@{$final_exons},$merge_exon);
    } else {
      my $out_exon = new Bio::EnsEMBL::Exon(
                                           -START  => $exon_b->start,
                                           -END       => $exon_b->end,
                                           -STRAND    => $exon_b->strand,
                                           -SLICE     => $exon_b->slice,
                                           -ANALYSIS  => $self->analysis,
                                           -PHASE     => -1,
                                           -END_PHASE => -1);

      push(@{$final_exons},$out_exon);
    }
  }

  unless($contained) {
# Single exon acceptor was not contained within a donor exon, no UTR will be added
    return(0);
  }

  my $genomic_start;
  my $genomic_end;
  if($transcript_a->strand == 1) {
    $genomic_start = ($transcript_a->translation->start_Exon->seq_region_start + $transcript_a->translation->start - 1);
    $genomic_end = ($transcript_a->translation->end_Exon->seq_region_start + $transcript_a->translation->end - 1);
  } else {
    $genomic_start = ($transcript_a->translation->start_Exon->seq_region_end - $transcript_a->translation->start + 1);
    $genomic_end = ($transcript_a->translation->end_Exon->seq_region_end - $transcript_a->translation->end + 1);
  }

  my $final_translation = create_Translation($final_exons, $genomic_start, $genomic_end);
  foreach my $seq_edit (@{$transcript_a->translation->get_all_SeqEdits}) {
    $final_translation->add_Attributes($seq_edit->get_Attribute);
  }
  $self->add_utr_evidence($final_exons, $exons_b, $transcript_b);
  my $modified_transcript = Bio::EnsEMBL::Transcript->new(-EXONS => $final_exons);
  $modified_transcript->analysis($transcript_a->analysis);
  $modified_transcript->biotype($transcript_a->biotype);
  $modified_transcript->slice($transcript_a->slice());
  $modified_transcript->translation($final_translation);

  calculate_exon_phases($modified_transcript, 0);

  my $modified_translation = $modified_transcript->translation();

  unless($transcript_a->translation->seq eq $modified_transcript->translate->seq && $modified_transcript->translate->seq eq $modified_transcript->translation->seq) {
    $self->throw("There is an issue with the translation after UTR was added. Check above for the sequences, all three should match");
  }

  $transcript_a->{'has_utr'} = 1;
  $modified_transcript->add_supporting_features(grep {$_->isa('Bio::EnsEMBL::DnaDnaAlignFeature')} @{$transcript_b->get_all_supporting_features});
  return($modified_transcript);
}


=head2 join_transcripts

 Arg [1]    : Bio::EnsEMBL::Transcript 5' modified transcript
 Arg [2]    : Bio::EnsEMBL::Transcript 3' modified transcript
 Description: Create a new transcript from Arg[1] and Arg[2] when
              UTRs could be added on both sides
 Returntype : Bio::EnsEMBL::Transcript
 Exceptions : Throws if the translations for Arg[1] and Arg[2] are different
              Throws if the translation changed after merging both transcripts

=cut

sub join_transcripts {
  my ($self,$transcript_a,$transcript_b) = @_;

  my $joined_exon_set = [];
  unless($transcript_a->translation->seq eq $transcript_b->translation->seq) {
    $self->throw("When attempting to join the modified 5' and 3' transcripts, there was a difference in the translation for each. The translation should be ".
                 "identical at this point between the two.\n5' translation:\n".$transcript_a->translation->seq."\n3' translation:\n".$transcript_b->translation->seq);
  }

# Translations from both partial transcripts are identical. Attemting to merge exon sets
  my $exons_a = $transcript_a->get_all_Exons;
  my $exons_b = $transcript_b->get_all_Exons;

  my $cds_5_prime_index = scalar(@{$exons_a}) - scalar(@{$transcript_a->get_all_CDS});
  my $cds_3_prime_index = scalar(@{$transcript_b->get_all_CDS}) - 1;

  foreach my $exon (@{$exons_a}) {
    my $out_exon = new Bio::EnsEMBL::Exon(
                                           -START  => $exon->start,
                                           -END       => $exon->end,
                                           -STRAND    => $exon->strand,
                                           -SLICE     => $exon->slice,
                                           -ANALYSIS  => $self->analysis,
                                           -PHASE     => $exon->phase,
                                           -END_PHASE => $exon->end_phase);
    $out_exon->add_supporting_features(@{$exon->get_all_supporting_features});
    push(@{$joined_exon_set},$out_exon);
  }

  # Remove end exon as this may be modified in 3' transcript
  pop(@{$joined_exon_set});

  for(my $i=$cds_3_prime_index; $i<scalar(@{$exons_b}); $i++) {
    my $exon = $$exons_b[$i];
    my $out_exon = new Bio::EnsEMBL::Exon(
                                           -START  => $exon->start,
                                           -END       => $exon->end,
                                           -STRAND    => $exon->strand,
                                           -SLICE     => $exon->slice,
                                           -ANALYSIS  => $self->analysis,
                                           -PHASE     => $exon->phase,
                                           -END_PHASE => $exon->end_phase);
    $out_exon->add_supporting_features(@{$exon->get_all_supporting_features});
    push(@{$joined_exon_set},$out_exon);
  }

  my $joined_offset = scalar(@{$joined_exon_set}) - scalar(@{$exons_b});
  $cds_3_prime_index += $joined_offset;

  my %seen;
  my @unique_exons;
  foreach my $exon (@$joined_exon_set) {
    push(@unique_exons, $exon) unless (exists $seen{$exon->seq_region_start.':'.$exon->seq_region_end});
    $seen{$exon->seq_region_start.':'.$exon->seq_region_end} = 1;
  }

  my $genomic_start;
  my $genomic_end;
  if($transcript_a->strand == 1) {
    $genomic_start = ($transcript_a->translation->start_Exon->seq_region_start + $transcript_a->translation->start - 1);
    $genomic_end = ($transcript_a->translation->end_Exon->seq_region_start + $transcript_a->translation->end - 1);
  } else {
    $genomic_start = ($transcript_a->translation->start_Exon->seq_region_end - $transcript_a->translation->start + 1);
    $genomic_end = ($transcript_a->translation->end_Exon->seq_region_end - $transcript_a->translation->end + 1);
  }

  # The translation is the same, but still need to modify the translation so that it has the correct start and end exon
  my $translation = create_Translation(\@unique_exons, $genomic_start, $genomic_end);
  foreach my $seq_edit (@{$transcript_a->translation->get_all_SeqEdits}) {
    $translation->add_Attributes($seq_edit->get_Attribute);
  }

  my $joined_transcript = Bio::EnsEMBL::Transcript->new(-EXONS => \@unique_exons);
  $joined_transcript->analysis($transcript_a->analysis);
  $joined_transcript->biotype($transcript_a->biotype);
  $joined_transcript->slice($transcript_a->slice());
  $joined_transcript->translation($translation);

  calculate_exon_phases($joined_transcript, 0);

  unless($transcript_a->translation->seq eq $joined_transcript->translation->seq) {
    $self->throw("When attempting to join the modified 5' and 3' transcripts, there was a difference in the joined translation. The translation should be identical at ".
                 "this point to the original.\nOriginal translation:\n".$transcript_a->translation->seq."\nJoined translation:\n".$joined_transcript->translation->seq);
  }

  $joined_transcript->add_supporting_features(grep {$_->isa('Bio::EnsEMBL::DnaDnaAlignFeature')} @{$transcript_a->get_all_supporting_features});
  $joined_transcript->add_supporting_features(grep {$_->isa('Bio::EnsEMBL::DnaDnaAlignFeature')} @{$transcript_b->get_all_supporting_features});

  return($joined_transcript);
}


=head2 generate_intron_string

 Arg [1]    : Arayref of Bio::EnsEMBL::Intron
 Arg [2]    : Int start of the acceptor genomic region
 Arg [3]    : Int end of the acceptor genomic region
 Description: Create a string representation of the intron structure.
              XXX..XXX: repeated as many times as there are introns
 Returntype : String
 Exceptions : None

=cut

sub generate_intron_string {
  my ($self,$intron_array, $seq_region_start, $seq_region_end) = @_;

my $intron_string = "";
  my $count = 0;
  foreach my $intron (@{$intron_array}) {
    ++$count if ($intron->seq_region_start < $seq_region_end and $intron->seq_region_end > $seq_region_start);
    my $start = $intron->start();
    my $end = $intron->end();
    $intron_string .= $start."..".$end.":";
  }

  return($intron_string, $count);
}


=head2 add_transcript_supporting_features

 Arg [1]    : Bio::EnsEMBL::Transcript the acceptor transcript
 Arg [2]    : Bio::EnsEMBL::Transcript the donor transcript
 Description: Add transcript supporting evidence to Arg[1] based on Arg[2]
 Returntype : Void
 Exceptions : None

=cut

sub add_transcript_supporting_features {
  my ($self,$transcript_a,$transcript_b) = @_;

  my @supporting_features = ();
  # transcript a is the transcript to add to, transcript b is the one with the sfs
  foreach my $sf (@{$transcript_b->get_all_supporting_features()}) {
    if($sf->overlaps_local($transcript_a)) {
        push(@supporting_features,$sf);
    }
  }

  $transcript_a->add_supporting_features(@supporting_features);

  # This code will make sure that intron supporting features are only added for introns that match
  # This is to accommodate cases with the new soft matching code where some introns are not going to match
  my $introns_a = $transcript_a->get_all_Introns();
  my $introns_a_hash = $self->build_feature_string_hash($introns_a);
  my $intron_support_b = $transcript_b->get_all_IntronSupportingEvidence();
  my $intron_support_b_hash = $self->build_feature_string_hash($intron_support_b);
  foreach my $intron_support (@{$intron_support_b}) {
    my $intron_support_string = $intron_support->seq_region_start."..".$intron_support->seq_region_end;
    if($introns_a_hash->{$intron_support_string}) {
      $transcript_a->add_IntronSupportingEvidence($intron_support);
    }
  }
}


=head2 look_for_both

 Arg [1]    : Bio::EnsEMBL::Transcript
 Description: Check that we have a start codon and a stop codon for our translation
              Try to find them if they are not present and Arg[1] has UTRs
              It updates Arg[1] when needed
 Returntype : Bio::EnsEMBL::Transcript
 Exceptions : Throws if the mapping of the start or stop fails

=cut

sub look_for_both {
  my ($self,$trans) = @_;

  my $time = time;
  my $nupdated_start = 0;
  my $nupdated_end = 0;
  my $metcnt = 1;
  my $maxterdist = 150;

    if ($trans->translation) {
      my $tln = $trans->translation;
      my $coding_start = $trans->cdna_coding_start;
      my $orig_coding_start = $coding_start;
      my $cdna_seq = uc($trans->spliced_seq);
      my @pepgencoords = $trans->pep2genomic(1,1);
      if(scalar(@pepgencoords) > 2) {
        goto TLNEND; # I swore I'd never use this - this code desperately needs a rewrite
      }
      my $pepgenstart = $pepgencoords[0]->start;
      my $pepgenend   = $pepgencoords[$#pepgencoords]->end;

      unless($pepgencoords[0]->isa('Bio::EnsEMBL::Mapper::Coordinate')) {
        goto TLNEND; # I swore I'd never use this - this code desperately needs a rewrite
      }
      unless($pepgencoords[$#pepgencoords]->isa('Bio::EnsEMBL::Mapper::Coordinate')) {
        goto TLNEND; # I swore I'd never use this - this code desperately needs a rewrite
      }

      my $startseq= substr($cdna_seq,$coding_start-1,3);
      if ($startseq ne "ATG") {
        if ($coding_start > 3) {
            my $had_stop = 0;
            while ($coding_start > 3 && !$had_stop) {
                  my $testseq = substr($cdna_seq,$coding_start-4,3);
                  if ($testseq eq "ATG") {
                          print_Translation($trans) if ($self->debug);
                          my @coords = $trans->cdna2genomic($coding_start-3,$coding_start-1);
                          my $new_start;
                          my $new_end;
                          if(scalar(@coords) > 2) {
                            $self->throw("Shouldn't happen - new coding start maps to >2 locations in genome - I'm out of here\n");
                          } elsif (scalar(@coords) == 2) {
                            if ($trans->strand == 1) {
                                $new_start = $coords[0]->start;
                                  $new_end   = $coords[$#coords]->end;
                              } else {
                                  $new_start = $coords[0]->end;
                                    $new_end   = $coords[$#coords]->start;
                                }
                          } else {
                            $new_start = $coords[0]->start;
                            $new_end   = $coords[0]->end;
                          }

                          unless($coords[0]->isa('Bio::EnsEMBL::Mapper::Coordinate')) {
                            # Shouldn't happen - new start maps to gap - I'm out of here
                            next;
                          }
                          unless($coords[$#coords]->isa('Bio::EnsEMBL::Mapper::Coordinate')) {
                            # Shouldn't happen - new start (end of) maps to gap - I'm out of here
                            next;
                          }

                          if ($new_end - $new_start == 2) {

                            $nupdated_start++;

                            my $newstartexon;
                            foreach my $exon (@{$trans->get_all_Exons}) {
                              if ($exon->seq_region_end >= $new_start && $exon->seq_region_start <= $new_start) {
                                $newstartexon = $exon;
                                last;
                              }
                            }


                            if ($newstartexon == $tln->start_Exon) {
                              if ($tln->start_Exon->strand == 1) {
                                    $tln->start($new_start - $tln->start_Exon->seq_region_start + 1);
                                  } else {
                                        $tln->start($tln->start_Exon->seq_region_end - $new_end + 1);
                                      }

                                # NAUGHTY, but hey I should have to do this - I've changed the translation after all
                                $trans->{'transcript_mapper'} = undef;
                                $trans->{'coding_region_start'} = undef;
                                $trans->{'coding_region_end'} = undef;
                                $trans->{'cdna_coding_start'} = undef;
                                $trans->{'cdna_coding_end'} = undef;

                            } else {
                                # find exon
                              if (!defined($newstartexon)) {
                                        next;
                                  }
                                # create a copy of if and of current start exon (because of phase change)
                              my $copyexon = new Bio::EnsEMBL::Exon(
                                                                    -start  => $tln->start_Exon->start,
                                                                    -end    => $tln->start_Exon->end,
                                                                    -strand => $trans->strand,
                                                                           );
                              my $copynewstartexon = new Bio::EnsEMBL::Exon(
                                                                            -start  => $newstartexon->start,
                                                                            -end    => $newstartexon->end,
                                                                            -strand => $trans->strand,
                                                                                   );

                                # $copyexon->phase(0);
                                $copyexon->end_phase($tln->start_Exon->end_phase);
                                $copyexon->slice($tln->start_Exon->slice);
                              if ($tln->start_Exon->stable_id) {
                                    $copyexon->stable_id($tln->start_Exon->stable_id . "MET" . $metcnt++);
                                        $copyexon->created($time);
                                        $copyexon->modified($time);
                                        $copyexon->version(1);
                                  }

                                $copynewstartexon->phase($newstartexon->phase);
                                # $copynewstartexon->end_phase(0);
                                $copynewstartexon->slice($newstartexon->slice);
                              if ($newstartexon->stable_id) {
                                    $copynewstartexon->stable_id($newstartexon->stable_id . "MET" . $metcnt++);
                                        $copynewstartexon->created($time);
                                        $copynewstartexon->modified($time);
                                        $copynewstartexon->version(1);
                                  }

                                # TODO evidence

                              if ($copynewstartexon->strand == 1) {
                                    $tln->start($new_start - $copynewstartexon->seq_region_start + 1);
                                  } else {
                                        $tln->start($copynewstartexon->seq_region_end - $new_end + 1);
                                      }

                                # Replace exons in transcript, and fix phases

                                my @newexons;
                                my $inrange = 0;
                              foreach my $exon (@{$trans->get_all_Exons}) {
                                if ($inrange) {
                                        $exon->phase( $newexons[$#newexons]->end_phase );
                                              $exon->end_phase(($exon->length + $exon->phase) % 3);
                                      }
                                if ($exon == $tln->start_Exon) {
                                        $copyexon->phase( $newexons[$#newexons]->end_phase );

                                              push @newexons,$copyexon;
                                              $inrange = 0;
                                      } elsif ($exon == $newstartexon) {
                                              push @newexons,$copynewstartexon;
                                                    $copynewstartexon->end_phase(($exon->length - $tln->start + 1)%3);
                                                    $inrange = 1;
                                            } else {
                                                    push @newexons,$exon;
                                                  }
                              }


                                $trans->flush_Exons;
                              foreach my $exon (@newexons) {
                                    $trans->add_Exon($exon);
                                  }

                                # Reset translation start exon
                              if ($tln->end_Exon == $tln->start_Exon) {
                                    $tln->end_Exon($copyexon);
                                  }
                                $tln->start_Exon($copynewstartexon);

                            }
                          }

                                last;
                        } else {
                          if ($testseq =~ /TAA/ or $testseq =~ /TGA/ or $testseq =~ /TAG/) {
                            $had_stop = 1;
                          } else {
                            $coding_start -= 3;
                          }
                        }
                }
          }
      }

    TLNEND:
      {
        my $coding_end = $trans->cdna_coding_end;
        my $orig_coding_end = $coding_end;


        my $peplen = $trans->translate->length;

        my @pepgencoords = $trans->pep2genomic($peplen,$peplen);

        if(scalar(@pepgencoords) > 2) {
              next;
          }

        my $pepgenstart = $pepgencoords[0]->start;
        my $pepgenend   = $pepgencoords[$#pepgencoords]->end;

        unless($pepgencoords[0]->isa('Bio::EnsEMBL::Mapper::Coordinate')) {
          # pep end maps to gap
              next;
          }
        unless($pepgencoords[$#pepgencoords]->isa('Bio::EnsEMBL::Mapper::Coordinate')) {
          # pep start (end of) maps to gap\n";
              next;
          }

        my $endseq= substr($cdna_seq,$coding_end-3,3);
        my $cdnalen = length($cdna_seq);

        my $longendseq= substr($cdna_seq,$coding_end-6,12);

        if ($endseq ne "TGA" and $endseq ne "TAA" and $endseq ne "TAG") {
          if (($cdnalen-$coding_end) > 3) {
            while (($cdnalen-$coding_end) > 0 && ($coding_end-$orig_coding_end) <= $maxterdist) {
                    my $testseq = substr($cdna_seq,$coding_end,3);

                    if ($testseq eq "TGA" or $testseq eq "TAA" or $testseq eq "TAG") {

                      my @coords = $trans->cdna2genomic($coding_end+1,$coding_end+3);
                      my $new_start;
                      my $new_end;
                      if(scalar(@coords) > 2) {
                          $self->throw("new end does not map cleanly\n");
                        } elsif (scalar(@coords) == 2) {
                            if ($trans->strand == 1) {
                                  $new_start = $coords[0]->start;
                                      $new_end   = $coords[$#coords]->end;
                                } else {
                                      $new_start = $coords[0]->end;
                                          $new_end   = $coords[$#coords]->start;
                                    }
                          } else {
                              $new_start = $coords[0]->start;
                                $new_end   = $coords[0]->end;
                            }

                      unless($coords[0]->isa('Bio::EnsEMBL::Mapper::Coordinate')) {
                         # new start maps to gap
                            next;
                        }
                      unless($coords[$#coords]->isa('Bio::EnsEMBL::Mapper::Coordinate')) {
                         # new start (end of) maps to gap\n";
                            next;
                        }

                      if ($new_end - $new_start == 2) {

                          $nupdated_end++;

                            my $newendexon;
                          foreach my $exon (@{$trans->get_all_Exons}) {
                            if ($exon->seq_region_end >= $new_start && $exon->seq_region_start <= $new_start) {
                                    $newendexon = $exon;
                                          last;
                                  }
                          }

                          if ($newendexon == $tln->end_Exon) {
                            if ($tln->end_Exon->strand == 1) {
                                    $tln->end($new_end - $tln->end_Exon->seq_region_start + 1);
                                  } else {
                                          $tln->end($tln->end_Exon->seq_region_end - $new_start + 1);
                                        }

                                # NAUGHTY, but hey I should have to do this - I've changed the translation after all
                                $trans->{'transcript_mapper'} = undef;
                                $trans->{'coding_region_start'} = undef;
                                $trans->{'coding_region_end'} = undef;
                                $trans->{'cdna_coding_start'} = undef;
                                $trans->{'cdna_coding_end'} = undef;

                          } else {
                                # find exon
                            if (!defined($newendexon)) {
                                   # Failed finding new end exon - how can this be?
                                          next;
                                  }
                                # create a copy of if and of current end exon (because of phase change)
                            my $copyexon = new Bio::EnsEMBL::Exon(
                                                                    -start  => $tln->end_Exon->start,
                                                                    -end    => $tln->end_Exon->end,
                                                                    -strand => $trans->strand,
                                                                   );
                            my $copynewendexon = new Bio::EnsEMBL::Exon(
                                                                        -start  => $newendexon->start,
                                                                        -end    => $newendexon->end,
                                                                        -strand => $trans->strand,
                                                                               );

                                $copyexon->phase($tln->end_Exon->phase);
                                $copyexon->end_phase($tln->end_Exon->end_phase);
                                $copyexon->slice($tln->end_Exon->slice);
                            if ($tln->end_Exon->stable_id) {
                                    $copyexon->stable_id($tln->end_Exon->stable_id . "TER" . $metcnt++);
                                          $copyexon->created($time);
                                          $copyexon->modified($time);
                                          $copyexon->version(1);
                                  }

                                $copynewendexon->phase($newendexon->phase);
                                # $copynewendexon->end_phase(0);
                                $copynewendexon->slice($newendexon->slice);
                            if ($newendexon->stable_id) {
                                    $copynewendexon->stable_id($newendexon->stable_id . "TER" . $metcnt++);
                                          $copynewendexon->created($time);
                                          $copynewendexon->modified($time);
                                          $copynewendexon->version(1);
                                  }

                                # TODO evidence

                            if ($copynewendexon->strand == 1) {
                                    $tln->end($new_end - $copynewendexon->seq_region_start + 1);
                                  } else {
                                          $tln->end($copynewendexon->seq_region_end - $new_start + 1 );

                                                my $tercodon = $copynewendexon->seq->subseq($copynewendexon->seq_region_end - $new_start-1, $copynewendexon->seq_region_end - $new_start +1);
                                                #reverse($tercodon);
                                                #$tercodon =~ tr /ACGT/TGCA/;

                                        }

                                # Replace exons in transcript, and fix phases
                                my @newexons;
                                my $inrange = 0;
                            foreach my $exon (@{$trans->get_all_Exons}) {
                              if ($inrange) {
                                $exon->phase( $newexons[$#newexons]->end_phase );
                                $exon->end_phase(($exon->length + $exon->phase) % 3);
                              }
                              if ($exon == $tln->end_Exon) {
                                my $phase = $exon->phase;
                                if ($phase == -1) {
                                    $phase = 0;
                                  }
                                if ($exon == $tln->start_Exon) {
                                    $copyexon->end_phase(($exon->length - $tln->start + 1)%3);
                                  } else {
                                      $copyexon->end_phase(($exon->length + $exon->phase)%3);
                                    }

                                push @newexons,$copyexon;
                                $inrange = 1;
                              } elsif ($exon == $newendexon) {
                                $copynewendexon->phase( $newexons[$#newexons]->end_phase );
                                $copynewendexon->end_phase( -1);

                                push @newexons,$copynewendexon;
                                $inrange = 0;
                              } else {
                                push @newexons,$exon;
                              }
                            }

                                $trans->flush_Exons;
                            foreach my $exon (@newexons) {
                                    $trans->add_Exon($exon);
                                  }

                                # Reset translation start exon
                            if ($tln->end_Exon == $tln->start_Exon) {
                                    $tln->start_Exon($copyexon);
                                  }
                                $tln->end_Exon($copynewendexon);

                          }
                        }
                      last;
                    }
                          $coding_end += 3;
                  }
          }
        }
      }
    }

  return($trans);
}


=head2 filter_input_genes

 Arg [1]    : Arrayref of hashref representing the DB connection details
 Arg [2]    : Hashref, the keys should be logic_names and the values 1 or
                an arrayref of biotypes. If the hashref is empty, fetch all
                the genes
 Arg [3]    : Boolean, update the biotype for any donor transcript based on
              the name of the database, cDNAs and long reads are 'cdna_donor',
              short reads are 'rnaseq_donor'
 Description: Fetch all the genes for each databases in Arg[1] when Arg[2]
              is undef or selection of genes based on Arg[2]
 Returntype : Arrayref of Bio::EnsEMBL::Gene
 Exceptions : Throws if the dbname is not recognised when using Arg[3]

=cut

sub filter_input_genes {
  my ($self, $gene_source_dbs, $allowed_transcript_sets,$standardise_biotypes) = @_;

  my @genes;
  my $slice = $self->query;

  foreach my $db_conn (@$gene_source_dbs) {
    my $db_adaptor = $self->hrdb_get_dba($db_conn);
    my $gene_adaptor = $db_adaptor->get_GeneAdaptor();
    my $dbname = $db_conn->{'-dbname'};

    $self->say_with_header("Fetching from $dbname");
    if($allowed_transcript_sets) {
      foreach my $logic_name (keys %$allowed_transcript_sets) {
        if (ref($allowed_transcript_sets->{$logic_name}) eq 'ARRAY') {
          foreach my $biotype (${$allowed_transcript_sets->{$logic_name}}) {
            push(@genes, @{$gene_adaptor->fetch_all_by_Slice($slice, $logic_name, 1, undef, $biotype)});
          }
        }
        else {
          push(@genes, @{$gene_adaptor->fetch_all_by_Slice($slice, $logic_name, 1)});
        }
      }
    }
    else {
#      my $donor_genes = $gene_adaptor->fetch_all_by_Slice($slice, undef, 1);
      my $donor_genes = $gene_adaptor->fetch_all_by_Slice($slice);
      # This should not have to be done in general, however there is a fix because
      # we have a very large number of assemblies in production and the pipelines
      # will not work without this fix
      if($standardise_biotypes) {
        my $biotype = "";
        if($dbname =~ /\_cdna\_/ || $dbname =~ /\_lrfinal\_/) {
          $biotype = "cdna_donor";
        } elsif($dbname =~ /\_rnalayer\_/ || $dbname =~ /\_rnaseq\_/ || $dbname =~ /\_star\_rs\_layer\_/) {
          $biotype = "rnaseq_donor";
        } else {
          $self->throw("Found an unexpected dbname type for the donor db. Name: ".$dbname);
        }
        foreach my $gene (@$donor_genes) {
<<<<<<< HEAD
          my $biotype = "";
          if($dbname =~ /\_cdna\_/ || $dbname =~ /\_lrfinal\_/) {
            $biotype = "cdna_donor";
          } elsif($dbname =~ /\_rnalayer\_/ || $dbname =~ /\_rnaseq\_/ || $dbname =~ /\_star\_rs\_layer\_/ || $dbname =~ /\_pcp\_/) {
            $biotype = "rnaseq_donor";
          } else {
            $self->throw("Found an unexpected dbname type for the donor db. Name: ".$dbname);
          }
=======
          eval {
            $gene->load();
          };
          if ($@) {
            $self->warning("Skipping ".$gene->display_id." from $dbname");
            next;
          };
>>>>>>> 3ba021f2
          $gene->biotype($biotype);
          my $remove_gene = 0;
          my $transcripts = $gene->get_all_Transcripts();
          foreach my $transcript (@$transcripts) {
            $transcript->biotype($biotype);
            eval {
              $transcript->translation;
            };
            if ($@) {
              $remove_gene = 1;
            }
          }
          if ($remove_gene) {
            next;
          }
        }
        push(@genes, @{$donor_genes});
      } else {
        my $direct_output_genes = [];
        foreach my $gene (@$donor_genes) {
          if($gene->biotype eq 'cdna' || $gene->biotype eq 'rnaseq_tissue' || $gene->biotype eq 'rnaseq_merged') {
            push(@$direct_output_genes,$gene);
          } else {
            push(@genes,$gene);
	  }
	}
        if(scalar(@$direct_output_genes)) {
          $self->output($direct_output_genes);
	}
      } # end inner else
    } # end outer else
    $db_adaptor->dbc->disconnect_if_idle();
  }
  return \@genes;
}


sub trim_3prime_utr_short_read {
  my ($self,$transcript) = @_;


  # Only going to use the most common nuclear PAS signal
  my $pas_signal = 'AATAAA';
  my $cleavage_signal = 'CA';
  my $max_no_cleavage = 1000;

  unless($transcript->three_prime_utr) {
    $self->warning("The trim_3prime_utr_short_read was called on a transcript with no 3 prime UTR. Nothing to trim");
  }

  my $exons = $transcript->get_all_Exons;
  my $final_exon = ${$exons}[$#{$exons}];
  my $translation_end_exon = $transcript->translation->end_Exon;

  my $coding_offset = 0;
  my $final_exon_seq = $final_exon->seq->seq;
  if($final_exon->start == $translation_end_exon->start) {
    $coding_offset = $transcript->translation->end;
  }

  my $found_pas = 0;
  my $pas_start = 0;
  my $pas_end = 0;
  my $cleavage_site = 0;
  while($final_exon_seq =~ /$pas_signal/g && !$found_pas) {
    # Set to 1 base offset for ease
    $pas_start = $-[0] + 1;
    $pas_end =  $+[0];

    if($pas_start <= $coding_offset) {
      next;
    }

    $found_pas = 1;
    last;
  }

  if($found_pas) {
    # There are 15-30bp between the end of the pas signal and the cleavage site
    # as pas_end is already shifted to 1bp offset, just add 14
    if (length($final_exon_seq) < $pas_end+19) {
      $cleavage_site = length($final_exon_seq);
    }
    else {
      my $post_pas_seq = substr($final_exon_seq,$pas_end + 14,15);
      if($post_pas_seq =~ /CA/) {
        $cleavage_site = $pas_end + 14 + $+[0];
      } else {
        $cleavage_site = $pas_end + 30;
      }
    }
  } else {
    if((length($final_exon_seq) - $coding_offset) > $max_no_cleavage) {
      $cleavage_site = $coding_offset + $max_no_cleavage;
    }
  }

  if($cleavage_site >= length($final_exon_seq)) {
    return($transcript);
  }

  if($cleavage_site) {
    if($final_exon->strand == 1 && $cleavage_site > $coding_offset) {
      $final_exon->end($final_exon->start + $cleavage_site - 1);
      $transcript->end($final_exon->end);
    } elsif($final_exon->strand == -1 && $cleavage_site > $coding_offset) {
      $final_exon->start($final_exon->end - $cleavage_site + 1);
      $transcript->start($final_exon->start);
    }
  }

  return($transcript);
}

=head2 acceptor_genes

 Arg [1]    : Arrayref of Bio::EnsEMBL::Gene
 Description: Getter/setter for the list of acceptor genes
 Returntype : Arrayref of Bio::EnsEMBL::Gene
 Exceptions : None

=cut

sub acceptor_genes {
  my ($self, $val) = @_;

  if($val) {
    $self->param('_acceptor_genes',$val);
  }

  return $self->param('_acceptor_genes');
}


=head2 donor_genes

 Arg [1]    : Arrayref of Bio::EnsEMBL::Gene
 Description: Getter/setter for the list of acceptor genes
 Returntype : Arrayref of Bio::EnsEMBL::Gene
 Exceptions : None

=cut

sub donor_genes {
  my ($self, $val) = @_;

  if($val) {
    $self->param('_donor_genes',$val);
  }

  return $self->param('_donor_genes');
}


=head2 biotype_priorities

 Arg [1]    : None
 Description: Returns the 'utr_biotype_priorities' hash from the parameters
 Returntype : Hashref
 Exceptions : None

=cut

sub biotype_priorities {
  my ($self,$biotype) = @_;

  # 1 = cdna, 2 = rnaseq, 3 = other
  if (index($biotype, 'cdna') == 0) {
   $biotype = 'cdna';
  } elsif (index($biotype, 'rnaseq') == 0) {
    $biotype = 'rnaseq';
  } else {
    $biotype = 'other';
  }
  return($self->param('utr_biotype_priorities')->{$biotype});
}


=head2 min_size_5prime

 Arg [1]    : None
 Description: Getter for the minimum 5' exon size. It can be set for the
              analysis with 'min_size_5prime'
 Returntype : Int
 Exceptions : None

=cut

sub min_size_5prime {
  my ($self) = @_;

  return $self->param('min_size_5prime');
}



=head2 find_soft_match

 Arg [1]    : A transcript ref for a transcript that you want to add UTR onto
 Arg [2]    : An arrayref of potential UTR donor transcripts
 Description: This method will attempt to add UTR to an acceptor transcript from a list of donor transcripts. It begins by sorting the donor
              transcripts into layers based on their biotype priorities (cdna/IsoSeq being top, with short read data next and other stuff after that)
              For each layer it tries to prioritise donors that match to both the terminal 5' and 3' introns over single end matches. In cases where
              it has to decide between matches, e.g. two donors that match both terminal introns, it considers the following:
              1) Pick one with the most total introns in common with the acceptor transcript
                2) If above is equal, pick the one with the most splicing complexity in the UTR
                  3) If the above are equal pick the one with the longest UTR
                    4) If all the above are tied it just sticks with the first of the pair that it found
              The same logic holds true for 5' and 3' only matches
              In the case where there are single end only matches, it will priortise by the layer first, so if the best match on the 5' end is a cDNA
              this will stay as the best overall match, even if the best 3' end match comes from a lower priority layer such as the short read data.
              This is somewhat important as it means that even if there is a match to both ends in a lower layer, that this will not override a single
              end match in a higher layer

 Returntype : A transcript ref that may or may not have UTR added
 Exceptions : None

=cut

sub find_soft_match {
  my ($self,$acceptor_transcript,$donor_transcripts) = @_;

  # Sort donors by priority first. Putting in to separate layers to begin with
  my $donor_layers = [];
  foreach my $donor_transcript (@$donor_transcripts) {
    my $priority = $self->biotype_priorities($donor_transcript->biotype);
    unless(${$donor_layers}[$priority-1]) {
      ${$donor_layers}[$priority-1] = [];
    }
    push(@{${$donor_layers}[$priority-1]},$donor_transcript);
  }

  # Now donor_layers will have arrayrefs of transcripts that sit at different priorities, with elemenet 0 having
  # the highest priority and the last element having the lowest priority transcripts
  # Loop through donor layers to see if a match can be found on a layer. As soon as a match is found on a layer then stop
  # If multiple matches are found on a layer we must prioritise based on the information content
  # Note the priority is just set to an arbritarily high number, it needs to be something above the levels of priority
  my $best_5_prime_match_transcript;
  my $best_5_prime_match_score = 0;
  my $best_5_prime_match_priority = 777;
  my $best_3_prime_match_transcript;
  my $best_3_prime_match_score = 0;
  my $best_3_prime_match_priority = 777;
  my $best_both_match_transcript;
  my $best_both_match_score = 0;

  # As this is a CDS only transcript, calling get_all_Introns is fine. Calling get_all_CDS_Introns resulted in extreme memory usage as there
  # is some sort of memory leak in the core API
  my $acceptor_introns = $acceptor_transcript->get_all_Introns();

  my $acceptor_introns_count = scalar(@$acceptor_introns);
  unless($acceptor_introns_count) {
    $self->throw('Went into soft intron matching code for single exon acceptor, something went wrong');
  }
  my $acceptor_introns_coord_hash = $self->build_feature_string_hash($acceptor_introns);

  my ($acceptor_cds_intron_string) = $self->generate_intron_string($acceptor_introns,$acceptor_transcript->coding_region_start,$acceptor_transcript->coding_region_end);

  foreach my $layer_transcripts (@$donor_layers) {
    foreach my $donor_transcript (@$layer_transcripts) {
      my $donor_priority = $self->biotype_priorities($donor_transcript->biotype);
      my $donor_introns = $donor_transcript->get_all_Introns();
      my $donor_introns_count = scalar(@$donor_introns);
      my $donor_introns_coord_hash = $self->build_feature_string_hash($donor_introns);
      unless($donor_introns_count) {
        next;
      }

      my ($donor_intron_string) = $self->generate_intron_string($donor_introns,$acceptor_transcript->coding_region_start,$acceptor_transcript->coding_region_end);
      # Want to locate the position of the terminal introns on each side of the acceptor in the donor (if present)
      my $five_prime_match_score = 0;
      my $three_prime_match_score = 0;
      my $both_match_score = 0;

      my $acceptor_terminal_5_prime_intron_start = ${$acceptor_introns}[0]->seq_region_start;
      my $acceptor_terminal_5_prime_intron_end = ${$acceptor_introns}[0]->seq_region_end;
      my $acceptor_terminal_5_prime_string = $acceptor_terminal_5_prime_intron_start."..".$acceptor_terminal_5_prime_intron_end;
      my $acceptor_terminal_3_prime_intron_start = ${$acceptor_introns}[$acceptor_introns_count-1]->seq_region_start;
      my $acceptor_terminal_3_prime_intron_end = ${$acceptor_introns}[$acceptor_introns_count-1]->seq_region_end;
      my $acceptor_terminal_3_prime_string = $acceptor_terminal_3_prime_intron_start."..".$acceptor_terminal_3_prime_intron_end;

      my $total_score = 0;
      my $matched_5_prime = 0;
      my $matched_3_prime = 0;
      foreach my $acceptor_intron_string (keys(%$acceptor_introns_coord_hash)) {
        if($donor_introns_coord_hash->{$acceptor_intron_string}) {
          $total_score++;
          if($acceptor_intron_string eq $acceptor_terminal_5_prime_string) {
            $matched_5_prime = 1;
          }

          if($acceptor_intron_string eq $acceptor_terminal_3_prime_string) {
            $matched_3_prime = 1;
          }
        }
      } # End foreach my $acceptor_intron_string

      my $five_prime_merged_transcript;
      my $three_prime_merged_transcript;
      my $both_ends_merged_transcript;
      if($matched_5_prime) {
        $five_prime_merged_transcript = $self->add_five_prime_utr($acceptor_transcript,$donor_transcript,$acceptor_introns,$donor_introns,$acceptor_cds_intron_string,$donor_intron_string);
      }

      if($matched_3_prime) {
        $three_prime_merged_transcript = $self->add_three_prime_utr($acceptor_transcript,$donor_transcript,$acceptor_introns,$donor_introns,$acceptor_cds_intron_string,$donor_intron_string);
      }

      if($five_prime_merged_transcript && $three_prime_merged_transcript) {
        $both_ends_merged_transcript = $self->join_transcripts($five_prime_merged_transcript,$three_prime_merged_transcript);
      }

      # At this point we know the total score and whether it matched the 5' terminal intron or the 3' terminal intron or both or none
      # If it matched none, then we move on
      # If it matched both then this should get the highest priority, if it is better than the current best
      # If it matched either end then it should be stored as a potential donor, if it is better than the current best end only match
      # First handle the case that it matches both ends, as we want to give preference to scenarios where the donor data comes from a single source
      # Note that this will not override a single end match from a higher priority. So if there is a higher priority existing 5' or 3' match then this bit
      # will not execute. Instead it will go into the else and consider the ends individually. This scenario would crop up if we had a cDNA style support
      # for a 5' UTR but then got a short read match on both ends. The 5' end would keep the cDNA support and the 3' could get the short read support
      if($both_ends_merged_transcript && $donor_priority <= $best_5_prime_match_priority && $donor_priority <= $best_3_prime_match_priority) {
        # If it's valid and the total score is better, then it is the new best
        # Elsif it's valid and has the same score it's better if:
        #   1) It has more combined 5' and 3' UTR features (i.e. higher complexity)
        #   2) It has the same number of features, but the combined length of the 5' and 3' UTR is longer
        # Note that the above rules are just one way of doing this, the choice of complexity over length is debateable
        if($total_score > $best_both_match_score) {
          $best_both_match_score = $total_score;
          $best_both_match_transcript = $both_ends_merged_transcript;
          $best_both_match_transcript->{'donor_5prime_biotype'} = $donor_transcript->biotype;
          $best_both_match_transcript->{'donor_3prime_biotype'} = $donor_transcript->biotype;
        } elsif($total_score == $best_both_match_score) {
          if((scalar(@{$both_ends_merged_transcript->get_all_five_prime_UTRs}) + scalar(@{$both_ends_merged_transcript->get_all_three_prime_UTRs})) >
             (scalar(@{$best_both_match_transcript->get_all_five_prime_UTRs}) + scalar(@{$best_both_match_transcript->get_all_three_prime_UTRs}))) {
            $best_both_match_transcript = $both_ends_merged_transcript;
            $best_both_match_transcript->{'donor_5prime_biotype'} = $donor_transcript->biotype;
            $best_both_match_transcript->{'donor_3prime_biotype'} = $donor_transcript->biotype;
	  } elsif((scalar(@{$both_ends_merged_transcript->get_all_five_prime_UTRs}) + scalar(@{$both_ends_merged_transcript->get_all_three_prime_UTRs})) ==
                  (scalar(@{$best_both_match_transcript->get_all_five_prime_UTRs}) + scalar(@{$best_both_match_transcript->get_all_three_prime_UTRs}))) {
            if((($both_ends_merged_transcript->five_prime_utr->length) + ($both_ends_merged_transcript->three_prime_utr->length)) >
               (($best_both_match_transcript->five_prime_utr->length) + ($best_both_match_transcript->three_prime_utr->length))) {
              $best_both_match_transcript = $both_ends_merged_transcript;
              $best_both_match_transcript->{'donor_5prime_biotype'} = $donor_transcript->biotype;
              $best_both_match_transcript->{'donor_3prime_biotype'} = $donor_transcript->biotype;
	    }
	  }
	} # End elsif($valid && ($total_score == $best_both_match_score))
      } # End if($matched_5_prime && $matched_3_prime)

      # In this case we do not have a match to both ends, we want to identify the best 5' and/or 3' match. It is basically the same as the above
      # but only considering the data from either end when picking the current best. It also only needs to validate the match on one end
      # Makes the same assumption that complexity of splicing is better than total UTR length when choosing UTR
      else {
        if($five_prime_merged_transcript) {
          if($donor_priority > $best_5_prime_match_priority) {
          } elsif($total_score > $best_5_prime_match_score && $donor_priority < $best_5_prime_match_priority ) {
            $best_5_prime_match_score = $total_score;
            $best_5_prime_match_priority = $donor_priority;
            $best_5_prime_match_transcript = $five_prime_merged_transcript;
            $best_5_prime_match_transcript->{'donor_5prime_biotype'} = $donor_transcript->biotype;
          } elsif($total_score == $best_5_prime_match_score) {
            if(scalar(@{$five_prime_merged_transcript->get_all_five_prime_UTRs}) > scalar(@{$best_5_prime_match_transcript->get_all_five_prime_UTRs})) {
              $best_5_prime_match_priority = $donor_priority;
              $best_5_prime_match_transcript = $five_prime_merged_transcript;
              $best_5_prime_match_transcript->{'donor_5prime_biotype'} = $donor_transcript->biotype;
	    } elsif(scalar(@{$five_prime_merged_transcript->get_all_five_prime_UTRs}) == scalar(@{$best_5_prime_match_transcript->get_all_five_prime_UTRs})) {
              if($five_prime_merged_transcript->five_prime_utr->length > $best_5_prime_match_transcript->five_prime_utr->length) {
                $best_5_prime_match_priority = $donor_priority;
                $best_5_prime_match_transcript = $five_prime_merged_transcript;
                $best_5_prime_match_transcript->{'donor_5prime_biotype'} = $donor_transcript->biotype;
              }
            }
          } # End elsif($total_score == $best_5_prime_match_score)
        }

        if($three_prime_merged_transcript) {
          if($donor_priority > $best_3_prime_match_priority) {
	  } elsif($total_score > $best_3_prime_match_score) {
            $best_3_prime_match_score = $total_score;
            $best_3_prime_match_priority = $donor_priority;
            $best_3_prime_match_transcript = $three_prime_merged_transcript;
            $best_3_prime_match_transcript->{'donor_3prime_biotype'} = $donor_transcript->biotype;
          } elsif($total_score == $best_3_prime_match_score) {
            if(scalar(@{$three_prime_merged_transcript->get_all_three_prime_UTRs}) > scalar(@{$best_3_prime_match_transcript->get_all_three_prime_UTRs})) {
              $best_3_prime_match_priority = $donor_priority;
              $best_3_prime_match_transcript = $three_prime_merged_transcript;
              $best_3_prime_match_transcript->{'donor_3prime_biotype'} = $donor_transcript->biotype;
	    } elsif(scalar(@{$three_prime_merged_transcript->get_all_three_prime_UTRs}) == scalar(@{$best_3_prime_match_transcript->get_all_three_prime_UTRs})) {
              if($three_prime_merged_transcript->three_prime_utr->length > $best_3_prime_match_transcript->three_prime_utr->length) {
                $best_3_prime_match_priority = $donor_priority;
                $best_3_prime_match_transcript = $three_prime_merged_transcript;
                $best_3_prime_match_transcript->{'donor_3prime_biotype'} = $donor_transcript->biotype;
              }
            }
          } # End elsif($total_score == $best_5_prime_match_score)
        } # End if($three_prime_merged_transcript)
      } # End else
    } # End foreach my $donor_transcript

    # At this point we look to see if we had either one best match, two single end matches, one single end match or no match
    # Depending on what we had we either do 3 merges (from two separate single end, then a final joint merge), one merge (from one best match or
    # one single end) or we don't merge anything cos we had no match
    my $final_transcript;
    if($best_both_match_transcript) {
      $final_transcript = $best_both_match_transcript;
      return($final_transcript);
    } elsif($best_5_prime_match_transcript && $best_3_prime_match_transcript) {
 #     $final_transcript = $best_5_prime_match_transcript;
      $final_transcript = $self->join_transcripts($best_5_prime_match_transcript,$best_3_prime_match_transcript);
      $final_transcript->{'donor_5prime_biotype'} = $best_5_prime_match_transcript->{'donor_5prime_biotype'};
      $final_transcript->{'donor_3prime_biotype'} = $best_3_prime_match_transcript->{'donor_3prime_biotype'};
      return($final_transcript);
    }
  } # End foreach my $layer_transcripts

  # If we get to this point without anything having been returned it means we have either 5' or 3' or no UTR
  if($best_5_prime_match_transcript) {
    return($best_5_prime_match_transcript);
  } elsif($best_3_prime_match_transcript) {
    return($best_3_prime_match_transcript);
  } else {
    return(0);
  }
}


sub build_feature_string_hash {
  my ($self,$features) = @_;

  my $feature_string_hash = {};
  foreach my $feature (@$features) {
    my $start = $feature->seq_region_start;
    my $end = $feature->seq_region_end;
    $feature_string_hash->{$start."..".$end} = 1;
  }

  return($feature_string_hash);
}


sub print_gene_details {
  my ($self,$gene) = @_;

  say "Gene:\n".$gene->seq_region_start."..".$gene->seq_region_end.":".$gene->strand;
  my $transcripts = $gene->get_all_Transcripts;
  foreach my $transcript (@$transcripts) {
    say "  Transcript:\n  ".$transcript->seq_region_start."..".$transcript->seq_region_end.":".$transcript->strand;
    my $exons = $transcript->get_all_Exons();
    my $exon_string = "";
    foreach my $exon (@$exons) {
      $exon_string .= '('.$exon->seq_region_start."..".$exon->seq_region_end.")..";
    }
    chop($exon_string);
    chop($exon_string);
    say "    Exons:\n    ".$exon_string;
  }
}

sub print_transcript_details {
  my ($self,$transcript) = @_;

  say "Transcript:\n".$transcript->seq_region_start."..".$transcript->seq_region_end.":".$transcript->strand;
  my $exons = $transcript->get_all_Exons();
  my $exon_string = "";
  foreach my $exon (@$exons) {
    $exon_string .= '('.$exon->seq_region_start."..".$exon->seq_region_end.")..";
  }
  chop($exon_string);
  chop($exon_string);
  say "    Exons:\n    ".$exon_string;
}


sub create_cds_transcript {
  my ($self,$transcript) = @_;

  my $cds_transcript = Bio::EnsEMBL::Transcript->new();
  my $cds_exons = $transcript->get_all_translateable_Exons;
  foreach my $cds_exon (@$cds_exons) {
    $cds_transcript->add_Exon($cds_exon);
  }

  $cds_transcript->biotype($transcript->biotype);
  $cds_transcript->analysis($transcript->analysis);
  $cds_transcript->slice($transcript->slice);
  my $start_exon = ${$cds_exons}[0];
  my $end_exon = ${$cds_exons}[scalar(@$cds_exons)-1];
  my $translation = Bio::EnsEMBL::Translation->new();
  $translation->start_Exon($start_exon);
  $translation->start(1);
  $translation->end_Exon($end_exon);
  $translation->end($end_exon->length());
  foreach my $seq_edit (@{$transcript->translation->get_all_SeqEdits}) {
    $translation->add_Attributes($seq_edit->get_Attribute);
  }
  $cds_transcript->translation($translation);
  calculate_exon_phases($cds_transcript, 0);

  $cds_transcript->{'5_prime_utr'} = 0;
  $cds_transcript->{'3_prime_utr'} = 0;

  return($cds_transcript);
}


sub remove_redundant_acceptors {
  my ($self,$genes) = @_;

  my $output_genes = [];
  my $transcript_strings = {};
  foreach my $gene (@$genes) {
    my $kept_transcript_count = 0;
    my $transcripts = $gene->get_all_Transcripts();
    foreach my $transcript (@$transcripts) {
      my $transcript_string = $self->transcript_string($transcript);
      if($transcript_strings->{$transcript_string}) {
#        $self->transfer_supporting_features($transcript,$transcript_strings->{$transcript_string})
      } else {
        $transcript_strings->{$transcript_string} = $transcript;
        $kept_transcript_count++;
      }
    } # end foreach my $transcript
    if($kept_transcript_count != 0) {
      push(@$output_genes,$gene)
    }
  } # end foreach my $gene

  return($output_genes);
}


sub transfer_supporting_features {
  my ($self,$transcript1,$transcript2) = @_;

  # This will transfer supporting evidence from transcript1 to transcript2
  my $exons1 = $transcript1->get_all_Exons();
  my $exons2 = $transcript2->get_all_Exons();

  unless(scalar(@$exons1) == scalar(@$exons2)) {
    $self->throw("Exon count differs between transcripts. Something is wrong as they should be identical");
  }

  for(my $i=0; $i<scalar(@$exons1); $i++) {
    my $exon1 = $$exons1[$i];
    my $exon2 = $$exons2[$i];
    unless($exon1->start == $exon2->start && $exon1->end == $exon2->end && $exon1->strand == $exon2->strand) {
      $self->throw("The exon coordinates do not match, something has gone wrong");
    }
    transfer_supporting_evidence($exon1,$exon2);
  }

  my $intron_supporting_features1 = $transcript1->get_all_IntronSupportingEvidence();
  foreach my $intron_support (@{$intron_supporting_features1}) {
    $transcript2->add_IntronSupportingEvidence($intron_support);
  }
}


sub transcript_string {
  my ($self,$transcript,$ignore_cds) = @_;

  my $transcript_string = $transcript->start.":".$transcript->end.":".$transcript->strand.":";
  unless($ignore_cds) {
    $transcript_string .= $transcript->cdna_coding_end.":".$transcript->cdna_coding_end.":";
  }
  my $exons = $transcript->get_all_Exons();
  my $exon_string = "";
  foreach my $exon (@$exons) {
    $exon_string .= ":".$exon->seq_region_start.":".$exon->seq_region_end.":";
  }
  $transcript_string .= $exon_string;
  return($transcript_string);
}


sub remove_redundant_donors {
  my ($self,$genes) = @_;

  # Note the below code is not ideal as it will not remove redundant genes if they happen to appear later in the list than a
  # identical gene with a worse priority. Most implementations I can think of to solve this are less than ideal so I am leaving
  # for the moment
  my $output_genes = [];
  my $transcript_strings = {};
  foreach my $gene (@$genes) {
    my $kept_transcript_count = 0;
    my $transcripts = $gene->get_all_Transcripts();
    foreach my $transcript (@$transcripts) {
      my $transcript_string = $self->transcript_string($transcript,1);
      if($transcript_strings->{$transcript_string}) {
        my $biotype1 = $transcript_strings->{$transcript_string}->biotype;
        my $biotype2 = $transcript->biotype;
        my $priority1 = $self->biotype_priorities($biotype1);
        my $priority2 = $self->biotype_priorities($biotype2);
        if($priority1 <= $priority2) {
#          $self->transfer_supporting_features($transcript,$transcript_strings->{$transcript_string});
	} else {
          # In this case we have a better priority for the current transcript, so we should transfer supporting evidence from
          # the one in the hash to it, and then make it the one in the hash
 #         $self->transfer_supporting_features($transcript_strings->{$transcript_string},$transcript);
          $transcript_strings->{$transcript_string} = $transcript;
          $kept_transcript_count++;
        }
      } else {
        $transcript_strings->{$transcript_string} = $transcript;
        $kept_transcript_count++;
      }
    } # end foreach my $transcript
    if($kept_transcript_count != 0) {
      push(@$output_genes,$gene)
    }
  } # end foreach my $gene
  return($output_genes);
}

1;<|MERGE_RESOLUTION|>--- conflicted
+++ resolved
@@ -1590,22 +1590,12 @@
         my $biotype = "";
         if($dbname =~ /\_cdna\_/ || $dbname =~ /\_lrfinal\_/) {
           $biotype = "cdna_donor";
-        } elsif($dbname =~ /\_rnalayer\_/ || $dbname =~ /\_rnaseq\_/ || $dbname =~ /\_star\_rs\_layer\_/) {
+        } elsif($dbname =~ /\_rnalayer\_/ || $dbname =~ /\_rnaseq\_/ || $dbname =~ /\_star\_rs\_layer\_/ || $dbname =~ /\_pcp\_/) {
           $biotype = "rnaseq_donor";
         } else {
           $self->throw("Found an unexpected dbname type for the donor db. Name: ".$dbname);
         }
         foreach my $gene (@$donor_genes) {
-<<<<<<< HEAD
-          my $biotype = "";
-          if($dbname =~ /\_cdna\_/ || $dbname =~ /\_lrfinal\_/) {
-            $biotype = "cdna_donor";
-          } elsif($dbname =~ /\_rnalayer\_/ || $dbname =~ /\_rnaseq\_/ || $dbname =~ /\_star\_rs\_layer\_/ || $dbname =~ /\_pcp\_/) {
-            $biotype = "rnaseq_donor";
-          } else {
-            $self->throw("Found an unexpected dbname type for the donor db. Name: ".$dbname);
-          }
-=======
           eval {
             $gene->load();
           };
@@ -1613,7 +1603,6 @@
             $self->warning("Skipping ".$gene->display_id." from $dbname");
             next;
           };
->>>>>>> 3ba021f2
           $gene->biotype($biotype);
           my $remove_gene = 0;
           my $transcripts = $gene->get_all_Transcripts();
