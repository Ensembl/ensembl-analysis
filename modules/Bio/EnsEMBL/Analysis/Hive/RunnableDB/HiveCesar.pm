=head1 LICENSE

Copyright [1999-2015] Wellcome Trust Sanger Institute and the
EMBL-European Bioinformatics Institute
Copyright [2016-2018] EMBL-European Bioinformatics Institute

Licensed under the Apache License, Version 2.0 (the "License");
you may not use this file except in compliance with the License.
You may obtain a copy of the License at

     http://www.apache.org/licenses/LICENSE-2.0

Unless required by applicable law or agreed to in writing, software
distributed under the License is distributed on an "AS IS" BASIS,
WITHOUT WARRANTIES OR CONDITIONS OF ANY KIND, either express or implied.
See the License for the specific language governing permissions and
limitations under the License.

=head1 CONTACT

Please email comments or questions to the public Ensembl
developers list at <http://lists.ensembl.org/mailman/listinfo/dev>.

Questions may also be sent to the Ensembl help desk at
<http://www.ensembl.org/Help/Contact>.

=head1 NAME

Bio::EnsEMBL::Analysis::Hive::RunnableDB::HiveCesar

=cut

=head1 DESCRIPTION

HiveCesar fetches the genes corresponding to the given array of gene_id or a single gene_id in source_db,
projects its exons based on the given Compara lastz alignment and the
CESAR2.0 aligner and builds single-transcript genes from these
projections to be written to target_db while filtering out the specified
transcripts by applying the filter in TRANSCRIPT_FILTER.

#not done, under review
#seqEdits are inserted in order to deal with alignment gaps

Selenocysteine attributes are inserted in order to deal
with seleno-like TGA stops which will be converted
into NNN triplets to make the best possible aligment.

=head1 OPTIONS

-iid                  gene_id or array of gene_id from the source_db corresponding to the
gene to be projected from the source_dna_db to the target_dna_db.
-output_path          Path where the output files will be stored.
-source_dna_db        Ensembl database containing the DNA sequences that
correspond to the input gene_id from the source_db.
-target_dna_db        Ensembl database containing the DNA sequences
corresponding to the target_db species where the gene_id will be
projected to.
-source_db            Ensembl database containing the genes whose
transcripts will be projected to the target species db target_db.
-target_db            Ensembl database containing the DNA sequences
corresponding to the target species the input gene_id will be projected to.
-compara_db           Compara database containing the lastz alignments
of the source and target species.
-method_link_type     Default to 'LASTZ_NET' so it works with the
Compara lastz alignments.
-exon_region_padding  Default to 50 to add 50 bases at each side of the
exons to be projected.
-cesar_path           Path to the directory containing the CESAR2.0
binary to be run (excluding the binary filename).
-canonical            If set to 1, then only the canonical transcript for each gene will be fetched from the source db.
-canonical_or_longest If set to 1, then only the canonical transcript for each gene will be projected. If the projection is not done successfully, the next transcript having the longest translation will be projected until there is a successful projection.
<<<<<<< HEAD
-common_slice         If set to 1, all the transcripts projected from the same gene will be put on the same slice (and gene) based on the most common seq region name and min and max coordinates covering them. The projected transcripts on the other slices will be discarded. If set to 0 (default), the projected transcripts will be used to make single-transcript genes.
-max_stops            Only the transcripts whose translations contain a number of stops equal to or less than max_stops will be stored.  Default 0 (translations with stops are not allowed by default).
=======
>>>>>>> 8f885d5b
-TRANSCRIPT_FILTER    Hash containing the parameters required to apply
to the projected transcript to exclude some of them. Default to
ExonerateTranscriptFilter pid,cov 50,50 although note that the actual
implementation of this filter allows pid,cov below 50,50 in some cases.

=cut

package Bio::EnsEMBL::Analysis::Hive::RunnableDB::HiveCesar;

use warnings;
use strict;
use feature 'say';
use Scalar::Util 'reftype';
use List::Util qw[min max];
use Bio::EnsEMBL::Analysis::Tools::GeneBuildUtils::GeneUtils qw(empty_Gene);

use Bio::SeqIO;
use Bio::EnsEMBL::DBSQL::DBAdaptor;
use Bio::EnsEMBL::Compara::DBSQL::DBAdaptor;
use Bio::EnsEMBL::Analysis::Tools::WGA2Genes::GeneScaffold;
use Bio::EnsEMBL::Analysis::Tools::ClusterFilter;
use Bio::EnsEMBL::Analysis::Tools::GeneBuildUtils::TranscriptUtils
qw(replace_stops_with_introns                                                                     
   calculate_exon_phases                                                                  
   set_alignment_supporting_features                                                                  
   features_overlap);
use Bio::EnsEMBL::Analysis::Tools::Utilities qw(align_proteins);
use parent ('Bio::EnsEMBL::Analysis::Hive::RunnableDB::HiveBaseRunnableDB');

sub param_defaults {
    return {
      iid => '',
      output_path => '',
      source_dna_db => '',
      target_dna_db => '',
      source_db => '',
      target_db => '',
      compara_db => '',
      method_link_type => 'LASTZ_NET',
      transcript_region_padding => 50,
      cesar_path => '',
      canonical => 0,
      canonical_or_longest => 0,
<<<<<<< HEAD
      common_slice => 0,
      max_stops => 0,
=======
      max_intron_length => 200000,
      max_transcript_length => 5000000,
>>>>>>> 8f885d5b
      #TRANSCRIPT_FILTER => {
      #                       OBJECT     => 'Bio::EnsEMBL::Analysis::Tools::ExonerateTranscriptFilter',
      #                       PARAMETERS => {
      #                         -coverage => 50,
      #                         -percent_id => 50,
      #                       },
      #                     }
   }
}

sub fetch_input {
  my($self) = @_;

  unless(-e $self->param('output_path')) {
    system("mkdir -p ".$self->param('output_path'));
  }

  my @input_id = ();
  if (reftype($self->param('iid')) eq "ARRAY") {
    @input_id = @{$self->param('iid')};
  } else {
    # make single-element array
    @input_id = ($self->param('iid'));
  }

  # Define the dna dbs
  my $source_dna_dba = $self->hrdb_get_dba($self->param('source_dna_db'));
  my $target_dna_dba = $self->hrdb_get_dba($self->param('target_dna_db'));
  $self->hrdb_set_con($source_dna_dba,'source_dna_db');
  $self->hrdb_set_con($target_dna_dba,'target_dna_db');

  # Define the source transcript and target transcript dbs
  my $source_transcript_dba = $self->hrdb_get_dba($self->param('source_db'));
  my $target_transcript_dba = $self->hrdb_get_dba($self->param('target_db'));
  $self->hrdb_set_con($source_transcript_dba,'source_transcript_db');
  $self->hrdb_set_con($target_transcript_dba,'target_transcript_db');

  # Define the compara db
  my $compara_dba = $self->hrdb_get_dba($self->param('compara_db'),undef,'Compara');
  $self->hrdb_set_con($compara_dba,'compara_db');

  # Get the genome db adaptor
  my $genome_dba = $compara_dba->get_GenomeDBAdaptor();

  # Retrieve the production names for the query and target species
  my $source_species = $source_transcript_dba->get_MetaContainerAdaptor->get_production_name();
  my $target_species = $target_transcript_dba->get_MetaContainerAdaptor->get_production_name();

  my $source_genome_db = $genome_dba->fetch_by_core_DBAdaptor($source_transcript_dba);
  my $target_genome_db = $genome_dba->fetch_by_core_DBAdaptor($target_transcript_dba);

  ########
  # check that the default assembly for the query and target agrees
  # with that for the method_link_species_set GenomeDBs
  ########

  my $source_assembly = $source_genome_db->assembly;
  my $target_assembly = $target_genome_db->assembly;

  my ($source_assembly_version, $target_assembly_version);
  eval {
    $source_assembly_version = $source_transcript_dba->get_CoordSystemAdaptor->fetch_by_name('toplevel',$source_genome_db->assembly);
    $target_assembly_version = $target_transcript_dba->get_CoordSystemAdaptor->fetch_by_name('toplevel',$target_genome_db->assembly);
  };
  if ($@) {
    $self->throw("Had trouble fetching coord systems for ".
                 $source_genome_db->assembly." and ".$target_genome_db->assembly.
                 " from core dbs:\n".$@);
  }
 
  #########
  # get the compara data: MethodLinkSpeciesSet, reference DnaFrag,
  # and all GenomicAlignBlocks
  #########
  my $mlss = $compara_dba->get_MethodLinkSpeciesSetAdaptor->fetch_by_method_link_type_GenomeDBs($self->param('method_link_type'),[$source_genome_db,$target_genome_db]);

  if (!($mlss)) {
    $self->throw("No MethodLinkSpeciesSet for :\n".$self->param('method_link_type')."\n".$source_species."\n".$target_species);
  }

  foreach my $ii (@input_id) {

    my $gene = $source_transcript_dba->get_GeneAdaptor->fetch_by_dbID($ii);
    my @unique_translateable_transcripts = $self->get_unique_translateable_transcripts($gene,$self->param('canonical'));
    my $transcript_align_slices;
    my $genomic_align_block_adaptor = $compara_dba->get_GenomicAlignBlockAdaptor();
    my $transcript_region_padding = $self->param('transcript_region_padding');

    foreach my $transcript (@unique_translateable_transcripts) {
     
      my $transcript_group_id_lengths = {};
      my $transcript_group_id_min_starts = {};
      my $transcript_group_id_max_ends = {};
      my $transcript_group_id_seq_region_names = {};
      my $transcript_group_id_seq_region_strands = {};
   
      my $transcript_padded_start = $transcript->start()-$transcript_region_padding;
      if ($transcript_padded_start < 0) {
        $transcript_padded_start = 0;
      }

      my $transcript_padded_end = $transcript->end()+$transcript_region_padding;
      if ($transcript_padded_end > $gene->slice()->length()) {
        $transcript_padded_end = $gene->slice()->length();
      }

      my $slice_adaptor = $source_dna_dba->get_SliceAdaptor();
      my $transcript_slice = $slice_adaptor->fetch_by_region($transcript->slice()->coord_system_name(),$transcript->slice()->seq_region_name(),$transcript_padded_start,$transcript_padded_end,$transcript->seq_region_strand());

      say "---transcript slice: ".$transcript_slice->coord_system_name()." ".$transcript_slice->name()."\n"."length of transcript slice seq: ".length($transcript_slice->seq());

      my $genomic_align_blocks = $genomic_align_block_adaptor->fetch_all_by_MethodLinkSpeciesSet_Slice($mlss,$transcript_slice);
      my $transcript_slices = [];

      foreach my $genomic_align_block (@{$genomic_align_blocks}) {
        my $gab = $genomic_align_block->restrict_between_reference_positions($transcript_padded_start,$transcript_padded_end);
        if ($gab) {
          my $gab_group_id = $gab->group_id();
          foreach my $genomic_align (@{$gab->get_all_non_reference_genomic_aligns()}) {
            my $genomic_align_slice = $genomic_align->get_Slice();
            $transcript_group_id_lengths->{$gab_group_id} += length($genomic_align_slice->seq());
            
            if (!($transcript_group_id_min_starts->{$gab_group_id})) {
              $transcript_group_id_min_starts->{$gab_group_id} = $genomic_align_slice->start();
            } else {
              $transcript_group_id_min_starts->{$gab_group_id} = min($transcript_group_id_min_starts->{$gab_group_id},
                                                                     $genomic_align_slice->start());
            }
            $transcript_group_id_max_ends->{$gab_group_id} = max($transcript_group_id_max_ends->{$gab_group_id},
                                                                 $genomic_align_slice->end());
            $transcript_group_id_seq_region_names->{$gab_group_id} = $genomic_align_slice->seq_region_name();
            $transcript_group_id_seq_region_strands->{$gab_group_id} = $genomic_align_slice->strand();

            say "GAS NAME: ".$genomic_align_slice->name();
            say "GAS START: ".$genomic_align_slice->start();
            say "GAS END: ".$genomic_align_slice->end();
            say "GAS SEQ length: ".length($genomic_align_slice->seq());         
          } 
        }
      }

      my @sorted_group_ids = sort {$$transcript_group_id_lengths{$a} <=> $$transcript_group_id_lengths{$b}} keys %{$transcript_group_id_lengths};
      my $longest_group_id = $sorted_group_ids[-1];
     
      if ($longest_group_id) {

        print "longest group is: ".$longest_group_id."\n";
        print "length: ".$transcript_group_id_lengths->{$longest_group_id}."\n";
      
        my $sa = $self->hrdb_get_con('target_dna_db')->get_SliceAdaptor();       
        my $target_transcript_slice = $sa->fetch_by_region(undef,
                                                  $transcript_group_id_seq_region_names->{$longest_group_id},
                                                  $transcript_group_id_min_starts->{$longest_group_id},
                                                  $transcript_group_id_max_ends->{$longest_group_id},
                                                  $transcript_group_id_seq_region_strands->{$longest_group_id});
        $transcript_align_slices->{$transcript->dbID()} = $target_transcript_slice;
      }
    }
    
    if (\@unique_translateable_transcripts and $transcript_align_slices and $gene) {
      $self->parent_genes($gene);
      $self->unique_translateable_transcripts(\@unique_translateable_transcripts);
      $self->transcript_align_slices($transcript_align_slices);
    } else {
      $self->warning("Gene ".$gene->dbID()."( ".$gene->stable_id()." ) does not have unique_translateable_transcripts or transcript_align_slices.");
    }

  } # foreach my $ii

  # check that each gene has a set of unique translateable transcripts and transcript align slices
  if (scalar(@{$self->parent_genes()}) != scalar(@{$self->unique_translateable_transcripts()}) or
      scalar(@{$self->parent_genes()}) != scalar(@{$self->transcript_align_slices()})) {
    $self->throw("Different number of elements in parent_genes, unique_translateable_transcripts and transcript_align_slices arrays.");
  }
}

sub run {
  my ($self) = @_;

  my $gene_index = 0;
  foreach my $gene (@{$self->parent_genes()}) {

    my $transcripts = @{$self->unique_translateable_transcripts()}[$gene_index];

    my @projected_transcripts = ();
    my $fail_count = 0;

    my $himem_required = 0;

    foreach my $transcript (@{$transcripts}) {

      my $projected_transcript = $self->project_transcript($transcript,$gene_index);
      if ($projected_transcript == -1) {
        # it will be retried in the himem analysis
        say "Failed to project transcript due to himem required: ".$transcript->stable_id();
        $fail_count++;
        $himem_required = 1;
        last;
      } elsif ($projected_transcript) {
        push(@projected_transcripts,$projected_transcript);
      } else {
        say "Failed to project transcript: ".$transcript->stable_id();
        $fail_count++;
      }
    }

    if (!$himem_required) {
<<<<<<< HEAD
      $self->build_gene(\@projected_transcripts,$gene_index,$self->param('canonical'),$self->param('canonical_or_longest'));
=======
      $self->build_transcripts($projected_exons,$gene_index,$self->param('canonical'),$self->param('canonical_or_longest'));
>>>>>>> 8f885d5b
    }
    
    say "Had a total of ".$fail_count."/".scalar(@{$transcripts})." failed transcript projections for gene ".$gene->dbID();
    $gene_index++;
  }
}


sub write_output {
  my ($self) = @_;

  my $gene_adaptor = $self->hrdb_get_con('target_transcript_db')->get_GeneAdaptor;
  my $slice_adaptor = $self->hrdb_get_con('target_transcript_db')->get_SliceAdaptor;

  my $genes = $self->output_genes();
  foreach my $gene (@{$genes}) {
    my $transcript = @{$gene->get_all_Transcripts}[0]; # any transcript
    if (!($gene_adaptor->fetch_by_transcript_stable_id($transcript->stable_id()))) {
      say "Storing gene: ".$gene->start.":".$gene->end.":".$gene->strand." (g.start:g.end:g.strand). Transcript stable ID used to fetch gene: ".$transcript->stable_id();
      empty_Gene($gene);    
      $gene_adaptor->store($gene);
    } else {
      say "NOT storing gene because it has already been stored: ".$gene->start.":".$gene->end.":".$gene->strand."(g.start,g.end,g.strand). Transcript stable ID used to fetch gene: ".$transcript->stable_id();
    }
  }
}

<<<<<<< HEAD
sub build_gene {
  my ($self,$projected_transcripts,$gene_index,$canonical,$canonical_or_longest) = @_;
=======
sub build_transcripts {
  my ($self,$projected_exons,$gene_index,$canonical,$canonical_or_longest) = @_;
>>>>>>> 8f885d5b

  if (scalar(@$projected_transcripts) > 0) {
    my $analysis = Bio::EnsEMBL::Analysis->new(
                                                -logic_name => 'cesar',
                                                -module => 'HiveCesar',
                                              );

<<<<<<< HEAD
    say "Building genes from projected transcripts";

    my $gene = @{$self->parent_genes}[$gene_index];
    say "Source gene SID: ".$gene->stable_id();
=======
  say "Building transcripts from projected exons";

  my $gene = @{$self->parent_genes}[$gene_index];
  say "Source gene SID: ".$gene->stable_id;

  my @transcripts = ();  
  if ($canonical) {
    push(@transcripts,$gene->canonical_transcript());
  } elsif ($canonical_or_longest) {
   
    my @all_transcripts = ();
    foreach my $t (@{$gene->get_all_Transcripts()}) {
      if ($t->translation()) {
        push(@all_transcripts,$t);
      }
    }
   
    # sort transcripts by translation length
    my @all_transcripts_sorted = sort {$b->translation()->length() <=> $a->translation()->length()} @all_transcripts;
    
    # give maximum priority to the canonical transcript by swapping it to the first element
    my $t_index = 0;
    my $num_transcripts = scalar(@all_transcripts_sorted);
    my $canonical_t = $gene->canonical_transcript();
    my $canonical_found = 0;
    
    while ($t_index < $num_transcripts and !($canonical_found)) {
      my $curr_t = $all_transcripts_sorted[$t_index];
      if ($curr_t eq $canonical_t) {
        unshift @transcripts,$curr_t;
        $canonical_found = 1;
      } else {
        push(@transcripts,$curr_t);
      }
      $t_index++;
    }

  } else {
    @transcripts = @{$gene->get_all_Transcripts()};
  }

TRANSCRIPT: foreach my $transcript (@transcripts) {
    unless($transcript->biotype eq 'protein_coding') {
      next;
    }

    say "Source transcript SID: ".$transcript->stable_id;
    my $exons = $transcript->get_all_translateable_Exons();
    my $projected_exon_set = [];
    my $current_projected_exons_seq_region_name = 0; # this is to skip the projected exons whose slice seq region name is
                                                     # different from the first projected exon slice seq region name
    my $current_projected_exons_seq_region_strand = 0; # this is to skip the projected exons whose slice seq region strand is
                                                       # different from the first projected exon slice seq region strand
    foreach my $exon (@{$exons}) {
      say "Checking for exon ".$exon->stable_id;
      my $projected_exon = $projected_exons->{$exon->dbID};
      if ($projected_exon) {     
        if (!$current_projected_exons_seq_region_name) {
          $current_projected_exons_seq_region_name = $projected_exon->seq_region_name();
        }
        if (!$current_projected_exons_seq_region_strand) {
          $current_projected_exons_seq_region_strand = $projected_exon->seq_region_strand();
        }
        
        if (($projected_exon->seq_region_strand() eq $current_projected_exons_seq_region_strand) and
            ($projected_exon->seq_region_name() eq $current_projected_exons_seq_region_name)) {
          if ($projected_exon->start() <= $projected_exon->end()) {
            push(@{$projected_exon_set},$projected_exon);
          } else {
            print("Projected exon start > end.");
          }
>>>>>>> 8f885d5b

    my @projected_transcripts_for_gene = ();  
    if ($canonical_or_longest) {
   
      # sort transcripts by translation length
      my @projected_transcripts_sorted = sort {$b->translation()->length() <=> $a->translation()->length()} @$projected_transcripts;
    
      # give maximum priority to the canonical transcript by swapping it to the first element
      my $t_index = 0;
      my $num_transcripts = scalar(@projected_transcripts_sorted);
      my $canonical_t_sid = $gene->canonical_transcript()->stable_id();
    
      while ($t_index < $num_transcripts) {
        my $curr_t = $projected_transcripts_sorted[$t_index];
        if ($curr_t->stable_id() eq $canonical_t_sid) {
           # canonical transcript projection found
          unshift @projected_transcripts_for_gene,$curr_t;
        } else {
          push(@projected_transcripts_for_gene,$curr_t);
        }
        $t_index++;
      }

<<<<<<< HEAD
    } else {
      @projected_transcripts_for_gene = @$projected_transcripts;
=======
    unless(scalar(@{$projected_exon_set}) > 0) {
      next;
>>>>>>> 8f885d5b
    }

    my $projected_transcripts_on_common_slice;
    if ($self->param('common_slice')) {
      $projected_transcripts_on_common_slice = $self->set_common_slice(\@projected_transcripts_for_gene);
    }

    if ($projected_transcripts_on_common_slice) {
      @projected_transcripts_for_gene = @$projected_transcripts_on_common_slice;
    }

<<<<<<< HEAD
    #my $projected_gene = $gene->flush_Transcripts();
    my $projected_gene = Bio::EnsEMBL::Gene->new();
    $projected_gene->stable_id($gene->stable_id());

TRANSCRIPT: foreach my $projected_transcript (@projected_transcripts_for_gene) {
      # do not store transcripts containing stops
      if ($projected_transcript->translate()) {
        my $projected_transcript_translate_seq = $projected_transcript->translate()->seq();
        my $num_stops = $projected_transcript_translate_seq =~ s/\*/\*/g;
        if ($num_stops > $self->param('max_stops')) {
          say "The projected transcript has been filtered out because its translation contains more than the maximum number of stops (".$num_stops." stops, the maximum is ".$self->param('max_stops')." stops).";
        } else {
          # filter out transcripts below given pid and cov
          if ($self->TRANSCRIPT_FILTER) {
            if (scalar(@{$projected_transcript->get_all_supporting_features()}) > 0) {
              my $filtered_transcripts = $self->filter->filter_results([$projected_transcript]);
              if (scalar(@$filtered_transcripts) > 0) {
               
                if ($self->param('common_slice')) {
                  # only one projected gene per source gene is built
                  $projected_gene->add_Transcript($projected_transcript);
                  $projected_gene->analysis($analysis);
                  $self->output_genes($projected_gene);
                  if ($canonical_or_longest) {
                    # only one projected transcript per projected gene
                    last TRANSCRIPT;
                  }

                } else {
                  # multiple projected single-transcript genes per source gene is built
                  $self->output_single_transcript_gene($projected_transcript,$analysis);
                  if ($canonical_or_longest) {
                    # only one projected gene per source gene is built
                    last TRANSCRIPT;
                  }
                }
                
              } else {
                say "The projected transcript has been filtered out because its pid and cov are too low.";
              }
            }
          } else {
            if ($self->param('common_slice')) {
              # only one projected gene per source gene is built
              $projected_gene->add_Transcript($projected_transcript);
              $projected_gene->analysis($analysis);
              $self->output_genes($projected_gene);
              if ($canonical_or_longest) {
                # only one projected gene per source gene is built
                last TRANSCRIPT;
              }
            } else {
              # multiple projected single-transcript genes per source gene is built
              $self->output_single_transcript_gene($projected_transcript,$analysis);
              if ($canonical_or_longest) {
                # only one projected gene per source gene is built
                last TRANSCRIPT;
              }
            } # end else common_slice
          } # end else TRANSCRIPT_FILTER
        } # end else num_stops > 0
      } # end if project_transcript->translate
    } # end foreach TRANSCRIPT
  }
}

sub largest_value_mem {
# it returns the key containing the largest value in a given hash
  my $hash = shift;
  my ($key,@keys) = keys %$hash;
  my ($big,@vals) = values %$hash;

  for (0 .. $#keys) {
    if ($vals[$_] > $big) {
      $big = $vals[$_];
      $key = $keys[$_];
    }
=======
    say "Transcript translation:\n".$transcript->translation()->seq();
    say "Projected transcript translation:\n".$projected_transcript->translation()->seq();

    my ($coverage,$percent_id) = (0,0);
    if ($projected_transcript->translation()->seq()) {
print("Projected transcript translation has a seq\n");
      ($coverage,$percent_id) = align_proteins($transcript->translate()->seq(),$projected_transcript->translate()->seq());
    }
    $projected_transcript->source($coverage);
    $projected_transcript->biotype($percent_id);
    $projected_transcript->description("stable_id of source: ".$transcript->stable_id());
    #$projected_transcript->description(">orig\n".$transcript->translation()->seq()."\n>proj\n".$projected_transcript->translation()->seq());

    # only store transcripts which translate
    if ($projected_transcript->translate()) {
     
      # only store transcripts whose length <= 5,000,000 bases
      if (abs($projected_transcript->seq_region_end()-$projected_transcript->seq_region_start()) > $self->param('max_transcript_length')) {
        say "The projected transcript has been filtered out because its length is greater than the maximum transcript length of ".$self->param('max_transcript_length')." bases.";
        next TRANSCRIPT;
      }
      
      # only store transcripts whose individual intron lengths <= 200,000 bases
      foreach my $intron (@{$projected_transcript->get_all_Introns()}) {
        if ($intron->length() > $self->param('max_intron_length')) {
          say "The projected transcript has been filtered out because it contains an intron whose length is greater than the maximum intron length of ".$self->param('max_intron_length')." bases.";
          next TRANSCRIPT;
        }
      }
     
      # only store transcripts with 0 or 1 stops
      my $projected_transcript_translate_seq = $projected_transcript->translate()->seq();
      my $num_stops = $projected_transcript_translate_seq =~ s/\*/\*/g;
      if ($num_stops > 1) {
        say "The projected transcript has been filtered out because its translation contains stops (".$num_stops." stops).";
        next TRANSCRIPT;
      } elsif ($num_stops == 1) {
        my $projected_transcript_without_stops;
        
        eval {
          $projected_transcript_without_stops = replace_stops_with_introns($projected_transcript,1);
        };
        if ($@ =~ /The edited transcript is shorter than allowed/) {
          $self->warning($@);
        } elsif ($@) {
          $self->throw($@);
        }
        
        my $projected_transcript_without_stops_translate_seq = "";
        if ($projected_transcript_without_stops and $projected_transcript_without_stops->translate()) {
          $projected_transcript_without_stops_translate_seq = $projected_transcript_without_stops->translate()->seq();
        }
        my $num_stops_without_stops = $projected_transcript_without_stops_translate_seq =~ s/\*/\*/g;
        
        if ($num_stops_without_stops != 0) {
          say "The projected transcript has been filtered out because its translation contains stops after replacing 1 stop with an intron.";
          next TRANSCRIPT;
        } elsif ($projected_transcript_without_stops_translate_seq ne "") {
          say "The projected transcript has been accepted after replacing 1 stop with an intron.";
          $projected_transcript = $projected_transcript_without_stops;
        }
      }

      # filter out transcripts below given pid and cov
      if ($self->TRANSCRIPT_FILTER) {
        if (scalar(@{$projected_transcript->get_all_supporting_features()}) > 0) {
          my $filtered_transcripts = $self->filter->filter_results([$projected_transcript]);
          if (scalar(@$filtered_transcripts) > 0) {
            $self->output_single_transcript_gene($projected_transcript,$analysis);
            if ($canonical_or_longest) {
              # only one transcript per gene is projected
              last TRANSCRIPT;
            }
          } else {
            say "The projected transcript has been filtered out because its pid and cov are too low.";
          }
        }
      } else {
        $self->output_single_transcript_gene($projected_transcript,$analysis,$canonical_or_longest);
        if ($canonical_or_longest) {
          # only one transcript per gene is projected
          last TRANSCRIPT;
        }
      }
    } else {
      say "The projected transcript does not translate.";
    }
  }
}

sub project_exon {
  my ($self,$exon,$gene_index) = @_;

  my $exon_align_slices = @{$self->exon_align_slices()}[$gene_index]->{$exon->dbID};
  if (scalar(@{$exon_align_slices}) <= 0) {
    return 0;
>>>>>>> 8f885d5b
  }
  $key
}

sub set_common_slice {
# it sets the same slice for all transcripts on the same seq region
# so they can be added to the same gene later
# based on the most common seq region name
# and minimum and maximum transcript coordinates for that seq region name
# It returns a new array containing the transcripts on the same slice only
# after having discarded the transcripts on other seq regions
  my ($self,$projected_transcripts) = @_;

  my @projected_transcripts_on_common_slice = ();
  my %common_regions;
  my $min = 9999999999999999;
  my $max = 0;
  my $sa = $self->hrdb_get_con('target_dna_db')->get_SliceAdaptor(); 

  foreach my $projected_transcript (@$projected_transcripts) {
    $common_regions{$projected_transcript->seq_region_name()} += 1;
  }

  my $most_common_seq_region_name = largest_value_mem(\%common_regions);

  foreach my $projected_transcript (@$projected_transcripts) {
    if ($projected_transcript->seq_region_name() eq $most_common_seq_region_name) {
      $min = min($projected_transcript->seq_region_start(),$min);
      $max = max($projected_transcript->seq_region_end(),$max);
      push(@projected_transcripts_on_common_slice,$projected_transcript);
    }
  }

  my $common_slice = $sa->fetch_by_region(undef,$most_common_seq_region_name,$min,$max);

  foreach my $projected_transcript (@$projected_transcripts) {
    $projected_transcript->slice($common_slice);
  }

<<<<<<< HEAD
  return \@projected_transcripts_on_common_slice;
}

sub project_transcript {
  my ($self,$transcript,$gene_index) = @_;

  my $transcript_align_slice = @{$self->transcript_align_slices()}[$gene_index]->{$transcript->dbID()};  

  if (!$transcript_align_slice) {
    $self->warning("transcript_align_slice is empty for transcript dbID ".$transcript->dbID()." (stable ID ".$transcript->stable_id_version()." ) gene index: ".$gene_index);
    return 0;
  }

  # set output filename
=======
  # replace TGA stops/selenocysteines with NNN so CESAR2.0 makes it match with anything
  my $i_step = 1;
  for (my $i = 0; $i < length($seq); $i += $i_step) {
    my $base_1 = substr($seq,$i,1);
    if ($base_1 !~ /[acgtn]/) {
      # we have reached the first (upper case or -) base of the exon sequence
      $i_step = 3;
    }
    if ($i_step == 3) {
      my $base_2 = substr($seq,$i+1,1);
      my $base_3 = substr($seq,$i+2,1);
        if ($base_1 eq "T" and
            $base_2 eq "G" and
            $base_3 eq "A" and
            $i+$i_step < length($seq)) { # ignore the last stop codon
          # selenocysteine stop found needs to be replaced with cysteine
          $seq = substr($seq,0,$i)."NNN".substr($seq,$i+3);
          $exon->{'selenocysteine'} = $i; # create new exon attribute to store the start of the selenocysteine

          $self->warning("Potential selenocysteine/TGA stop codon found at position $i (including lower case flanks). Exon ".$exon->stable_id().". Sequence (including lower case flanks): $seq");
        } elsif ( ($base_1 eq "T" and
                   $base_2 eq "A" and
                   ($base_3 eq "A" or $base_3 eq "G")) and
                  $i+$i_step < length($seq) ) { # ignore the last stop codon
          $self->warning("Stop codon TAA or TAG found in reference. Exon ".$exon->stable_id()." skipped.");
          return (0);
        }
     }
  }
  
  # replace any base different from A,C,G,T with N
  $seq =~ tr/ykwmsrdvhbxYKWMSRDVHBX/nnnnnnnnnnnNNNNNNNNNNN/;

  say "S2: ".$seq;
>>>>>>> 8f885d5b
  my $rand = int(rand(10000));
  # Note as each accession will occur in only one file, there should be no problem using the first one
  my $outfile_path = $self->param('output_path')."/cesar_".$$."_".$transcript->stable_id()."_".$rand.".fasta";
  $self->files_to_delete($outfile_path);

  open(OUT,">".$outfile_path);
  my $exon_index = 0;
EXON:  foreach my $exon (@{$transcript->get_all_translateable_Exons()}) {
    my $seq = $exon->seq->seq();
    my $phase = $exon->phase();
    my $end_phase = $exon->end_phase();

    my $start_coord;
    my $end_coord;

    # Find 5' split codon and lower case bases
    if ($phase == 0 or $phase == -1) {
      ;
    } elsif($phase == 1) {
      my $split_codon = substr($seq,0,2);
      say "Split coding base start: ".lc($split_codon);
      $seq = lc($split_codon).substr($seq,2);
      $transcript->{$exon_index}->{'five_split_codon'} = $split_codon;
    } elsif($phase == 2) {
      my $split_codon = substr($seq,0,1);
      say "Split coding base start: ".lc($split_codon);
      $seq = lc($split_codon).substr($seq,1);
      $transcript->{$exon_index}->{'five_split_codon'} = $split_codon;
    } else {
      $self->throw("Unexpected phase found for exon ".$exon->stable_id." (".$exon->dbID()."): ".$phase);
    }

<<<<<<< HEAD
    # Find 3' split codon and lower case bases
    if ($end_phase == 0 or $end_phase == -1) {
      ;
    } elsif($end_phase == 1) {
      my $split_codon = substr($seq,length($seq)-1);
      say "Split coding base end: ".lc($split_codon);
      $seq = substr($seq,0,length($seq)-1).lc($split_codon);
      $transcript->{$exon_index}->{'three_split_codon'} = $split_codon;
    } elsif($end_phase == 2) {
      my $split_codon = substr($seq,length($seq)-2);
      say "Split coding base end: ".lc($split_codon);
      $seq = substr($seq,0,length($seq)-2).lc($split_codon);
      $transcript->{$exon_index}->{'three_split_codon'} = $split_codon;
    } else {
      $self->throw("Unexpected end phase found for exon ".$exon->stable_id." (".$exon->dbID()."): ".$end_phase);
=======
  foreach my $exon_align_slice (@{$exon_align_slices}) {
    say $exon->stable_id.": ".$exon_align_slice->name();
    say OUT ">".$exon_align_slice->name();
    
    my $exon_align_slice_seq = $exon_align_slice->seq();
    
    # replace any base different from A,C,G,T with N
    $exon_align_slice_seq =~ tr/ykwmsrdvhbxYKWMSRDVHBX/nnnnnnnnnnnNNNNNNNNNNN/;
    
    if($exon->strand == -1) {
      my $temp_seq = reverse($exon_align_slice_seq);
      $temp_seq =~ tr/atgcATGC/tacgTACG/;
      say OUT $temp_seq;
    } else {
      say OUT $exon_align_slice_seq;
>>>>>>> 8f885d5b
    }

    # remove bases from the 3' end in case the sequence is not multiple of 3
    while (($seq =~ tr/ACGTN//)%3 != 0) {
      $seq = substr($seq,0,length($seq)-1);
      say("Removed last base because the end phase is -1 and the sequence is not multiple of 3.");
    }

    $exon_index++; # the exon index is only used to record the split codons for each exon

    # replace TGA stops/selenocysteines with NNN so CESAR2.0 makes it match with anything
    my $i_step = 1;
    for (my $i = 0; $i < length($seq); $i += $i_step) {
      my $base_1 = substr($seq,$i,1);
      if ($base_1 !~ /[acgtn]/) {
        # we have reached the first (upper case or -) base of the exon sequence
        $i_step = 3;
      }
      if ($i_step == 3) {
        my $base_2 = substr($seq,$i+1,1);
        my $base_3 = substr($seq,$i+2,1);
          if ($base_1 eq "T" and
              $base_2 eq "G" and
              $base_3 eq "A" and
              $i+$i_step < length($seq)) { # ignore the last stop codon
            # selenocysteine stop found needs to be replaced with cysteine
            $seq = substr($seq,0,$i)."NNN".substr($seq,$i+3);
            $exon->{'selenocysteine'} = $i; # create new exon attribute to store the start of the selenocysteine

            $self->warning("Potential selenocysteine/TGA stop codon found at position $i (including lower case flanks). Exon ".$exon->stable_id().". Sequence (including lower case flanks): $seq");
          } elsif ( ($base_1 eq "T" and
                     $base_2 eq "A" and
                     ($base_3 eq "A" or $base_3 eq "G")) and
                    $i+$i_step < length($seq) ) { # ignore the last stop codon
            $self->warning("Stop codon TAA or TAG found in reference. Exon ".$exon->stable_id()." skipped.");
            next EXON;
          }
       }
    }
    
    # replace any base different from A,C,G,T with N
    $seq =~ tr/ykwmsrdvhbxYKWMSRDVHBX/nnnnnnnnnnnNNNNNNNNNNN/;

    say OUT ">".$transcript->stable_id()."_".$exon->stable_id();
    say OUT $seq;
  }

  # CESAR2.0 requires references and queries to be separated by a line starting with '#'.
  # References are the exons (together with their reading frame) that you want to align to the query sequence.
  say OUT "#";

  say $transcript->stable_id().": ".$transcript_align_slice->name();
  say OUT ">".$transcript_align_slice->name();
    
  my $transcript_align_slice_seq = $transcript_align_slice->seq();
    
  # replace any base different from A,C,G,T with N
  $transcript_align_slice_seq =~ tr/ykwmsrdvhbxRYKWMSDVHBX/nnnnnnnnnnnNNNNNNNNNNN/;
  say OUT $transcript_align_slice_seq;

  close OUT;

  chdir $self->param('cesar_path');
  my $cesar_command = $self->param('cesar_path')."/cesar ".$outfile_path." --clade human ";
  if ($self->param('cesar_mem')) {
    $cesar_command .= "--max-memory ".$self->param('cesar_mem'); # set max mem in GB
  }

  say $cesar_command;

  my $cesar_output;
  $cesar_output = `$cesar_command 2>&1`;
  my $fces_name_tmp = $outfile_path.".ces.tmp";
  my $fces_name = $outfile_path.".ces";

  if ($cesar_output =~ /The memory consumption is limited/) {
    my $output_hash = {};
    push(@{$output_hash->{'iid'}},@{$self->parent_genes()}[$gene_index]->dbID());

    $self->dataflow_output_id($output_hash,-1);
    $self->warning("cesar command FAILED and it will be passed to cesar_himem: ".$cesar_command.". Gene ID: ".@{$self->parent_genes()}[$gene_index]->dbID()."\n");
    say "projected exon will return -1";
    return (-1);
  } elsif ($cesar_output =~ /CRITICAL/) {
    $self->throw("cesar command FAILED: ".$cesar_command."\n");
  } else {
    open(FCES,'>',$fces_name_tmp) or die $!;
    print FCES $cesar_output;
    close(FCES);
    system("grep -v WARNING $fces_name_tmp > $fces_name"); # remove CESAR2.0 warnings
  }

  $self->files_to_delete($fces_name_tmp);
  $self->files_to_delete($fces_name);
  my $projected_transcript = $self->parse_transcript($transcript,$fces_name);
#  while(my $file_to_delete = shift(@{$self->files_to_delete})) {
#    system('rm '.$file_to_delete);
#  }

  if ($projected_transcript) {
    return ($projected_transcript);
  } else {
    return (0);
  }
}

sub parse_transcript {
  my ($self,$source_transcript,$projected_outfile_path) = @_;

  open(IN,$projected_outfile_path);
  my @projection_array = <IN>;
  close IN;
  
  # remove last line if blank and not corresponding to the last sequence
  if ($projection_array[-1] =~ /^\$/ and $projection_array[-3] =~ /^>/) {
    pop(@projection_array);
  }
  
  my $reference_exon_header = shift(@projection_array);
  my $source_seq =  shift(@projection_array);
  my $slice_name = shift(@projection_array);
  my $proj_seq = shift(@projection_array);

  # CESAR sometimes produces projected exon sequences with no actual exonic sequence like 
  # >reference
  # agACACATaa
  # >projected
  # tg------aa
  # which we are going to discard.
  my $num_proj_seq_exonic_bases = $proj_seq =~ tr/ACGTNYKWMSRDVHBX//;

  if (scalar(@projection_array) > 0) {
<<<<<<< HEAD
    $self->throw("Output file has more than one projection. The projection having fewer gaps will be chosen. Transcript: ".$source_transcript->stable_id());
=======
    $self->warning("Output file has more than one projection. The projection having fewer gaps will be chosen. Exon: ".$source_exon->stable_id);

    # there are sometimes empty results which need to be skipped
    chomp($source_seq);
    chomp($proj_seq);
    while (length($source_seq) <= 0 and length($proj_seq) <= 0 and $num_proj_seq_exonic_bases <= 0) {
      $reference_exon_header = shift(@projection_array);
      $source_seq = shift(@projection_array);
      $slice_name = shift(@projection_array);
      $proj_seq = shift(@projection_array);
      chomp($source_seq);
      chomp($proj_seq);
      printf("Chosen slice name $slice_name and projected sequence:\n$proj_seq due to empty results found before.\n");
    }

    my $next_reference_exon_header;
    my $next_source_seq;
    my $next_slice_name;
    my $next_proj_seq;
    while (scalar(@projection_array) > 0) {
      $next_reference_exon_header = shift(@projection_array);
      $next_source_seq = shift(@projection_array);
      $next_slice_name = shift(@projection_array);
      $next_proj_seq = shift(@projection_array);

      chomp($next_proj_seq);
      chomp($next_source_seq);
      if (($next_proj_seq =~ tr/\-//) < ($proj_seq =~ tr/\-//) and
          (length($source_seq) > 0) and (length($proj_seq) > 0)  
         ) {
        # if the number of gaps in the next projected sequence represented by the character '-'
        # is lower than the current selection number of gaps then select the next projected sequence
        # unless the next projected sequence is empty (it can happen)
        $proj_seq = $next_proj_seq;
        $slice_name = $next_slice_name;
        $source_seq = $next_source_seq;
        $reference_exon_header = $next_reference_exon_header;
        printf("Chosen slice name $slice_name and projected sequence:\n$proj_seq\n");
      }
    }
  } elsif ($num_proj_seq_exonic_bases <= 0) {
    say "The projected exon sequence does not have any actual exonic sequence. Exon skipped.";
    return;
>>>>>>> 8f885d5b
  }

  chomp($source_seq);
  chomp($proj_seq);
  
  if ($slice_name !~ /^>(.+\:.+\:.+\:)(.+)\:(.+)\:(.+)$/) {
    $self->throw("Couldn't parse the header to get the slice name. Header: ".$slice_name);
  }

  my $proj_transcript_slice_name = $1;
  my $transcript_start_coord = $2;
  my $transcript_end_coord = $3;
  my $original_proj_transcript_strand = $4;
  my $strand = $original_proj_transcript_strand;

  $source_seq =~ /( *)([\-atgcnATGCN> ]+[-atgcnATGCN>]+)( *)/; # '>' means do not expect a splice site in the query because the intron has been deleted, annotate as one composite exon
  
  my $transcript_left_flank = $1;
  my $source_transcript_align = $2;
  my $transcript_right_flank = $3;
  my $exon_offset_from_start = 0;
  
  $exon_offset_from_start = length($transcript_left_flank);

<<<<<<< HEAD
  $proj_transcript_slice_name .= join(":",($transcript_start_coord,$transcript_end_coord,$original_proj_transcript_strand));
  my $slice_adaptor = $self->hrdb_get_con('target_dna_db')->get_SliceAdaptor();

  my $proj_transcript_slice = $slice_adaptor->fetch_by_name($proj_transcript_slice_name);

  if (!($proj_transcript_slice)) {
    $self->throw("Couldn't retrieve a slice for transcript: ".$proj_transcript_slice_name);
  }

  # I have to store the source sequence exons as they appear in the alignment file
  # so I can compare the split codons from the source and the projected sequence later on.
  my @source_exons = ();
  my $exon_index = 0;
  while ($source_seq =~ /([atgcn]*)([\-ATGCN>]+)([atgcn]*)/g) { # source exon sequences contain split codon bases as lower case bases

    # Find split codons in the alignment file as CESAR might have changed them compared to the ones in the fasta file
    $source_transcript->{$exon_index}->{'alignment_five_split_codon'} = $1;
    $source_transcript->{$exon_index}->{'alignment_three_split_codon'} = $3;

    push(@source_exons,$1.$2.$3);
    $exon_index++;
=======
  $proj_seq =~ /([atgc]*)([\-ATGCN]+)([atgc]*)/;

  my $proj_left_flank = $1;
  my $proj_right_flank = $3;

  say "FM2 LLF: ".length($proj_left_flank);
  say "FM2 LRF: ".length($proj_right_flank);
  if($strand == -1) {
    $start_coord += length($proj_right_flank);
  } else {
    $start_coord += length($proj_left_flank);
  }

  if($strand == -1) {
    $end_coord -= length($proj_left_flank);
  } else {
    $end_coord -= length($proj_right_flank);
>>>>>>> 8f885d5b
  }

  my @projected_exons = ();
  my $source_exon_index = 0;
  my $accum_proj_seq_gap_length = 0;

PROJSEQ: while ($proj_seq =~ /([\-ATGCN]+)/g) {
    
    my $proj_exon_sequence = $1;

    # @- and @+ are the start and end positions of the last match.
    # $-[0] and $+[0] are the entire pattern.
    # $-[N] and $+[N] are the $N submatches.
    my $exon_start = $-[0]+1; # +1 because exon coordinates start at 1 for Exon objects
    my $exon_end = $+[0]+1-1; # +1 because exon coordinates start at 1 for Exon objects
                          # -1 because $+[] gives the index of the character following the match, not the last character of the match.

    if ($proj_exon_sequence =~ /^\-+\-+$/) {
      # skip projected exon sequences which only contain '-'
      say "Skipping projected exon sequence because it only contains '-'. File: ".$projected_outfile_path;
      $source_exon_index = 0;
      next PROJSEQ;
    }

    $accum_proj_seq_gap_length = substr($proj_seq,0,$exon_start-1) =~ tr/\-//;
    $exon_start -= $accum_proj_seq_gap_length;
                          
    my $base_index_offset = $exon_start;
    my $original_exon_start = $exon_start;
    my $still_first = 1; # boolean to indicate whether we are still going through a gap before
                         # finding the first valid codon within an exon

    my $end_gap_length = 0;
    if ($proj_exon_sequence =~ /[ACGT]*(\-+)$/) {
      $end_gap_length = length($1);
    }

    $accum_proj_seq_gap_length = substr($proj_seq,0,$exon_end) =~ tr/\-//;
    $exon_end -= $accum_proj_seq_gap_length;

    # find the source exon sequence which corresponds to the current projected sequence
    my $source_exon_sequence = $source_exons[$source_exon_index];
    while (length($proj_exon_sequence) != length($source_exon_sequence) and
           $source_exon_index < @source_exons) {
      say "Source exon sequence and projected exon sequence lengths IN THE ALIGNMENT (including '-') do not match. Source exon index: ".$source_exon_index.". Skipping source exon. File: ".$projected_outfile_path;
      $source_exon_index++;
      $source_exon_sequence = $source_exons[$source_exon_index];
    }

    #say "proj exon sequence length: ".length($proj_exon_sequence);
    #say "source exon sequence length: ".length($source_exon_sequence);
   
    if (length($proj_exon_sequence) != length($source_exon_sequence)) {
      $self->warning("Source exon sequence not found for current projected sequence ".$proj_exon_sequence.". Projected exon not added to the projected transcript. File: ".$projected_outfile_path);
      $source_exon_index = 0;
      next PROJSEQ;
    } else {
      # source exon sequence found for current projected sequence
      my @source_exon_sequence_arr = split('',$source_exon_sequence);
      my @proj_exon_sequence_arr = split('',$proj_exon_sequence);
      #say "source exon sequence: ".$source_exon_sequence;
      #say "proj_exon_sequence exon sequence: ".$proj_exon_sequence;
      
      # get the split codon at the 3' end so we can use its length to know
      # when to stop looping through the codons
      my $source_split_codon_3 = "";
      my $source_split_codon_3_length = 0;
      if ($source_transcript->{$source_exon_index}) {
        if ($source_transcript->{$source_exon_index}->{'alignment_three_split_codon'}) {
          $source_split_codon_3 = $source_transcript->{$source_exon_index}->{'alignment_three_split_codon'};
          $source_split_codon_3_length = length($source_split_codon_3);
        }
      }

      my $current_codons_in_gap_count = 0;
      my $exon_made = 0;
      my $exon_made_dash_count = 0;
      my $split_codon_exon_made = 0;
      my $previous_exon_end = 0;
      my $current_proj_seq_gap_length = 0;
      my $base_index = 0;
      CODON: while ($base_index < @source_exon_sequence_arr-$end_gap_length) {

        if ($source_exon_sequence_arr[$base_index] eq ">") {
          # there is a fixed-length gap of arbitrary length of 19 bases like ">" in the source and "-" in the projected
          # sequence inserted by CESAR to represent a merged/composite exon.
          # The gap has to be skipped since it would change the phase otherwise.
          $base_index += 19;
          say "Merged/composite exon fixed-length gap of 19 '>' found and skipped.";
          next CODON;
        }

        if ($base_index == 0) {
          # first codon in the exon
          if ($source_transcript->{$source_exon_index}) { # if the source exon contained any split codon
            if ($source_transcript->{$source_exon_index}->{'alignment_five_split_codon'}) { # if the source exon contained a split codon at the 5' end
              my $source_split_codon_5_length = length($source_transcript->{$source_exon_index}->{'alignment_five_split_codon'});
              $base_index += $source_split_codon_5_length;
              
              my $next_codon_string = $proj_exon_sequence_arr[$base_index].$proj_exon_sequence_arr[$base_index+1].$proj_exon_sequence_arr[$base_index+2];
              my $dash_count = $next_codon_string =~ tr/\-//;
              if ($dash_count) {
                say "New exon made after the first codon because there is a gap after the split codon.";
                $split_codon_exon_made = 1;
                push(@projected_exons,
                     new Bio::EnsEMBL::Exon(-START     => $exon_start,#+$exon_offset_from_start,#+$proj_transcript_slice->start(),
                                            -END       => $exon_start-1+$source_split_codon_5_length,#-1,#+$exon_offset_from_start,#+$proj_transcript_slice->start(), # $+[] gives the index of the character following the match, not the last character of the match.
                                            -STRAND    => 1, # the proj_transcript_slice is already on the reverse strand
                                            -SLICE     => $proj_transcript_slice,
                                            -ANALYSIS  => $source_transcript->analysis(),
                                            -STABLE_ID => $source_transcript->stable_id_version(),
                                            -VERSION   => 1));
               
                $exon_start += $source_split_codon_5_length; # exon_start will be ready for next new exon within the current exon or to be greater than the end meaning no more exons should be made
              }
              $still_first = 0;
              next CODON;
            }
          }

          my $codon_string = $proj_exon_sequence_arr[$base_index].$proj_exon_sequence_arr[$base_index+1].$proj_exon_sequence_arr[$base_index+2];

          my $dash_count = $codon_string =~ tr/\-//;
          my $current_proj_seq_gap_length = substr($proj_exon_sequence,0,$base_index+1-1) =~ tr/\-//;

          if ($dash_count) {
            # skip the codon to keep the phase

            if ($current_codons_in_gap_count == 0) {
             
              if ($dash_count == 1 or $dash_count == 2) {
                ;
              }
            } else {
              # going through a gap in the projected sequence
              $exon_start += (3-$dash_count); # any base in the gap which is not forming a complete 3-base codon
                                              # will be skipped to be part of an intron
              $current_codons_in_gap_count++;
            }
          } else { # no more dashes so there is no gap
                    
            if ($current_codons_in_gap_count) {
              # the gap just finished 
              $current_codons_in_gap_count = 0;
              
              my $previous_codon_string = $proj_exon_sequence_arr[$base_index-3].$proj_exon_sequence_arr[$base_index-2].$proj_exon_sequence_arr[$base_index-1];
              my $previous_dash_count = $previous_codon_string =~ tr/\-//;
              
              if (!$exon_made and ($previous_dash_count == 1 or $previous_dash_count == 2)) {
                say "New exon made at the end of the gap because no exon was made and codon dash count is 1 or 2.";
                push(@projected_exons,
                     new Bio::EnsEMBL::Exon(-START     => $exon_start,
                                            -END       => $exon_end,
                                            -STRAND    => 1, # the proj_transcript_slice is already on the reverse strand
                                            -SLICE     => $proj_transcript_slice,
                                            -ANALYSIS  => $source_transcript->analysis(),
                                            -STABLE_ID => $source_transcript->stable_id_version(),
                                            -VERSION   => 1));
                $exon_start = $base_index_offset+$base_index-$current_proj_seq_gap_length;
                
                $original_exon_start = $exon_start;
              } elsif ($exon_made and ($previous_dash_count == 1 or $previous_dash_count == 2)) {
                say "Not making exon at the end of the gap because the exon was already made at the beginning.";           
              } else {
                # exon not made neither at the beginning nor at the end of the gap because it is multiple of 3
                $exon_end = $previous_exon_end;
                say "Not making exon neither at the beginning nor at the end of the gap because it is multiple of 3."; 
              }            
              $exon_made = 0;
              $exon_made_dash_count = 0;
            }
          }
          
        } elsif ($base_index+3 >= length($source_exon_sequence)-$end_gap_length) {
          # last codon in the exon

          $exon_end = $base_index_offset+$base_index;
          
          my $last_codon_length = length($source_exon_sequence)-$end_gap_length-$base_index;
          if ($last_codon_length % 3 != $source_split_codon_3_length) {
            $exon_end += $source_split_codon_3_length;
          } else {
            $exon_end += $last_codon_length-1; 
          }
          my $current_proj_seq_gap_length = substr($proj_exon_sequence,0,$base_index+1-1) =~ tr/\-//;
          $exon_end -= $current_proj_seq_gap_length;

        } else {
          # any other codon between the first one and the last one
          my $codon_string = $proj_exon_sequence_arr[$base_index].$proj_exon_sequence_arr[$base_index+1].$proj_exon_sequence_arr[$base_index+2];
          my $dash_count = $codon_string =~ tr/\-//;
          my $current_proj_seq_gap_length = substr($proj_exon_sequence,0,$base_index+1-1) =~ tr/\-//;
          if ($dash_count) {
            # skip the codon to keep the phase

            if ($current_codons_in_gap_count == 0) {
              # if this is the first codon in the gap and the number of '-' is not 3, then make a new exon

              # we keep what the exon_end should be in case we need to make a new exon
              # we won't need to make a new exon if all the gap codons have 3 '-'
              # we will make a new exon if the first codon has 1 or 2 '-' or
              # the last codon has 1 or 2 '-'
              $previous_exon_end = $exon_end;
              $exon_end = $base_index_offset+$base_index-1-$current_proj_seq_gap_length;
              
              if (($dash_count == 1 or $dash_count == 2) and
                  (!$still_first) and (!$split_codon_exon_made)) {
                say "New exon made at the beginning of the gap because dash count is 1 or 2.";
                push(@projected_exons,
                     new Bio::EnsEMBL::Exon(-START     => $exon_start,
                                            -END       => $exon_end,
                                            -STRAND    => 1, # the proj_transcript_slice is already on the reverse strand
                                            -SLICE     => $proj_transcript_slice,
                                            -ANALYSIS  => $source_transcript->analysis(),
                                            -STABLE_ID => $source_transcript->stable_id_version(),
                                            -VERSION   => 1));
                $exon_made = 1;
                $exon_made_dash_count = $dash_count;
                $exon_start = $exon_end+4-$dash_count;
                $original_exon_start = $exon_start;

              } elsif ($still_first) {
                $exon_start += (3-$dash_count); # any base in the gap which is not forming a complete 3-base codon
                                                # will be skipped to be part of an intron
              }
              $current_codons_in_gap_count++;

            } else {
              # going through a gap in the projected sequence
              $exon_start += (3-$dash_count); # any base in the gap which is not forming a complete 3-base codon
                                                # will be skipped to be part of an intron
                             
              $current_codons_in_gap_count++;
            }
          } else { # no more dashes so there is no gap
            
            $still_first = 0;
               
            if ($current_codons_in_gap_count) {
              # the gap just finished 
              $current_codons_in_gap_count = 0;
              
              my $previous_codon_string = $proj_exon_sequence_arr[$base_index-3].$proj_exon_sequence_arr[$base_index-2].$proj_exon_sequence_arr[$base_index-1];
              my $previous_dash_count = $previous_codon_string =~ tr/\-//;
              
              if (!$exon_made and ($previous_dash_count == 1 or $previous_dash_count == 2) and $still_first) {
                # exon_start <= exon_end means that we are skipping a gap at the beginning of the exon so we haven't reached
                # the first actual codon yet, so no need to make any new exon in this case

                say "New exon made at the end of the gap because no exon was made and dash count is 1 or 2.";
                push(@projected_exons,
                     new Bio::EnsEMBL::Exon(-START     => $exon_start,#+$exon_offset_from_start,#+$proj_transcript_slice->start(),
                                            -END       => $exon_end,#-1,#+$exon_offset_from_start,#+$proj_transcript_slice->start(), # $+[] gives the index of the character following the match, not the last character of the match.
                                            -STRAND    => 1, # the proj_transcript_slice is already on the reverse strand
                                            -SLICE     => $proj_transcript_slice,
                                            -ANALYSIS  => $source_transcript->analysis(),
                                            -STABLE_ID => $source_transcript->stable_id_version(),
                                            -VERSION   => 1));
                $exon_start = $base_index_offset+$base_index-$current_proj_seq_gap_length;               
                $original_exon_start = $exon_start;
              } elsif ($exon_made and ($previous_dash_count == 1 or $previous_dash_count == 2)) {
                say "Not making exon at the end of the gap because the exon was already made at the beginning.";           
              } else {
                # exon not made neither at the beginning nor at the end of the gap because it is multiple of 3
                $exon_end = $previous_exon_end;
                say "Not making exon neither at the beginning nor at the end of the gap because it is multiple of 3."; 
              }
              $exon_made = 0;
              $exon_made_dash_count = 0;
            }
          }
        }
        $base_index += 3;
      } # end while codon
    } # end else length($proj_exon_sequence) != length($source_exon_sequence

    if ($exon_start <= $exon_end) {
      push(@projected_exons,
        new Bio::EnsEMBL::Exon(-START     => $exon_start,
                               -END       => $exon_end,
                               -STRAND    => 1, # the proj_transcript_slice is already on the reverse strand
                               -SLICE     => $proj_transcript_slice,
                               -ANALYSIS  => $source_transcript->analysis(),
                               -STABLE_ID => $source_transcript->stable_id_version(),
                               -VERSION   => 1));
    } else {
      say "exon_start is greater than exon_end, not making final exon at the end. This should follow a single-codon exon formed by a split codon. Source transcript: ".$source_transcript->stable_id_version()." Projected exon sequence: ".$proj_seq;
    }

    $source_exon_index++;
  } # end while PROJSEQ

  if (scalar(@projected_exons) > 0) {

    my $projected_transcript = Bio::EnsEMBL::Transcript->new(-exons => \@projected_exons,
                                                             -analysis => $source_transcript->analysis(),
                                                             -stable_id => $source_transcript->stable_id_version(),
                                                             -strand => 1,
                                                             -slice => $proj_transcript_slice);

    my $translation = Bio::EnsEMBL::Translation->new();
    $translation->start_Exon($projected_exons[0]);
    $translation->start(1);
    $translation->end_Exon($projected_exons[-1]);
    $translation->end($projected_exons[-1]->length());
    $projected_transcript->translation($translation);

    # Set the phases  
    calculate_exon_phases($projected_transcript,$source_transcript->translation()->start_Exon()->phase());

    # Set the exon and transcript supporting features
    if ($projected_transcript->translation()->seq()) { 
      set_alignment_supporting_features($projected_transcript,$source_transcript->translation()->seq(),$projected_transcript->translation()->seq());
    }

    say "Transcript translation:\n".$source_transcript->translation()->seq();
    say "Projected transcript translation:\n".$projected_transcript->translation()->seq();

    my ($coverage,$percent_id) = (0,0);
    if ($projected_transcript->translation()->seq()) {
      ($coverage,$percent_id) = align_proteins($source_transcript->translate()->seq(),$projected_transcript->translate()->seq());
    }
    $projected_transcript->source($coverage);
    $projected_transcript->biotype($percent_id);
    $projected_transcript->description("stable_id of source: ".$source_transcript->stable_id());

    # add a 'seq_edits' attribute to the proj_exon object
    # to store the seq edits that will be added to the transcript
    # when the transcript is built
    #my @seq_edits = make_seq_edits($source_seq,$proj_seq);
    #$proj_exon->{'seq_edits'} = \@seq_edits;

    return ($projected_transcript);
  } else {
    # no exons projected after parsing
    $self->warning("No exons projected after parsing. Source transcript ".$source_transcript->stable_id()." skipped.");
    return 0;
  }
}

sub make_seq_edits {
  # It returns an array of SeqEdit objects for the target sequence to make
  # the insertions for the alignment gaps between the source and target sequences
  # created for an alignment between two dna sequence in cesar output format ie string containing acgtACGT-.
  # A SeqEdit object is added to the array for each substring of any number of "-" not multiple of 3.
  # Inserted bases are taken from the source sequence.

  my ($source_seq,$target_seq) = @_;

  my @seq_edits = ();
  my $acumm_gap_length = 0;
 
  # count the number of lowercase bases before the start of the actual (uppercase) target sequence
  my $num_lowercase_left_flank = 0;
  my $target_seq_copy = $target_seq;
  if ($target_seq_copy =~ m/([acgtn]+)[ACGTN-]+/g) {
    $num_lowercase_left_flank = length($1);
  }

  while ($target_seq =~ /(\-+)/g) {
    $acumm_gap_length += length($1);
    my $start = pos($target_seq)+1-$acumm_gap_length-$num_lowercase_left_flank;
    my $end = $start-1;

    push(@seq_edits,Bio::EnsEMBL::SeqEdit->new(-CODE    => '_rna_edit',
                                               -NAME    => 'rna_edit',
                                               -DESCRIPTION    => 'Cesar alignment',
                                               -START   => $start,
                                               -END     => $end,
                                               -ALT_SEQ => substr($source_seq,pos($target_seq)-length($1),length($1))
                                              ));
  }
  return (@seq_edits);
}

sub target_slices {
  my ($self, $val) = @_;

  if (defined $val) {
    $self->param('_target_slices',$val);
  }

  unless($self->param_is_defined('_target_slices')) {
    $self->param('_target_slices',{});
  }

  return $self->param('_target_slices');
}

sub get_unique_translateable_transcripts {
  my ($self,$gene,$canonical) = @_;

  my $translateable_transcripts = {};
  if ($gene->biotype ne 'protein_coding') {
    $self->input_job->autoflow(0);
    $self->complete_early('Gene does not have protein_coding biotype!');
  }

  my @transcripts = ();
  if ($canonical) {
    push(@transcripts,$gene->canonical_transcript());
  } else {
    @transcripts = @{$gene->get_all_Transcripts()};
  }
  foreach my $transcript (@transcripts) {
    if ($transcript->biotype eq 'protein_coding') {
      my $dbid = $transcript->dbID();
      $translateable_transcripts->{$dbid} = $transcript;
    }
  }
  return(values(%{$translateable_transcripts}));
}

sub make_alignment_mapper {
  my ($self,$gen_al_blocks) = @_;

  my $FROM_CS_NAME = 'chromosome';
  my $TO_CS_NAME   = 'scaffold';

  my $mapper = Bio::EnsEMBL::Mapper->new($FROM_CS_NAME,
                                         $TO_CS_NAME);

  foreach my $bl (@$gen_al_blocks) {
    foreach my $ugbl (@{$bl->get_all_ungapped_GenomicAlignBlocks}) {
      my ($from_bl) = $ugbl->reference_genomic_align;
      my ($to_bl)   = @{$ugbl->get_all_non_reference_genomic_aligns};

      $mapper->add_map_coordinates($from_bl->dnafrag->name,
                                   $from_bl->dnafrag_start,
                                   $from_bl->dnafrag_end,
                                   $from_bl->dnafrag_strand*$to_bl->dnafrag_strand,
                                   $to_bl->dnafrag->name,
                                   $to_bl->dnafrag_start,
                                   $to_bl->dnafrag_end);
    }
  }

  return $mapper;
}

sub parent_genes {
  my ($self,$val) = @_;
  if (!($self->param('_parent_genes'))) {
    $self->param('_parent_genes',[]);
  }

  if ($val) {
    push(@{$self->param('_parent_genes')},$val);
  }

  return $self->param('_parent_genes');
}

sub unique_translateable_transcripts {
  my ($self,$val) = @_;
  if (!($self->param('_unique_translateable_transcripts'))) {
    $self->param('_unique_translateable_transcripts',[]);
  }

  if ($val) {
    push(@{$self->param('_unique_translateable_transcripts')},$val);
  }

  return($self->param('_unique_translateable_transcripts'));
}

sub transcript_align_slices {
  my ($self,$val) = @_;
  if (!($self->param('_transcript_align_slices'))) {
    $self->param('_transcript_align_slices',[]);
  }

  if ($val) {
    push(@{$self->param('_transcript_align_slices')},$val);
  }

  return($self->param('_transcript_align_slices'));
}

sub output_genes {
  my ($self,$val) = @_;
  unless($self->param('_output_genes')) {
    $self->param('_output_genes',[]);
  }

  if($val) {
    push(@{$self->param('_output_genes')},$val);
  }

  return($self->param('_output_genes'));
}

sub files_to_delete {
  my ($self,$val) = @_;
  unless($self->param('_files_to_delete')) {
    $self->param('_files_to_delete',[]);
  }

  if($val) {
    push(@{$self->param('_files_to_delete')},$val);
  }

  return($self->param('_files_to_delete'));
}

sub remove_overlapping_exons {
# any exon overlapped by another longer exon is removed
# and it will not be part of the returned array reference of exons
  my ($exons) = shift;

  print("Removing overlapping projected exons... Before: ".scalar(@$exons)." exons.\n");

  my @discarded_exon_indexes = ();
  my $exon1_index = 0;
 
  foreach my $exon1 (@$exons) {
    my $exon2_index = 0;
    foreach my $exon2 (@$exons) {
      if ($exon1_index != $exon2_index and !($exon2_index ~~ @discarded_exon_indexes)) {
        if (features_overlap($exon1,$exon2)) {
          if ($exon1->length() <= $exon2->length()) {
            push(@discarded_exon_indexes,$exon1_index);
            last;
          }
        }
      }
      $exon2_index++;
    }
    $exon1_index++;
  }

  my $no_overlap_exons = [];
  my $exon_index = 0;
EXON: foreach my $exon (@$exons) {
    foreach my $discarded_exon_index (@discarded_exon_indexes) {
      if ($exon_index == $discarded_exon_index) {
        $exon_index++;
        next EXON;
      }
    }
    push(@{$no_overlap_exons},$exon);
    $exon_index++;
  }

  print("Removing overlapping projected exons... After: ".scalar(@{$no_overlap_exons})." exons.\n");

  return $no_overlap_exons;
}

####################################
# config variable holders
####################################
#
# transcript editing and filtering
#

sub TRANSCRIPT_FILTER {
   my ($self, $val) = @_;

  if (defined $val) {
    $self->param('TRANSCRIPT_FILTER',$val);
  }

  if ($self->param_is_defined('TRANSCRIPT_FILTER')) {
    return $self->param('TRANSCRIPT_FILTER');
  }
  else {
    return;
  }
}

sub filter {
  my ($self, $val) = @_;
  if ($val) {
    $self->param('_runnable_filter',$val);
  }

  # filter does not have to be defined, but if it is, it should
  # give details of an object and its parameters
  if ($self->TRANSCRIPT_FILTER and !$self->param_is_defined('_runnable_filter')) {
    if (not ref($self->TRANSCRIPT_FILTER) eq "HASH" or
        not exists($self->TRANSCRIPT_FILTER->{OBJECT}) or
        not exists($self->TRANSCRIPT_FILTER->{PARAMETERS})) {

      $self->throw("FILTER in config for '".$self->analysis->logic_name."' must be a hash ref with elements:\n" .
            "  OBJECT : qualified name of the filter module;\n" .
            "  PARAMETERS : anonymous hash of parameters to pass to the filter");
    } else {
      $self->require_module($self->TRANSCRIPT_FILTER->{OBJECT});
     
$self->filter($self->TRANSCRIPT_FILTER->{OBJECT}->new(%{$self->TRANSCRIPT_FILTER->{PARAMETERS}}));
    }
  }
  if ($self->param_is_defined('_runnable_filter')) {
    return $self->param('_runnable_filter');
  }
  else {
    return;
  }
}

sub output_single_transcript_gene {
  my ($self,$projected_transcript,$analysis) = @_;

  my $gene = Bio::EnsEMBL::Gene->new();
  $gene->add_Transcript($projected_transcript);
  $gene->analysis($analysis);
  $self->output_genes($gene);
}

1;<|MERGE_RESOLUTION|>--- conflicted
+++ resolved
@@ -69,11 +69,8 @@
 binary to be run (excluding the binary filename).
 -canonical            If set to 1, then only the canonical transcript for each gene will be fetched from the source db.
 -canonical_or_longest If set to 1, then only the canonical transcript for each gene will be projected. If the projection is not done successfully, the next transcript having the longest translation will be projected until there is a successful projection.
-<<<<<<< HEAD
 -common_slice         If set to 1, all the transcripts projected from the same gene will be put on the same slice (and gene) based on the most common seq region name and min and max coordinates covering them. The projected transcripts on the other slices will be discarded. If set to 0 (default), the projected transcripts will be used to make single-transcript genes.
 -max_stops            Only the transcripts whose translations contain a number of stops equal to or less than max_stops will be stored.  Default 0 (translations with stops are not allowed by default).
-=======
->>>>>>> 8f885d5b
 -TRANSCRIPT_FILTER    Hash containing the parameters required to apply
 to the projected transcript to exclude some of them. Default to
 ExonerateTranscriptFilter pid,cov 50,50 although note that the actual
@@ -117,13 +114,8 @@
       cesar_path => '',
       canonical => 0,
       canonical_or_longest => 0,
-<<<<<<< HEAD
       common_slice => 0,
       max_stops => 0,
-=======
-      max_intron_length => 200000,
-      max_transcript_length => 5000000,
->>>>>>> 8f885d5b
       #TRANSCRIPT_FILTER => {
       #                       OBJECT     => 'Bio::EnsEMBL::Analysis::Tools::ExonerateTranscriptFilter',
       #                       PARAMETERS => {
@@ -331,11 +323,7 @@
     }
 
     if (!$himem_required) {
-<<<<<<< HEAD
       $self->build_gene(\@projected_transcripts,$gene_index,$self->param('canonical'),$self->param('canonical_or_longest'));
-=======
-      $self->build_transcripts($projected_exons,$gene_index,$self->param('canonical'),$self->param('canonical_or_longest'));
->>>>>>> 8f885d5b
     }
     
     say "Had a total of ".$fail_count."/".scalar(@{$transcripts})." failed transcript projections for gene ".$gene->dbID();
@@ -363,13 +351,8 @@
   }
 }
 
-<<<<<<< HEAD
 sub build_gene {
   my ($self,$projected_transcripts,$gene_index,$canonical,$canonical_or_longest) = @_;
-=======
-sub build_transcripts {
-  my ($self,$projected_exons,$gene_index,$canonical,$canonical_or_longest) = @_;
->>>>>>> 8f885d5b
 
   if (scalar(@$projected_transcripts) > 0) {
     my $analysis = Bio::EnsEMBL::Analysis->new(
@@ -377,84 +360,10 @@
                                                 -module => 'HiveCesar',
                                               );
 
-<<<<<<< HEAD
     say "Building genes from projected transcripts";
 
     my $gene = @{$self->parent_genes}[$gene_index];
     say "Source gene SID: ".$gene->stable_id();
-=======
-  say "Building transcripts from projected exons";
-
-  my $gene = @{$self->parent_genes}[$gene_index];
-  say "Source gene SID: ".$gene->stable_id;
-
-  my @transcripts = ();  
-  if ($canonical) {
-    push(@transcripts,$gene->canonical_transcript());
-  } elsif ($canonical_or_longest) {
-   
-    my @all_transcripts = ();
-    foreach my $t (@{$gene->get_all_Transcripts()}) {
-      if ($t->translation()) {
-        push(@all_transcripts,$t);
-      }
-    }
-   
-    # sort transcripts by translation length
-    my @all_transcripts_sorted = sort {$b->translation()->length() <=> $a->translation()->length()} @all_transcripts;
-    
-    # give maximum priority to the canonical transcript by swapping it to the first element
-    my $t_index = 0;
-    my $num_transcripts = scalar(@all_transcripts_sorted);
-    my $canonical_t = $gene->canonical_transcript();
-    my $canonical_found = 0;
-    
-    while ($t_index < $num_transcripts and !($canonical_found)) {
-      my $curr_t = $all_transcripts_sorted[$t_index];
-      if ($curr_t eq $canonical_t) {
-        unshift @transcripts,$curr_t;
-        $canonical_found = 1;
-      } else {
-        push(@transcripts,$curr_t);
-      }
-      $t_index++;
-    }
-
-  } else {
-    @transcripts = @{$gene->get_all_Transcripts()};
-  }
-
-TRANSCRIPT: foreach my $transcript (@transcripts) {
-    unless($transcript->biotype eq 'protein_coding') {
-      next;
-    }
-
-    say "Source transcript SID: ".$transcript->stable_id;
-    my $exons = $transcript->get_all_translateable_Exons();
-    my $projected_exon_set = [];
-    my $current_projected_exons_seq_region_name = 0; # this is to skip the projected exons whose slice seq region name is
-                                                     # different from the first projected exon slice seq region name
-    my $current_projected_exons_seq_region_strand = 0; # this is to skip the projected exons whose slice seq region strand is
-                                                       # different from the first projected exon slice seq region strand
-    foreach my $exon (@{$exons}) {
-      say "Checking for exon ".$exon->stable_id;
-      my $projected_exon = $projected_exons->{$exon->dbID};
-      if ($projected_exon) {     
-        if (!$current_projected_exons_seq_region_name) {
-          $current_projected_exons_seq_region_name = $projected_exon->seq_region_name();
-        }
-        if (!$current_projected_exons_seq_region_strand) {
-          $current_projected_exons_seq_region_strand = $projected_exon->seq_region_strand();
-        }
-        
-        if (($projected_exon->seq_region_strand() eq $current_projected_exons_seq_region_strand) and
-            ($projected_exon->seq_region_name() eq $current_projected_exons_seq_region_name)) {
-          if ($projected_exon->start() <= $projected_exon->end()) {
-            push(@{$projected_exon_set},$projected_exon);
-          } else {
-            print("Projected exon start > end.");
-          }
->>>>>>> 8f885d5b
 
     my @projected_transcripts_for_gene = ();  
     if ($canonical_or_longest) {
@@ -478,13 +387,8 @@
         $t_index++;
       }
 
-<<<<<<< HEAD
     } else {
       @projected_transcripts_for_gene = @$projected_transcripts;
-=======
-    unless(scalar(@{$projected_exon_set}) > 0) {
-      next;
->>>>>>> 8f885d5b
     }
 
     my $projected_transcripts_on_common_slice;
@@ -496,7 +400,6 @@
       @projected_transcripts_for_gene = @$projected_transcripts_on_common_slice;
     }
 
-<<<<<<< HEAD
     #my $projected_gene = $gene->flush_Transcripts();
     my $projected_gene = Bio::EnsEMBL::Gene->new();
     $projected_gene->stable_id($gene->stable_id());
@@ -574,104 +477,6 @@
       $big = $vals[$_];
       $key = $keys[$_];
     }
-=======
-    say "Transcript translation:\n".$transcript->translation()->seq();
-    say "Projected transcript translation:\n".$projected_transcript->translation()->seq();
-
-    my ($coverage,$percent_id) = (0,0);
-    if ($projected_transcript->translation()->seq()) {
-print("Projected transcript translation has a seq\n");
-      ($coverage,$percent_id) = align_proteins($transcript->translate()->seq(),$projected_transcript->translate()->seq());
-    }
-    $projected_transcript->source($coverage);
-    $projected_transcript->biotype($percent_id);
-    $projected_transcript->description("stable_id of source: ".$transcript->stable_id());
-    #$projected_transcript->description(">orig\n".$transcript->translation()->seq()."\n>proj\n".$projected_transcript->translation()->seq());
-
-    # only store transcripts which translate
-    if ($projected_transcript->translate()) {
-     
-      # only store transcripts whose length <= 5,000,000 bases
-      if (abs($projected_transcript->seq_region_end()-$projected_transcript->seq_region_start()) > $self->param('max_transcript_length')) {
-        say "The projected transcript has been filtered out because its length is greater than the maximum transcript length of ".$self->param('max_transcript_length')." bases.";
-        next TRANSCRIPT;
-      }
-      
-      # only store transcripts whose individual intron lengths <= 200,000 bases
-      foreach my $intron (@{$projected_transcript->get_all_Introns()}) {
-        if ($intron->length() > $self->param('max_intron_length')) {
-          say "The projected transcript has been filtered out because it contains an intron whose length is greater than the maximum intron length of ".$self->param('max_intron_length')." bases.";
-          next TRANSCRIPT;
-        }
-      }
-     
-      # only store transcripts with 0 or 1 stops
-      my $projected_transcript_translate_seq = $projected_transcript->translate()->seq();
-      my $num_stops = $projected_transcript_translate_seq =~ s/\*/\*/g;
-      if ($num_stops > 1) {
-        say "The projected transcript has been filtered out because its translation contains stops (".$num_stops." stops).";
-        next TRANSCRIPT;
-      } elsif ($num_stops == 1) {
-        my $projected_transcript_without_stops;
-        
-        eval {
-          $projected_transcript_without_stops = replace_stops_with_introns($projected_transcript,1);
-        };
-        if ($@ =~ /The edited transcript is shorter than allowed/) {
-          $self->warning($@);
-        } elsif ($@) {
-          $self->throw($@);
-        }
-        
-        my $projected_transcript_without_stops_translate_seq = "";
-        if ($projected_transcript_without_stops and $projected_transcript_without_stops->translate()) {
-          $projected_transcript_without_stops_translate_seq = $projected_transcript_without_stops->translate()->seq();
-        }
-        my $num_stops_without_stops = $projected_transcript_without_stops_translate_seq =~ s/\*/\*/g;
-        
-        if ($num_stops_without_stops != 0) {
-          say "The projected transcript has been filtered out because its translation contains stops after replacing 1 stop with an intron.";
-          next TRANSCRIPT;
-        } elsif ($projected_transcript_without_stops_translate_seq ne "") {
-          say "The projected transcript has been accepted after replacing 1 stop with an intron.";
-          $projected_transcript = $projected_transcript_without_stops;
-        }
-      }
-
-      # filter out transcripts below given pid and cov
-      if ($self->TRANSCRIPT_FILTER) {
-        if (scalar(@{$projected_transcript->get_all_supporting_features()}) > 0) {
-          my $filtered_transcripts = $self->filter->filter_results([$projected_transcript]);
-          if (scalar(@$filtered_transcripts) > 0) {
-            $self->output_single_transcript_gene($projected_transcript,$analysis);
-            if ($canonical_or_longest) {
-              # only one transcript per gene is projected
-              last TRANSCRIPT;
-            }
-          } else {
-            say "The projected transcript has been filtered out because its pid and cov are too low.";
-          }
-        }
-      } else {
-        $self->output_single_transcript_gene($projected_transcript,$analysis,$canonical_or_longest);
-        if ($canonical_or_longest) {
-          # only one transcript per gene is projected
-          last TRANSCRIPT;
-        }
-      }
-    } else {
-      say "The projected transcript does not translate.";
-    }
-  }
-}
-
-sub project_exon {
-  my ($self,$exon,$gene_index) = @_;
-
-  my $exon_align_slices = @{$self->exon_align_slices()}[$gene_index]->{$exon->dbID};
-  if (scalar(@{$exon_align_slices}) <= 0) {
-    return 0;
->>>>>>> 8f885d5b
   }
   $key
 }
@@ -711,7 +516,6 @@
     $projected_transcript->slice($common_slice);
   }
 
-<<<<<<< HEAD
   return \@projected_transcripts_on_common_slice;
 }
 
@@ -726,42 +530,6 @@
   }
 
   # set output filename
-=======
-  # replace TGA stops/selenocysteines with NNN so CESAR2.0 makes it match with anything
-  my $i_step = 1;
-  for (my $i = 0; $i < length($seq); $i += $i_step) {
-    my $base_1 = substr($seq,$i,1);
-    if ($base_1 !~ /[acgtn]/) {
-      # we have reached the first (upper case or -) base of the exon sequence
-      $i_step = 3;
-    }
-    if ($i_step == 3) {
-      my $base_2 = substr($seq,$i+1,1);
-      my $base_3 = substr($seq,$i+2,1);
-        if ($base_1 eq "T" and
-            $base_2 eq "G" and
-            $base_3 eq "A" and
-            $i+$i_step < length($seq)) { # ignore the last stop codon
-          # selenocysteine stop found needs to be replaced with cysteine
-          $seq = substr($seq,0,$i)."NNN".substr($seq,$i+3);
-          $exon->{'selenocysteine'} = $i; # create new exon attribute to store the start of the selenocysteine
-
-          $self->warning("Potential selenocysteine/TGA stop codon found at position $i (including lower case flanks). Exon ".$exon->stable_id().". Sequence (including lower case flanks): $seq");
-        } elsif ( ($base_1 eq "T" and
-                   $base_2 eq "A" and
-                   ($base_3 eq "A" or $base_3 eq "G")) and
-                  $i+$i_step < length($seq) ) { # ignore the last stop codon
-          $self->warning("Stop codon TAA or TAG found in reference. Exon ".$exon->stable_id()." skipped.");
-          return (0);
-        }
-     }
-  }
-  
-  # replace any base different from A,C,G,T with N
-  $seq =~ tr/ykwmsrdvhbxYKWMSRDVHBX/nnnnnnnnnnnNNNNNNNNNNN/;
-
-  say "S2: ".$seq;
->>>>>>> 8f885d5b
   my $rand = int(rand(10000));
   # Note as each accession will occur in only one file, there should be no problem using the first one
   my $outfile_path = $self->param('output_path')."/cesar_".$$."_".$transcript->stable_id()."_".$rand.".fasta";
@@ -794,7 +562,6 @@
       $self->throw("Unexpected phase found for exon ".$exon->stable_id." (".$exon->dbID()."): ".$phase);
     }
 
-<<<<<<< HEAD
     # Find 3' split codon and lower case bases
     if ($end_phase == 0 or $end_phase == -1) {
       ;
@@ -810,23 +577,6 @@
       $transcript->{$exon_index}->{'three_split_codon'} = $split_codon;
     } else {
       $self->throw("Unexpected end phase found for exon ".$exon->stable_id." (".$exon->dbID()."): ".$end_phase);
-=======
-  foreach my $exon_align_slice (@{$exon_align_slices}) {
-    say $exon->stable_id.": ".$exon_align_slice->name();
-    say OUT ">".$exon_align_slice->name();
-    
-    my $exon_align_slice_seq = $exon_align_slice->seq();
-    
-    # replace any base different from A,C,G,T with N
-    $exon_align_slice_seq =~ tr/ykwmsrdvhbxYKWMSRDVHBX/nnnnnnnnnnnNNNNNNNNNNN/;
-    
-    if($exon->strand == -1) {
-      my $temp_seq = reverse($exon_align_slice_seq);
-      $temp_seq =~ tr/atgcATGC/tacgTACG/;
-      say OUT $temp_seq;
-    } else {
-      say OUT $exon_align_slice_seq;
->>>>>>> 8f885d5b
     }
 
     # remove bases from the 3' end in case the sequence is not multiple of 3
@@ -959,53 +709,7 @@
   my $num_proj_seq_exonic_bases = $proj_seq =~ tr/ACGTNYKWMSRDVHBX//;
 
   if (scalar(@projection_array) > 0) {
-<<<<<<< HEAD
     $self->throw("Output file has more than one projection. The projection having fewer gaps will be chosen. Transcript: ".$source_transcript->stable_id());
-=======
-    $self->warning("Output file has more than one projection. The projection having fewer gaps will be chosen. Exon: ".$source_exon->stable_id);
-
-    # there are sometimes empty results which need to be skipped
-    chomp($source_seq);
-    chomp($proj_seq);
-    while (length($source_seq) <= 0 and length($proj_seq) <= 0 and $num_proj_seq_exonic_bases <= 0) {
-      $reference_exon_header = shift(@projection_array);
-      $source_seq = shift(@projection_array);
-      $slice_name = shift(@projection_array);
-      $proj_seq = shift(@projection_array);
-      chomp($source_seq);
-      chomp($proj_seq);
-      printf("Chosen slice name $slice_name and projected sequence:\n$proj_seq due to empty results found before.\n");
-    }
-
-    my $next_reference_exon_header;
-    my $next_source_seq;
-    my $next_slice_name;
-    my $next_proj_seq;
-    while (scalar(@projection_array) > 0) {
-      $next_reference_exon_header = shift(@projection_array);
-      $next_source_seq = shift(@projection_array);
-      $next_slice_name = shift(@projection_array);
-      $next_proj_seq = shift(@projection_array);
-
-      chomp($next_proj_seq);
-      chomp($next_source_seq);
-      if (($next_proj_seq =~ tr/\-//) < ($proj_seq =~ tr/\-//) and
-          (length($source_seq) > 0) and (length($proj_seq) > 0)  
-         ) {
-        # if the number of gaps in the next projected sequence represented by the character '-'
-        # is lower than the current selection number of gaps then select the next projected sequence
-        # unless the next projected sequence is empty (it can happen)
-        $proj_seq = $next_proj_seq;
-        $slice_name = $next_slice_name;
-        $source_seq = $next_source_seq;
-        $reference_exon_header = $next_reference_exon_header;
-        printf("Chosen slice name $slice_name and projected sequence:\n$proj_seq\n");
-      }
-    }
-  } elsif ($num_proj_seq_exonic_bases <= 0) {
-    say "The projected exon sequence does not have any actual exonic sequence. Exon skipped.";
-    return;
->>>>>>> 8f885d5b
   }
 
   chomp($source_seq);
@@ -1030,7 +734,6 @@
   
   $exon_offset_from_start = length($transcript_left_flank);
 
-<<<<<<< HEAD
   $proj_transcript_slice_name .= join(":",($transcript_start_coord,$transcript_end_coord,$original_proj_transcript_strand));
   my $slice_adaptor = $self->hrdb_get_con('target_dna_db')->get_SliceAdaptor();
 
@@ -1052,25 +755,6 @@
 
     push(@source_exons,$1.$2.$3);
     $exon_index++;
-=======
-  $proj_seq =~ /([atgc]*)([\-ATGCN]+)([atgc]*)/;
-
-  my $proj_left_flank = $1;
-  my $proj_right_flank = $3;
-
-  say "FM2 LLF: ".length($proj_left_flank);
-  say "FM2 LRF: ".length($proj_right_flank);
-  if($strand == -1) {
-    $start_coord += length($proj_right_flank);
-  } else {
-    $start_coord += length($proj_left_flank);
-  }
-
-  if($strand == -1) {
-    $end_coord -= length($proj_left_flank);
-  } else {
-    $end_coord -= length($proj_right_flank);
->>>>>>> 8f885d5b
   }
 
   my @projected_exons = ();
