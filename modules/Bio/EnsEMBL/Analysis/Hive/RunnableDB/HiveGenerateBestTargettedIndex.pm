=head1 LICENSE

Copyright [1999-2015] Wellcome Trust Sanger Institute and the EMBL-European Bioinformatics Institute
Copyright [2016-2018] EMBL-European Bioinformatics Institute

Licensed under the Apache License, Version 2.0 (the "License");
you may not use this file except in compliance with the License.
You may obtain a copy of the License at

     http://www.apache.org/licenses/LICENSE-2.0

Unless required by applicable law or agreed to in writing, software
distributed under the License is distributed on an "AS IS" BASIS,
WITHOUT WARRANTIES OR CONDITIONS OF ANY KIND, either express or implied.
See the License for the specific language governing permissions and
limitations under the License.

=head1 CONTACT

Please email comments or questions to the public Ensembl
developers list at <http://lists.ensembl.org/mailman/listinfo/dev>.

Questions may also be sent to the Ensembl help desk at
<http://www.ensembl.org/Help/Contact>.

=head1 NAME

Bio::EnsEMBL::Analysis::Hive::RunnableDB::HiveGenerateBestTargettedIndex

=head1 SYNOPSIS


=head1 DESCRIPTION


=cut

package Bio::EnsEMBL::Analysis::Hive::RunnableDB::HiveGenerateBestTargettedIndex;

use strict;
use warnings;

use Bio::EnsEMBL::IO::Parser::Genbank;
use Bio::EnsEMBL::Analysis::Tools::SeqFetcher::OBDAIndexSeqFetcher;
use Bio::Seq;
use Bio::SeqIO;

use LWP::UserAgent;

use parent qw(Bio::EnsEMBL::Analysis::Hive::RunnableDB::HiveBaseRunnableDB);


sub fetch_input {
  my ($self) = @_;

  if (-e $self->param_required('genbank_file')) {
    my $genbank_parser = Bio::EnsEMBL::IO::Parser::Genbank->open($self->param_required('genbank_file'));

    $self->param('seqfetcher', Bio::EnsEMBL::Analysis::Tools::SeqFetcher::OBDAIndexSeqFetcher->new( -db => $self->param_required('seqfetcher_index')));
    $self->param_required('fasta_filename');
    my $dba = $self->get_database_by_name('source_db');
    my $adaptor = $dba->get_DnaAlignFeatureAdaptor;
    my %accessions;
    foreach my $f (@{$adaptor->fetch_all}) {
      next if (exists $accessions{$f->hseqname});
      $accessions{$f->hseqname} = 1;
    }
    my @seqs;
    while($genbank_parser->next) {
      my $cdna_accession = $genbank_parser->get_sequence_name;
      next unless (exists $accessions{$cdna_accession});
      foreach my $feature (@{$genbank_parser->get_features}) {
        if ($feature->{header} eq 'CDS' and exists $feature->{translation}) {
          push(@seqs, Bio::Seq->new(-id => $cdna_accession, -desc => $feature->{protein_id}->[0], -seq => join('', @{$feature->{translation}})));
          last;
        }
      }
    }
    $genbank_parser->close;
    if ($self->param_is_defined('protein_files')) {
      foreach my $file (@{$self->param('protein_files')}) {
        #instead of throw, issue warning in the absence of a proteome.fa file. We can assume that there were no pe1 or 2 proteins for the species
        ##This way, the pipeline continues without dying.
        $self->warning('Could not find '.$file) unless (-e $file);
         #$self->throw('Could not find '.$file) unless (-e $file);
      }
    }
    if (@seqs) {
      $self->output(\@seqs);
    }
    else {
      $self->warning('Strange, you do not seem to have any full length cdna');
    }
  }
  else {
    $self->input_job->autoflow(0);
    $self->complete_early("Could not find any cdnas");
  }
}


sub run {
  my ($self) = @_;

  my $seqfetcher = $self->param('seqfetcher');
  my @embl_ids;
  my @refseq_ids;
  foreach my $sequence (@{$self->output}) {
    my $protein_accession = $sequence->desc;
    my $seq = $seqfetcher->get_entry_by_acc($protein_accession);
    if (!$seq) {
      if ($sequence->desc =~ /NP_/) {
        push(@refseq_ids, $sequence);
      }
      else {
        push(@embl_ids, $sequence);
      }
    }
  }
  my $params = {
    to => 'ACC',
    format => 'tab',
    columns => 'id,version(sequence)',
  };
  if (@embl_ids) {
    $params->{from} = 'EMBL';
    $self->_get_uniprot_accession($params, \@embl_ids);
  }
  if (@refseq_ids) {
    $params->{from} = 'P_REFSEQ_AC';
    $self->_get_uniprot_accession($params, \@refseq_ids);
  }
}


sub _get_uniprot_accession {
  my ($self, $params, $seqs) = @_;

  $params->{query} = join(' ', map {$_->desc} @$seqs);
  my $query_url = 'https://www.uniprot.org/uploadlists/';
  my $ua = LWP::UserAgent->new(agent => 'libwwww-perl '.$self->param('email'));
  $ua->env_proxy();
  push(@{$ua->requests_redirectable}, 'POST');
  my %missing;
  my $response = $ua->post($query_url, $params);
  while (my $wait = $response->header('Retry-After')) {
    sleep $wait;
    $response = $ua->get($response->base);
  }
  if ($response->is_success ) {
    if ($response->content =~ /^Entry/) {
      my $result = $response->content;
<<<<<<< HEAD
       while($result =~ /(\w+)\s+(\d+)\s+(\S+)/mgc) {
=======
      while($result =~ /(\w+)\s+(\d+)\s+(\S+)/mgc) {
>>>>>>> b4a57699
        foreach my $acc (split(',', $3)) {
          $missing{$acc} = "$1.$2";
        }
      }
<<<<<<< HEAD
    }else{
      my $uniparc_url = $response->request->uri;
      $uniparc_url =~ s/uniprot\//uniparc\//;
      my $uniparc_response = $ua->get($uniparc_url);
      unless ($uniparc_response->is_success and $uniparc_response->content =~ /^Entry/) {
        $self->throw($uniparc_response->status_line.' for '.$uniparc_response->request->uri."\n".$uniparc_response->content);
=======
    }
    else {
      $response = $ua->post($query_url, $params);
      my $url_edit = $response->request->uri; 
      $url_edit =~ s/https:\/\/www.uniprot.org\/uniprot/https:\/\/www.uniprot.org\/uniparc/; 
      my $new_response = $ua->post($url_edit); 
      while (my $wait = $new_response->header('Retry-After')) {
        sleep $wait;
        $new_response = $ua->get($new_response->base);
      }
      if ($new_response->content =~ /^Entry/) {
        my $result = $new_response->content;
        while($result =~ /(\w+)\s+(\d+)\s+(\S+)/mgc) {
          foreach my $acc (split(',', $3)) {
            $missing{$acc} = "$1.$2";
          }
        }
      }  
      else {
        # I tried hard to get this id but I failed. Check what is the issue. 
      	$self->throw('Cannot find ids. The response is: '. $response->status_line.' for '.$response->request->uri.
      	  ' and the content \n'. $response->content . '\n Also check ' . $url_edit . 'but nothing');
>>>>>>> b4a57699
      }
    }
  }
  foreach my $seq (@$seqs) {
    $seq->desc($missing{$seq->desc}) if (exists $missing{$seq->desc});
  }
}


sub write_output {
  my ($self) = @_;

  my %seen;
  my $fasta_file = Bio::SeqIO->new(-format => 'fasta', -file => '>'.$self->param('fasta_filename'));
  foreach my $seq (@{$self->output}) {
    $fasta_file->write_seq($seq);
    $seen{$seq->id} = 1;
  }
  if ($self->param_is_defined('protein_files')) {
    foreach my $file (@{$self->param('protein_files')}) {
      my $protein_file = Bio::SeqIO->new(-format => 'fasta', -file => $file);
      while (my $seq = $protein_file->next_seq) {
        my $id = $seq->id;
        if ($id =~ s/\w{2}\|(\w+)\|\w+.*/$1/) {
          $seq->desc =~ /SV=(\d+)/;
          $id .= '.'.$1;
          $seq->id($id);
          $seq->desc('');
        }
        next if (exists $seen{$seq->id});
        $fasta_file->write_seq($seq);
        $seen{$seq->id} = 1;
      }
    }
  }
  $fasta_file->close;
}

1;<|MERGE_RESOLUTION|>--- conflicted
+++ resolved
@@ -150,23 +150,11 @@
   if ($response->is_success ) {
     if ($response->content =~ /^Entry/) {
       my $result = $response->content;
-<<<<<<< HEAD
-       while($result =~ /(\w+)\s+(\d+)\s+(\S+)/mgc) {
-=======
       while($result =~ /(\w+)\s+(\d+)\s+(\S+)/mgc) {
->>>>>>> b4a57699
         foreach my $acc (split(',', $3)) {
           $missing{$acc} = "$1.$2";
         }
       }
-<<<<<<< HEAD
-    }else{
-      my $uniparc_url = $response->request->uri;
-      $uniparc_url =~ s/uniprot\//uniparc\//;
-      my $uniparc_response = $ua->get($uniparc_url);
-      unless ($uniparc_response->is_success and $uniparc_response->content =~ /^Entry/) {
-        $self->throw($uniparc_response->status_line.' for '.$uniparc_response->request->uri."\n".$uniparc_response->content);
-=======
     }
     else {
       $response = $ua->post($query_url, $params);
@@ -189,7 +177,6 @@
         # I tried hard to get this id but I failed. Check what is the issue. 
       	$self->throw('Cannot find ids. The response is: '. $response->status_line.' for '.$response->request->uri.
       	  ' and the content \n'. $response->content . '\n Also check ' . $url_edit . 'but nothing');
->>>>>>> b4a57699
       }
     }
   }
