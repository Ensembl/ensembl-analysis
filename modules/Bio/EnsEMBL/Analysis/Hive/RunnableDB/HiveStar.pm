--- conflicted
+++ resolved
@@ -1,10 +1,6 @@
 =head1 LICENSE
 
-<<<<<<< HEAD
-
-=======
->>>>>>> 8d990c3d
- Copyright [2016-2019] EMBL-European Bioinformatics Institute
+ Copyright [2016-2020] EMBL-European Bioinformatics Institute
 
 
  Licensed under the Apache License, Version 2.0 (the "License");
