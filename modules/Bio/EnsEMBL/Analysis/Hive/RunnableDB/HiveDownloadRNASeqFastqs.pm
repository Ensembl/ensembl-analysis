--- conflicted
+++ resolved
@@ -79,28 +79,7 @@
     $srr = (split /\./, $fastq)[0];
   }
   my $first = substr $srr, 0, 6;
-<<<<<<< HEAD
-  my $second = '00'.(substr $srr, -1, 1);
-  my $third = '0'.(substr $srr, -2, 2);
 
-  my $res = $self->run_system_command(['wget', '-qq', "$ftp_base_url/$first/$second/$srr/$fastq",  '-P', $path]);
-  if ($res) {
-    $res >>= 8;
-    if ($res == 8) {
-      $res = $self->run_system_command(['wget', '-qq', "$ftp_base_url/$first/$srr/$fastq",  '-P', $path]);
-      $res >>= 8;
-      if ($res == 8) {
-        $res = $self->run_system_command(['wget', '-qq', "$ftp_base_url/$first/$third/$srr/$fastq",  '-P', $path]);
-      }
-      if ($res) {
-        $res >>= 8;
-        # if wget failed, delete the file so it can be downloaded again when retried
-        if (-e $path.'/'.$fastq) {
-          $self->run_system_command(['rm',"$path/$fastq"]);
-        }
-        $self->throw("Could not download file $fastq error code is $res");
-      }
-=======
   my $second_a = '00'.(substr $srr, -1, 1);
   my $second_b ='0'.(substr $srr, -2, 2);
 
@@ -110,7 +89,6 @@
     $exit_code = $self->exit_code_test($wget_cmd);
     if ($exit_code){
       last;
->>>>>>> 0e446ca2
     }
   }
   if (!$exit_code){
