--- conflicted
+++ resolved
@@ -91,12 +91,9 @@
     %{$self->SUPER::param_defaults},
     _branch_for_accumulators => 'MAIN',
     _stored_features => {},
-<<<<<<< HEAD
-=======
     timer => '5h',
     flatfile_masked => 1,
     batch_reads => 1,
->>>>>>> b4a57699
   }
 }
 
