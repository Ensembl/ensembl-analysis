--- conflicted
+++ resolved
@@ -165,17 +165,14 @@
     $self->throw("You must provide either a flatfile or a dna db to read from");
   }
 
-<<<<<<< HEAD
+
 
 #  $leaveCount = Devel::Leak::CheckSV($handle);
 #  print STDERR "\nLEAVE1: $leaveCount SVs\n";
 
 #  $enterCount = Devel::Leak::NoteSV($handle);
 #  print STDERR "ENTER2: $enterCount SVs\n";
-
-=======
   my $slice_adaptor = $gene_db->get_SliceAdaptor;
->>>>>>> 6f742787
   my $stable_id = $self->input_id;
 
   # check for batch info in the input id
