=head1 LICENSE

<<<<<<< HEAD
Copyright [1999-2015] Wellcome Trust Sanger Institute and the EMBL-European Bioinformatics Institute
Copyright [2016] EMBL-European Bioinformatics Institute

Licensed under the Apache License, Version 2.0 (the "License");
you may not use this file except in compliance with the License.
You may obtain a copy of the License at

     http://www.apache.org/licenses/LICENSE-2.0

Unless required by applicable law or agreed to in writing, software
distributed under the License is distributed on an "AS IS" BASIS,
WITHOUT WARRANTIES OR CONDITIONS OF ANY KIND, either express or implied.
See the License for the specific language governing permissions and
limitations under the License.
=======
# Copyright [1999-2015] Wellcome Trust Sanger Institute and the EMBL-European Bioinformatics Institute
# Copyright [2016] EMBL-European Bioinformatics Institute
#
# Licensed under the Apache License, Version 2.0 (the "License");
# you may not use this file except in compliance with the License.
# You may obtain a copy of the License at
#
#      http://www.apache.org/licenses/LICENSE-2.0
#
# Unless required by applicable law or agreed to in writing, software
# distributed under the License is distributed on an "AS IS" BASIS,
# WITHOUT WARRANTIES OR CONDITIONS OF ANY KIND, either express or implied.
# See the License for the specific language governing permissions and
# limitations under the License.
>>>>>>> 3beba0b4

=head1 CONTACT

  Please email comments or questions to the public Ensembl
  developers list at <http://lists.ensembl.org/mailman/listinfo/dev>.

  Questions may also be sent to the Ensembl help desk at
  <http://www.ensembl.org/Help/Contact>.

=cut

=head1 NAME

Bio::EnsEMBL::Analysis::RunnableDB::MergeBamFiles - Merge BAM files

=head1 SYNOPSIS

{
  -logic_name => 'merged_tissue_file',
  -module     => 'Bio::EnsEMBL::Analysis::Hive::RunnableDB::HiveMergeBamFiles',
  -parameters => {
    java       => 'java',
    java_options  => '-Xmx2g',
    # If 0, do not use multithreading, faster but can use more memory.
    # If > 0, tells how many cpu to use for samtools or just to use multiple cpus for picard
    use_threading => $self->o('use_threads'),
    # Path to MergeSamFiles.jar
    picard_lib    => $self->o('picard_lib_jar'),
    # Use this default options for Picard: 'MAX_RECORDS_IN_RAM=20000000 CREATE_INDEX=true SORT_ORDER=coordinate ASSUME_SORTED=true VALIDATION_STRINGENCY=LENIENT'
    # You will need to change the options if you want to use samtools for merging
    options       => 'MAX_RECORDS_IN_RAM=20000000 CREATE_INDEX=true SORT_ORDER=coordinate ASSUME_SORTED=true VALIDATION_STRINGENCY=LENIENT',
    # target_db is the database where we will write the files in the data_file table
    # You can use store_datafile => 0, if you don't want to store the output file
    target_db => $self->o('blast_db'),
    disconnect_jobs => 1,
  },
  -rc_name    => '3GB_multithread',
  -flow_into => {
    1 => [ ':////accu?filename=[]' ],
  },
},

=head1 DESCRIPTION

Merge BAM files using either picard or samtools. Picard is the prefered choice.
It uses samtools to check if it was successfull. All the input files are retrieved
from the accu table of the Hive database and it stores the output file name in
the accu table on branch 1.

=head1 METHODS

=cut

package Bio::EnsEMBL::Analysis::Hive::RunnableDB::HiveMergeBamFiles;

use warnings ;
use strict;

use File::Copy;
use File::Spec;
use File::Basename;

use Bio::EnsEMBL::DataFile;

use parent ('Bio::EnsEMBL::Analysis::Hive::RunnableDB::HiveBaseRunnableDB');


=head2 param_defaults

 Arg [1]    : None
 Description: Default values for this module are:
               bam_version => 1, this is for the name of the file
               rename_file => 1, if we don't merge, rename the file
               store_datafile => 1, store the file name in data_file
               _index_ext => 'bai',
               _file_ext => 'bam',
 Returntype : Hashref, containing all default parameters
 Exceptions : None

=cut

sub param_defaults {
  my ($self) = @_;

  return {
    %{$self->SUPER::param_defaults()},
    bam_version => 1,
    rename_file => 1,
    store_datafile => 1,
    _index_ext => 'bai',
    _file_ext => 'bam',
  }
}


=head2 fetch_input

 Arg [1]    : None
 Description: It will fetch all the BAM files. If there is only one file and the samtools option 
              -b is not used it will flow the name of the file on branch 1 with 'filename'
              If 'picard_lib' is defined it will use Picard to merge the files otherwise it will
              use samtools
 Returntype : None
 Exceptions : Throws if 'filename' is empty
              Throws if the filename is not an absolute path

=cut

sub fetch_input {
    my ($self) = @_;

    $self->create_analysis;
    my $outname = $self->param_is_defined('sample_name') ? $self->param('sample_name') : 'merged';
    if (!$self->param_is_defined('logic_name')) {
      my $aligner = $self->param('wide_short_read_aligner');
      if ($aligner =~ /star/i) {
        $aligner = 'star';
      }
      else {
        $aligner = 'bwa';
      }
      $self->analysis->logic_name($self->param('wide_species').'_'.$aligner.'_'.$outname);
    }
    if (!$self->param_is_defined('alignment_bam_file')) {
      $self->param('alignment_bam_file', File::Spec->catfile($self->param('wide_merge_dir'),
        join('.', $self->param('assembly_name'), $self->param('rnaseq_data_provider'), $outname, $self->param('bam_version'), $self->param('_file_ext'))));
    }
    if (scalar(@{$self->param('filename')}) == 0) {
        $self->throw('You did not specify input files for '.$self->analysis->logic_name);
    }
    elsif (scalar(@{$self->param('filename')}) == 1 and $self->param('options') !~ /-b /) {
        # In samtools merge you can specify a file with a list of files using -b
        # In other cases I just want to push the filename but I don't need to run the BAM merge
        # First pushing the filename
        my $abs_filename = $self->param('filename')->[0];
        if (-e File::Spec->catfile($self->param('wide_merge_dir'), $abs_filename)) {
            $abs_filename = File::Spec->catfile($self->param('wide_merge_dir'), $abs_filename);
        }
        elsif (-e File::Spec->catfile($self->param('wide_output_dir'), $abs_filename)) {
            $abs_filename = File::Spec->catfile($self->param('wide_output_dir'), $abs_filename);
        }
        $self->throw($abs_filename.' is not an absolute path!') unless (File::Spec->file_name_is_absolute($abs_filename));
        if ($self->param('rename_file')) {
          my $index_ext = '.'.$self->param('_index_ext');
          move($abs_filename, $self->param('alignment_bam_file')) || $self->throw("Could not rename file $abs_filename to ".$self->param('alignment_bam_file'));
          move($abs_filename.$index_ext, $self->param('alignment_bam_file').$index_ext) || $self->throw("Could not rename file $abs_filename$index_ext to ".$self->param('alignment_bam_file').$index_ext);
          $abs_filename = $self->param('alignment_bam_file');
        }
        if ($self->param('store_datafile')) {
          $self->store_filename_into_datafile;
        }
        $self->dataflow_output_id({filename => $abs_filename}, 1);
        # Finally tell Hive that we've finished processing
        $self->complete_early('There is only one file to process');
    }
    if ($self->param_is_defined('picard_lib')) {
        $self->require_module('Bio::EnsEMBL::Analysis::Runnable::PicardMerge');
        $self->runnable(Bio::EnsEMBL::Analysis::Runnable::PicardMerge->new(
            -program => $self->param('java') || 'java',
            -java_options => $self->param('java_options'),
            -lib => $self->param('picard_lib'),
            -options => $self->param('options'),
            -analysis => $self->analysis,
            -output_file => $self->param('alignment_bam_file'),
            -input_files => $self->param('filename'),
            -use_threading => $self->param('use_threading'),
            -samtools => $self->param('wide_samtools') || 'samtools',
            ));
    }
    else {
        $self->require_module('Bio::EnsEMBL::Analysis::Runnable::SamtoolsMerge');
        $self->runnable(Bio::EnsEMBL::Analysis::Runnable::SamtoolsMerge->new(
            -program => $self->param('wide_samtools') || 'samtools',
            -options => $self->param('options'),
            -analysis => $self->analysis,
            -output_file => $self->param('alignment_bam_file'),
            -input_files => $self->param('filename'),
            -use_threading => $self->param('use_threading'),
            ));
    }
    $self->hrdb_set_con($self->get_database_by_name('target_db'), 'target_db');
}


=head2 run

 Arg [1]    : None
 Description: Merge the files and check that the merge was successful
 Returntype : None
 Exceptions : None

=cut

sub run {
    my ($self) = @_;

    $self->dbc->disconnect_if_idle() if ($self->param('disconnect_jobs'));
    foreach my $runnable (@{$self->runnable}) {
        $runnable->run;
        $runnable->check_output_file;
    }
    $self->output([$self->param('alignment_bam_file')]);
}


=head2 write_output

 Arg [1]    : None
 Description: Dataflow the name of the merged BAM file on branch 1 with 'filename'
 Returntype : None
 Exceptions : None

=cut

sub write_output {
    my ($self) = @_;

    if ($self->param('store_datafile')) {
      $self->store_filename_into_datafile;
    }
    $self->dataflow_output_id({filename => $self->output->[0]}, 1);
}


=head2 store_filename_into_datafile

 Arg [1]    : None
 Description: It uses 'wide_species', 'sample_name' or merged to create a logic_name
              such as chicken_bwa_brain, store the analysis in the 'target_db' if
              it does not exists then store the filename in the datafile table
              If 'logic_name' is specified in the parameters, the value is used
 Returntype : None
 Exceptions : None

=cut

sub store_filename_into_datafile {
  my ($self) = @_;

  my $db = $self->hrdb_get_con('target_db');
  my $analysis_adaptor = $db->get_AnalysisAdaptor;
  my $analysis = $analysis_adaptor->fetch_by_logic_name($self->analysis->logic_name);
  if (!$analysis) {
    $analysis_adaptor->store($analysis);
  }
  my $datafile = Bio::EnsEMBL::DataFile->new();
  $datafile->analysis($analysis);
  $datafile->file(basename($self->param('alignment_bam_file'), '.'.$self->param('_file_ext')));
  $datafile->filetype('BAMCOV');
  $datafile->coord_ssytem($db->get_CoordSystemAdaptor->fetch_by_rank(1));
  $db->get_DataFileAdaptor->store($datafile);
}

1;<|MERGE_RESOLUTION|>--- conflicted
+++ resolved
@@ -1,21 +1,5 @@
 =head1 LICENSE
 
-<<<<<<< HEAD
-Copyright [1999-2015] Wellcome Trust Sanger Institute and the EMBL-European Bioinformatics Institute
-Copyright [2016] EMBL-European Bioinformatics Institute
-
-Licensed under the Apache License, Version 2.0 (the "License");
-you may not use this file except in compliance with the License.
-You may obtain a copy of the License at
-
-     http://www.apache.org/licenses/LICENSE-2.0
-
-Unless required by applicable law or agreed to in writing, software
-distributed under the License is distributed on an "AS IS" BASIS,
-WITHOUT WARRANTIES OR CONDITIONS OF ANY KIND, either express or implied.
-See the License for the specific language governing permissions and
-limitations under the License.
-=======
 # Copyright [1999-2015] Wellcome Trust Sanger Institute and the EMBL-European Bioinformatics Institute
 # Copyright [2016] EMBL-European Bioinformatics Institute
 #
@@ -30,7 +14,6 @@
 # WITHOUT WARRANTIES OR CONDITIONS OF ANY KIND, either express or implied.
 # See the License for the specific language governing permissions and
 # limitations under the License.
->>>>>>> 3beba0b4
 
 =head1 CONTACT
 
