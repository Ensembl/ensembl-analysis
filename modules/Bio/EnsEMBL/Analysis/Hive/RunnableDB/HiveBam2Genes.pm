--- conflicted
+++ resolved
@@ -83,13 +83,10 @@
     $self->hrdb_set_con($self->get_database_by_name('output_db'), 'output_db');
 
     my $slice = $self->fetch_sequence($self->input_id, $reference_db);
-<<<<<<< HEAD
-=======
     if ($self->param('disconnect_jobs')) {
       $reference_db->dbc->disconnect_if_idle;
       $self->dbc->disconnect_if_idle;
     }
->>>>>>> 17592bb3
     my $sam = Bio::DB::HTS->new(
             -bam => $self->param('alignment_bam_file'),
             -expand_flags => 1,
