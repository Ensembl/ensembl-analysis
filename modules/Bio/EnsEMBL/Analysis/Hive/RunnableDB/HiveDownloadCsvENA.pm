=head1 LICENSE

Copyright [1999-2015] Wellcome Trust Sanger Institute and the EMBL-European Bioinformatics Institute
Copyright [2016-2020] EMBL-European Bioinformatics Institute

Licensed under the Apache License, Version 2.0 (the "License");
you may not use this file except in compliance with the License.
You may obtain a copy of the License at

     http://www.apache.org/licenses/LICENSE-2.0

Unless required by applicable law or agreed to in writing, software
distributed under the License is distributed on an "AS IS" BASIS,
WITHOUT WARRANTIES OR CONDITIONS OF ANY KIND, either express or implied.
See the License for the specific language governing permissions and
limitations under the License.

=head1 CONTACT

Please email comments or questions to the public Ensembl
developers list at <http://lists.ensembl.org/mailman/listinfo/dev>.

Questions may also be sent to the Ensembl help desk at
<http://www.ensembl.org/Help/Contact>.

=head1 NAME

Bio::EnsEMBL::Analysis::Hive::RunnableDB::HiveDownloadCsvENA

=head1 SYNOPSIS


=head1 DESCRIPTION


=cut

package Bio::EnsEMBL::Analysis::Hive::RunnableDB::HiveDownloadCsvENA;

use strict;
use warnings;
use feature 'say';

use JSON::PP;
use LWP::UserAgent;
use File::Spec::Functions qw(splitpath);

use parent ('Bio::EnsEMBL::Analysis::Hive::RunnableDB::HiveBaseRunnableDB');


=head2 param_defaults

 Arg [1]    : None
 Description: Default parameters for the analysis
               ena_base_url => 'http://www.ebi.ac.uk/ena/portal/api/search?display=report',
               files_domain => 'domain=read&result=read_run',
               files_fields => 'run_accession,study_accession,experiment_accession,sample_accession,secondary_sample_accession,instrument_platform,instrument_model,library_layout,library_strategy,read_count,base_count,fastq_ftp,fastq_aspera,fastq_md5,library_source,library_selection,center_name,study_alias,experiment_alias,experiment_title,study_title',
               sample_domain => 'domain=sample&result=sample',
               sample_fields => 'accession,secondary_sample_accession,bio_material,cell_line,cell_type,collected_by,collection_date,country,cultivar,culture_collection,description,dev_stage,ecotype,environmental_sample,first_public,germline,identified_by,isolate,isolation_source,location,mating_type,serotype,serovar,sex,submitted_sex,specimen_voucher,strain,sub_species,sub_strain,tissue_lib,tissue_type,variety,tax_id,scientific_name,sample_alias,center_name,protocol_label,project_name,investigation_type,experimental_factor,sample_collection,sequencing_method',
               download_method => 'ftp',
               separator => '\t',
               _read_length => 1, # This is a default that should not exist. Some data do not have the read count and base count
               _centre_name => 'ENA',
               print_all_info => 0, # It will print all the sample information in the description instead of a selection, good to use when checking the CSV file
 Returntype : Hashref
 Exceptions : None

=cut

sub param_defaults {
  my ($self) = @_;

  return {
    %{$self->SUPER::param_defaults},
    ena_base_url => 'http://www.ebi.ac.uk/ena/portal/api/search?display=report',
    files_domain => 'domain=read&result=read_run',
    files_fields => 'run_accession,study_accession,experiment_accession,sample_accession,secondary_sample_accession,instrument_platform,instrument_model,library_layout,library_strategy,read_count,base_count,fastq_ftp,fastq_aspera,fastq_md5,library_source,library_selection,center_name,study_alias,experiment_alias,experiment_title,study_title',
    sample_domain => 'domain=sample&result=sample',
    sample_fields => 'accession,secondary_sample_accession,bio_material,cell_line,cell_type,collected_by,collection_date,country,cultivar,culture_collection,description,dev_stage,ecotype,environmental_sample,first_public,germline,identified_by,isolate,isolation_source,location,mating_type,serotype,serovar,sex,submitted_sex,specimen_voucher,strain,sub_species,sub_strain,tissue_lib,tissue_type,variety,tax_id,scientific_name,sample_alias,center_name,protocol_label,project_name,investigation_type,experimental_factor,sample_collection,sequencing_method',
    download_method => 'ftp',
    separator => '\t',
    _read_length => 1,
    _centre_name => 'ENA',
    print_all_info => 0,
    paired_end_only => 1, #by default, module will only add paired-end data to the csv, add "paired_end_only => 0" to pipeline config to include single end data
    read_type => 'short_read',
    instrument_platform => 'ILLUMINA',
  }
}


=head2 fetch_input

 Arg [1]    : None
 Description: Create the query to be based on 'study_accession' or 'taxon_id'.
              An array of values can be given.
              If the 'inputfile' already exists, it will complete early
 Returntype : None
 Exceptions : None

=cut

sub fetch_input {
  my ($self) = @_;

  if($self->param_required('read_type') eq 'isoseq') {
    $self->param('paired_end_only',0);
    $self->param('instrument_platform','PACBIO_SMRT'),
  }
  $self->param_required('inputfile');
  if (-e $self->param('inputfile')) {
    $self->complete_early("'inputfile' exists so I will use that");
  } elsif ($self->param_is_defined('study_accession') and $self->param('study_accession')) {
    $self->_populate_query($self->param('study_accession'), 'study_accession=%s');
  } elsif ($self->param_is_defined('taxon_id') and $self->param('taxon_id')) {
    $self->_populate_query($self->param('taxon_id'), 'tax_tree(%s) AND instrument_platform='.$self->param('instrument_platform').' AND library_source=TRANSCRIPTOMIC');
  } else {
    $self->throw('"inputfile" does not exist and neither "study_accession" nor "taxon_id" were defined');
  }
}


=head2 _populate_query

 Arg [1]    : String or Arrayref of Strings, it should be a study accession or a taxon id or an array of them
 Arg [2]    : String $format, the format string for the param
 Description: It populates the 'query' parameters with an arrayref of string base on the format Arg[2] and the
              parameter(s) in Arg[1]. You cannot mix taxon_ids and study_accessions.
 Returntype : None
 Exceptions : None

=cut

sub _populate_query {
  my ($self, $params, $format) = @_;

  if (ref($params) eq 'ARRAY') {
    my @queries;
    foreach my $param (@$params) {
      push(@queries, sprintf($format, $param));
    }
    $self->param('query', \@queries);
  }
  else {
    $self->param('query', [sprintf($format, $params)]);
  }
}


=head2 run

 Arg [1]    : None
 Description: Query ENA to find all possibles project that could be used for the RNASeq pipeline
              It will avoid samples which are for non coding RNA analyses or if the individual was
              infected, immunised,...
 Returntype : None
 Exceptions : None

=cut

sub run {
  my ($self) = @_;

  my %csv_data;
  my %samples;
  my $json_decoder = JSON::PP->new();
  foreach my $query (@{$self->param('query')}) {
    my $ua = LWP::UserAgent->new;
    $ua->env_proxy;
    my $url = join('&', $self->param('ena_base_url'), 'query="'.$query.'"', $self->param('files_domain'), 'fields='.$self->param('files_fields'));
    $self->say_with_header($url);
    my $response = $ua->get($url);
    my $fastq_file = 'fastq_'.$self->param('download_method');
    if ($response->is_success) {
      my $content = $response->decoded_content(ref => 1);
      if ($content) {
        my %fields_index;
        while ($$content =~ /^(\w+.*)$/mgc) {
          my $line = $1;
          if ($line =~ /^[a-z]/) {
            my $index = 0;
            %fields_index = map { $_ => $index++} split('\t', $line);
          }
          else {
            # if these two checks below are removed, more time might be needed to prepare the CSV file
            next if ($line =~ / infected | [iIu]mmune| challenge |tomi[zs]ed/); # I do not want to do that but I don't think we have a choice
            next if ($line =~ /[Mm]i\w{0,3}RNA|lncRNA|circRNA|small RNA/); # I do not want to do that but I don't think we have a choice

            my @row = split("\t", $line);
            my $read_length = $self->param('_read_length');

            if ($self->param('paired_end_only')){
	      my $third_file = "ftp[^_]*\.fastq\.gz\;ftp";
	      $row[$fields_index{$fastq_file}] =~ s/$third_file/ftp/; # sometimes a third combined fastq file exists (it has single end naming format) - discard it

              next if ($row[$fields_index{library_layout}] eq 'SINGLE'); # don't include single end reads
	      next if ($row[$fields_index{$fastq_file}] !~ m/.*_1\.fastq\.gz.*_2\.fastq\.gz/);# this will throw out the paired end data that is stored in a single file, i.e. it looks like single end data to a regex
            }

            if ($row[$fields_index{base_count}] and $row[$fields_index{read_count}]) {
              $read_length = $row[$fields_index{base_count}]/$row[$fields_index{read_count}];
            }
            if ($row[$fields_index{library_layout}] eq 'PAIRED') {
              $read_length /= 2;
            }
            next if ($read_length < 75);
            my %line = (
              run_accession => $row[$fields_index{run_accession}],
              instrument_model => $row[$fields_index{instrument_model}],
              instrument_platform => $row[$fields_index{instrument_platform}],
              library_layout => $row[$fields_index{library_layout}],
              fastq_file => $row[$fields_index{$fastq_file}],
              fastq_md5 => $row[$fields_index{fastq_md5}],
              study_title => $row[$fields_index{study_title}],
              experiment_title => $row[$fields_index{experiment_title}],
              instrument_model => $row[$fields_index{instrument_model}],
              read_length => $read_length,
              center_name => $row[$fields_index{center_name}],
            );
            my $sample_name = $row[$fields_index{sample_accession}];
            if (index($row[$fields_index{secondary_sample_accession}], 'SAM') == 0) {
              $sample_name = $row[$fields_index{sample_accession}];
            }
            $samples{$sample_name} = {};
            push(@{$csv_data{$row[$fields_index{study_accession}]}->{$sample_name}}, \%line);
          }
        }
        my $header;
<<<<<<< HEAD
        SAMPLE: foreach my $sample (@sample_names) {
          $url = join('&', $self->param('ena_base_url'), 'query="accession='.$sample.'"', $self->param('sample_domain'), 'fields='.$self->param('sample_fields'));
          $response = $ua->get($url);
          if ($response->is_success) {
            $content = $response->decoded_content();
            if ($content) {
              while ($content =~ /^(\w+.*)$/mgc) {
                my $line = $1;
                if ($line =~ /^[a-z]/) {
                  my $index = 0;
                  %fields_index = map { $_ => $index++} split('\t', $line);
                  $header = $line;
                }
                else {
                  $self->say_with_header($line);
                  my @row = split("\t", $line);
                  my %line = (
                    center_name => $row[$fields_index{center_name}],
                    cell_line => $row[$fields_index{cell_line}],
                    cell_type => $row[$fields_index{cell_type}],
                    dev_stage => $row[$fields_index{dev_stage}],
                    sex => $row[$fields_index{sex}],
                    strain => $row[$fields_index{strain}],
                    sub_species => $row[$fields_index{sub_species}],
                    sub_strain => $row[$fields_index{sub_strain}],
                    tissue_lib => $row[$fields_index{tissue_lib}],
                    tissue_type => $row[$fields_index{tissue_type}],
                    variety => $row[$fields_index{variety}],
                    tax_id => $row[$fields_index{tax_id}],
                    description => $row[$fields_index{description}],
                    sample_collection => $row[$fields_index{sample_collection}],
                    sequencing_method => $row[$fields_index{sequencing_method}],
                    sample_alias => $row[$fields_index{sample_alias}],
                  );
                  my $dh = $ua->default_headers;
                  $ua->default_header('Content-Type' => 'application/json');
                  my $biosd = $ua->get('http://www.ebi.ac.uk/biosamples/samples/'.$sample);
                  if ($biosd->is_success) {
                    $content = $biosd->decoded_content();
                    my $json = JSON::PP->new();
                    my $data = $json->decode($content);
                    if (exists $data->{characteristics}->{immunization}) {
                      delete $samples{$sample};
                      $self->warning("Removed $sample from the set as it has immunization value: ".$data->{characteristics}->{immunization}->[0]->{text});
                      next SAMPLE;
                    }
                    $line{dev_stage} = $data->{characteristics}->{'development stage'}->[0]->{text}
                      if (exists $data->{characteristics}->{'development stage'});
                    $line{status} = $data->{characteristics}->{healthStatusAtCollection}->[0]->{text}
                      if (exists $data->{characteristics}->{healthStatusAtCollection});
                    if (exists $data->{characteristics}->{age}) {
                      $line{age} = $data->{characteristics}->{age}->[0]->{text};
                      if (exists $data->{characteristics}->{age}->[0]->{unit}) {
                        $line{age} .= ' '.$data->{characteristics}->{age}->[0]->{unit};
                      }
                    }
                    if (exists $data->{characteristics}->{tissue} ||
                        exists $data->{characteristics}->{'tissue type'} ||
                        exists $data->{characteristics}->{tissue_type}
                       ) {
                      $line{organismPart} = $data->{characteristics}->{tissue}->[0]->{text} ||
                                            $data->{characteristics}->{'tissue type'}->[0]->{text} ||
                                            $data->{characteristics}->{tissue_type}->[0]->{text}  ;
                      if (exists $data->{characteristics}->{tissue}->[0]->{ontologyTerms}) {
                        $line{uberon} = $data->{characteristics}->{tissue}->[0]->{ontologyTerms}->[-1];
                      }
                    }
                    elsif (exists $data->{characteristics}->{cellType}) {
                      $line{cellType} = $data->{characteristics}->{cellType}->[0]->{text};
                      if (exists $data->{characteristics}->{cellType}->[0]->{ontologyTerms}) {
                        $line{uberon} = $data->{characteristics}->{cellType}->[0]->{ontologyTerms}->[-1];
                      }
                    }
=======
        my $dh = $ua->default_headers;
        my @sample_list = keys %samples;
        foreach my $sample (@sample_list) {
          my $data = {};
          my $success = $self->_retrieve_biosample_info($ua, $json_decoder, $sample, $data);
          if ($success == -1) {
            delete $samples{$sample};
            $self->warning("Removed $sample from the set as it is from a non-healthy animal");
            next;
          }
          elsif ($success = 0) {
            $ua->default_headers($dh);
            $url = join('&', $self->param('ena_base_url'), 'query="accession='.$sample.'"', $self->param('sample_domain'), 'fields='.$self->param('sample_fields'));
            $response = $ua->get($url);
            if ($response->is_success) {
              $content = $response->decoded_content();
              if ($content) {
                while ($content =~ /^(\w+.*)$/mgc) {
                  my $line = $1;
                  if ($line =~ /^[a-z]/) {
                    my $index = 0;
                    %fields_index = map { $_ => $index++} split('\t', $line);
                    $header = $line;
>>>>>>> ca6d53b7
                  }
                  else {
                    $self->say_with_header($line);
                    my @row = split("\t", $line);
                    $data = {
                      center_name => $row[$fields_index{center_name}],
                      cell_line => $row[$fields_index{cell_line}],
                      cell_type => $row[$fields_index{cell_type}],
                      dev_stage => $row[$fields_index{dev_stage}],
                      sex => $row[$fields_index{sex}],
                      strain => $row[$fields_index{strain}],
                      sub_species => $row[$fields_index{sub_species}],
                      sub_strain => $row[$fields_index{sub_strain}],
                      tissue_lib => $row[$fields_index{tissue_lib}],
                      tissue_type => $row[$fields_index{tissue_type}],
                      variety => $row[$fields_index{variety}],
                      tax_id => $row[$fields_index{tax_id}],
                      description => $row[$fields_index{description}],
                      sample_collection => $row[$fields_index{sample_collection}],
                      sequencing_method => $row[$fields_index{sequencing_method}],
                      sample_alias => $row[$fields_index{sample_alias}],
                    };
                  }
                }
              }
            }
          }
          $samples{$sample} = $data;
        }
      }
      else {
        $self->throw("There was a problem with '$url'");
      }
    }
    else {
      $self->warning('No results with "'.$url);
    }
  }
  if (keys %csv_data) {
    foreach my $project (keys %csv_data) {
      my %dev_stages;
      my %sample_names;
      foreach my $sample (keys %{$csv_data{$project}}) {
        next unless (exists $samples{$sample});
        if (exists $samples{$sample}->{dev_stage} and $samples{$sample}->{dev_stage}) {
          next if ($samples{$sample}->{dev_stage} eq 'sexually immature stage');
          $dev_stages{$samples{$sample}->{dev_stage}} = 1;
        }
        my $sample_name = $samples{$sample}->{cellType} || $samples{$sample}->{organismPart};
        if (!$sample_name) {
          if ($samples{$sample}->{sample_alias} eq $sample and length($samples{$sample}->{description}) > 2) {
            $sample_name = $samples{$sample}->{description};
          }
          else {
            $sample_name = $samples{$sample}->{sample_alias};
          }

          if ($samples{$sample}->{cellType} || $samples{$sample}->{organismPart} || $samples{$sample}->{sample_alias} || $samples{$sample}->{description}) {
            $samples{$sample}->{sample_name} .= '_';
            $samples{$sample}->{sample_name} .= $samples{$sample}->{cellType} || $samples{$sample}->{organismPart} || $samples{$sample}->{sample_alias} || $samples{$sample}->{description};
          }
        }
        $sample_names{$sample} = $sample_name;
      }
      foreach my $sample (keys %{$csv_data{$project}}) {
        next unless (exists $samples{$sample});
        my @name;
        if ($samples{$sample}->{sex}) {
          push(@name, $samples{$sample}->{sex});
        }
        push(@name, $sample_names{$sample});
        if (scalar(keys %dev_stages) > 1 and exists $samples{$sample}->{dev_stage} and $samples{$sample}->{dev_stage}) {
          $samples{$sample}->{dev_stage} =~ s/ stage//;
          if (exists $samples{$sample}->{age} and $samples{$sample}->{age}) {
            $samples{$sample}->{age} =~ s/\.0//;
            if ($samples{$sample}->{dev_stage} eq 'embryo') {
              $samples{$sample}->{age} =~ s/ (\w)\w+/$1pf/;
              push(@name, $samples{$sample}->{age});
            }
            elsif ($samples{$sample}->{dev_stage} eq 'neonate') {
              push(@name, $samples{$sample}->{dev_stage});
            }
            else {
              push(@name, $samples{$sample}->{age}, $samples{$sample}->{dev_stage});
            }
          }
          else {
            push(@name, $samples{$sample}->{dev_stage});
          }
        }
        $samples{$sample}->{sample_name} = join('_', @name);
      }
    }
    $self->output([\%csv_data, \%samples]);
  }
  else {
    $self->complete_early('Could not find any data for this job');
  }
}


=head2 write_output

 Arg [1]    : None
 Description: It writes a csv file named 'inputfile' which can be process by the RNA-seq
              pipeline. The header should be
              SM\tID\tis_paired\tfilename\tis_mate_1\tread_length\tis_stranded\tCN\tPL\tDS
              is_mate_1 will always be -1 as we get the data from ENA so the filename will
                be informative of the mates
              is_stranded is 0 as we don't have a correct way of getting this information yet
              DS is made of "study_accession, sample_accession, study_title, experiment_title
                and cell_type if the sample is a cell_type
              It will also return the list of file to download on channel '_branch_to_flow_to',
              usually #2
 Returntype : None
 Exceptions : Throws if it cannot open or close the file 'inputfile'

=cut

sub write_output {
  my ($self) = @_;

  open(FH, '>'.$self->param('inputfile')) || $self->throw('Could not open '.$self->param('inputfile'));
  my $data = $self->output;
  my $samples = $data->[1];
  my $download_method = $self->param('download_method');
  my @output_ids;
  foreach my $study_accession (keys %{$data->[0]}) {
    my $study = $data->[0]->{$study_accession};
    foreach my $sample (keys %{$study}) {
      next unless (exists $samples->{$sample});
      foreach my $experiment (@{$study->{$sample}}) {
        my @files = split(';', $experiment->{fastq_file});
        my @checksums = split(';', $experiment->{fastq_md5});
        my $index = 0;
        foreach my $file (@files) {
          my (undef, undef, $filename) = splitpath($file);
          my $sample_name = $samples->{$sample}->{sample_name};
          $sample_name =~ s/\s+-\s+\w+:\w+$//;
          $sample_name =~ s/[[:space:][:punct:]]+/_/g;
          $sample_name =~ s/_{2,}/_/g;
          $sample_name =~ s/^_|_$//g;
          my $description = sprintf("%s, %s%s",
            $experiment->{study_title},
            $experiment->{experiment_title},
            $samples->{$sample}->{cell_type} ? ', '.$samples->{$sample}->{cell_type} : '', );
          if ($self->param('print_all_info')) {
            foreach my $field (values %{$samples->{$sample}}) {
              $description .= ';'.$field if ($field);
            }
          }
          $description =~ tr/:\t/ /;
          if($self->param('read_type') eq 'short_read') {
            print FH sprintf("%s\t%s\t%s\t%s\t%s\t%s\t%s\t%s\t%s\t%s, %s, %s\t%s\t%s\n",
              lc($sample_name),
              $experiment->{run_accession},
              $experiment->{library_layout} eq 'PAIRED' ? 1 : 0,
              $filename,
              -1,
              $experiment->{read_length},
              0,
              $experiment->{center_name} || $self->param('_centre_name'),
              $experiment->{instrument_platform},
              $study_accession,
              $sample,
              $description,
              $file,
              $checksums[$index]
            );
	  } elsif($self->param('read_type') eq 'isoseq') {
            print FH sprintf("%s\t%s\t%s\n",
              lc($sample_name),
              $filename,
              $description,
            );
	  } else {
            $self->throw('Read type unknown: '.$self->param('read_type'));
	  }
          push(@output_ids, {url => $file, download_method => $download_method, checksum => $checksums[$index++]});
        }
      }
    }
  }
  close(FH) || $self->throw('Could not close '.$self->param('inputfile'));
  $self->dataflow_output_id(\@output_ids, $self->param('_branch_to_flow_to'));
}


=head2 _retrieve_biosample_info

 Arg [1]    : LWP::UserAgent
 Arg [2]    : JSON::PP
 Arg [3]    : String, BioSample accession
 Arg [4]    : Hashref
 Description: Retrieve information of the sample and look at the related samples to find the most accurate data
              Then Arg[4] will be populated with the information
 Returntype : Int, -1 if the sample does not come from a healthy individual and should be removed
                   0 if the sample is not found
                   1 if the information has been found
 Exceptions : None

=cut

sub _retrieve_biosample_info {
  my ($self, $ua, $json_decoder, $current_sample, $data) = @_;

  $ua->default_header('Content-Type' => 'application/json');
  my $biosd = $ua->get('http://www.ebi.ac.uk/biosamples/samples/'.$current_sample);
  if ($biosd->is_success) {
    my $content = $biosd->decoded_content();
    if ($content) {
      $self->say_with_header($content);
      my $json = $json_decoder->decode($content);
      foreach my $disease ('immunization', 'disease') {
        if (exists $json->{characteristics}->{$disease} and $json->{characteristics}->{$disease}->[0]->{text} ne 'control') {
          $self->warning("Removed $current_sample from the set as it has $disease value: ".$json->{characteristics}->{$disease}->[0]->{text});
          return -1;
        }
      }
      if (exists $json->{characteristics}->{'health status at collection'} and $json->{characteristics}->{'health status at collection'}->[0]->{text} ne 'normal') {
        $self->warning("Removed $current_sample from the set as its health status is: ".$json->{characteristics}->{'health status at collection'}->[0]->{text});
        return -1;
      }
      if (exists $json->{relationships}) {
        foreach my $item (@{$json->{relationships}}) {
          if ($current_sample ne $item->{target}) {
            if ($self->_retrieve_biosample_info($ua, $json_decoder, $item->{target}, $data) == -1) {
              return -1;
            }
          }
        }
      }
      foreach my $dev_stage ('developmental stage', 'dev stage') {
        if (exists $json->{characteristics}->{$dev_stage}) {
          if (exists $data->{dev_stage} and $data->{dev_stage} ne $json->{characteristics}->{$dev_stage}->[0]->{text}) {
            $self->warning('Replacing '.$data->{dev_stage}.' with '.$json->{characteristics}->{$dev_stage}->[0]->{text});
          }
          $data->{dev_stage} = $json->{characteristics}->{$dev_stage}->[0]->{text};
        }
      }
      if (exists $json->{characteristics}->{sex} and $json->{characteristics}->{sex} ne 'not determined') {
        if (exists $data->{sex} and $data->{sex} ne $json->{characteristics}->{sex}->[0]->{text}) {
          $self->warning('Replacing '.$data->{sex}.' with '.$json->{characteristics}->{sex}->[0]->{text});
        }
        $data->{sex} = $json->{characteristics}->{sex}->[0]->{text};
      }
      # The order of the keys influence the age given. If unborn we expect the two values to be the same
      foreach my $age_string ('gestational age at sample collection', 'animal age at collection') {
        if (exists $json->{characteristics}->{$age_string}) {
          if (exists $data->{age} and $data->{age} ne $json->{characteristics}->{$age_string}->[0]->{text}.' '.$json->{characteristics}->{$age_string}->[0]->{unit}) {
            $self->warning('Replacing '.$data->{age}.' with '.$json->{characteristics}->{$age_string}->[0]->{text}.' '.$json->{characteristics}->{$age_string}->[0]->{unit});
          }
          $data->{age} = $json->{characteristics}->{$age_string}->[0]->{text}.' '.$json->{characteristics}->{$age_string}->[0]->{unit};
        }
      }
      # The choice of the order is based on a specific submission and may not be the best for the majority of the samples
      foreach my $sample_string ('sample_name', 'sample description', 'alias', 'synonym', 'title') {
        if (exists $json->{characteristics}->{$sample_string}) {
          if (exists $data->{sample_alias} and $data->{sample_alias} ne $json->{characteristics}->{$sample_string}->[0]->{text}) {
            $self->warning('Replacing '.$data->{sample_alias}.' with '.$json->{characteristics}->{$sample_string}->[0]->{text});
          }
          $data->{sample_alias} = $json->{characteristics}->{$sample_string}->[0]->{text};
        }
      }
      foreach my $tissue ('cell type', 'organism part', 'tissue', 'tissue_type', 'tissue type') {
        if (exists $json->{characteristics}->{$tissue}) {
          if (exists $data->{organismPart} and $data->{organismPart} ne $json->{characteristics}->{$tissue}->[0]->{text}) {
            $self->warning('Replacing '.$data->{organismPart}.' with '.$json->{characteristics}->{$tissue}->[0]->{text});
          }
          $data->{organismPart} = $json->{characteristics}->{$tissue}->[0]->{text};
        }
      }
      return 1;
    }
    else {
      $self->warning("$current_sample not found in BioSample");
      return 0;
    }
  }
}

1;<|MERGE_RESOLUTION|>--- conflicted
+++ resolved
@@ -226,81 +226,6 @@
           }
         }
         my $header;
-<<<<<<< HEAD
-        SAMPLE: foreach my $sample (@sample_names) {
-          $url = join('&', $self->param('ena_base_url'), 'query="accession='.$sample.'"', $self->param('sample_domain'), 'fields='.$self->param('sample_fields'));
-          $response = $ua->get($url);
-          if ($response->is_success) {
-            $content = $response->decoded_content();
-            if ($content) {
-              while ($content =~ /^(\w+.*)$/mgc) {
-                my $line = $1;
-                if ($line =~ /^[a-z]/) {
-                  my $index = 0;
-                  %fields_index = map { $_ => $index++} split('\t', $line);
-                  $header = $line;
-                }
-                else {
-                  $self->say_with_header($line);
-                  my @row = split("\t", $line);
-                  my %line = (
-                    center_name => $row[$fields_index{center_name}],
-                    cell_line => $row[$fields_index{cell_line}],
-                    cell_type => $row[$fields_index{cell_type}],
-                    dev_stage => $row[$fields_index{dev_stage}],
-                    sex => $row[$fields_index{sex}],
-                    strain => $row[$fields_index{strain}],
-                    sub_species => $row[$fields_index{sub_species}],
-                    sub_strain => $row[$fields_index{sub_strain}],
-                    tissue_lib => $row[$fields_index{tissue_lib}],
-                    tissue_type => $row[$fields_index{tissue_type}],
-                    variety => $row[$fields_index{variety}],
-                    tax_id => $row[$fields_index{tax_id}],
-                    description => $row[$fields_index{description}],
-                    sample_collection => $row[$fields_index{sample_collection}],
-                    sequencing_method => $row[$fields_index{sequencing_method}],
-                    sample_alias => $row[$fields_index{sample_alias}],
-                  );
-                  my $dh = $ua->default_headers;
-                  $ua->default_header('Content-Type' => 'application/json');
-                  my $biosd = $ua->get('http://www.ebi.ac.uk/biosamples/samples/'.$sample);
-                  if ($biosd->is_success) {
-                    $content = $biosd->decoded_content();
-                    my $json = JSON::PP->new();
-                    my $data = $json->decode($content);
-                    if (exists $data->{characteristics}->{immunization}) {
-                      delete $samples{$sample};
-                      $self->warning("Removed $sample from the set as it has immunization value: ".$data->{characteristics}->{immunization}->[0]->{text});
-                      next SAMPLE;
-                    }
-                    $line{dev_stage} = $data->{characteristics}->{'development stage'}->[0]->{text}
-                      if (exists $data->{characteristics}->{'development stage'});
-                    $line{status} = $data->{characteristics}->{healthStatusAtCollection}->[0]->{text}
-                      if (exists $data->{characteristics}->{healthStatusAtCollection});
-                    if (exists $data->{characteristics}->{age}) {
-                      $line{age} = $data->{characteristics}->{age}->[0]->{text};
-                      if (exists $data->{characteristics}->{age}->[0]->{unit}) {
-                        $line{age} .= ' '.$data->{characteristics}->{age}->[0]->{unit};
-                      }
-                    }
-                    if (exists $data->{characteristics}->{tissue} ||
-                        exists $data->{characteristics}->{'tissue type'} ||
-                        exists $data->{characteristics}->{tissue_type}
-                       ) {
-                      $line{organismPart} = $data->{characteristics}->{tissue}->[0]->{text} ||
-                                            $data->{characteristics}->{'tissue type'}->[0]->{text} ||
-                                            $data->{characteristics}->{tissue_type}->[0]->{text}  ;
-                      if (exists $data->{characteristics}->{tissue}->[0]->{ontologyTerms}) {
-                        $line{uberon} = $data->{characteristics}->{tissue}->[0]->{ontologyTerms}->[-1];
-                      }
-                    }
-                    elsif (exists $data->{characteristics}->{cellType}) {
-                      $line{cellType} = $data->{characteristics}->{cellType}->[0]->{text};
-                      if (exists $data->{characteristics}->{cellType}->[0]->{ontologyTerms}) {
-                        $line{uberon} = $data->{characteristics}->{cellType}->[0]->{ontologyTerms}->[-1];
-                      }
-                    }
-=======
         my $dh = $ua->default_headers;
         my @sample_list = keys %samples;
         foreach my $sample (@sample_list) {
@@ -324,7 +249,6 @@
                     my $index = 0;
                     %fields_index = map { $_ => $index++} split('\t', $line);
                     $header = $line;
->>>>>>> ca6d53b7
                   }
                   else {
                     $self->say_with_header($line);
