=head1 LICENSE

Copyright [1999-2015] Wellcome Trust Sanger Institute and the EMBL-European Bioinformatics Institute
Copyright [2016-2018] EMBL-European Bioinformatics Institute

Licensed under the Apache License, Version 2.0 (the "License");
you may not use this file except in compliance with the License.
You may obtain a copy of the License at

     http://www.apache.org/licenses/LICENSE-2.0

Unless required by applicable law or agreed to in writing, software
distributed under the License is distributed on an "AS IS" BASIS,
WITHOUT WARRANTIES OR CONDITIONS OF ANY KIND, either express or implied.
See the License for the specific language governing permissions and
limitations under the License.

=head1 CONTACT

Please email comments or questions to the public Ensembl
developers list at <http://lists.ensembl.org/mailman/listinfo/dev>.

Questions may also be sent to the Ensembl help desk at
<http://www.ensembl.org/Help/Contact>.

=head1 NAME

Bio::EnsEMBL::Analysis::Hive::RunnableDB::HiveDownloadCsvENA

=head1 SYNOPSIS


=head1 DESCRIPTION


=cut

package Bio::EnsEMBL::Analysis::Hive::RunnableDB::HiveDownloadCsvENA;

use strict;
use warnings;

use JSON::PP;
use LWP::UserAgent;
use File::Spec::Functions qw(splitpath);

#use Bio::DB::EUtilities;

use parent ('Bio::EnsEMBL::Analysis::Hive::RunnableDB::HiveBaseRunnableDB');

sub param_defaults {
  my ($self) = @_;

  return {
    %{$self->SUPER::param_defaults},
    ena_base_url => 'http://www.ebi.ac.uk/ena/data/warehouse/search?display=report',
    files_domain => 'domain=read&result=read_run',
    files_fields => 'run_accession,study_accession,experiment_accession,sample_accession,secondary_sample_accession,instrument_platform,instrument_model,library_layout,library_strategy,nominal_length,read_count,base_count,fastq_ftp,fastq_aspera,fastq_md5,library_source,library_selection,center_name,study_alias,experiment_alias,experiment_title,study_title',
    sample_domain => 'domain=sample&result=sample',
    sample_fields => 'accession,secondary_sample_accession,bio_material,cell_line,cell_type,collected_by,collection_date,country,cultivar,culture_collection,description,dev_stage,ecotype,environmental_sample,first_public,germline,identified_by,isolate,isolation_source,location,mating_type,serotype,serovar,sex,submitted_sex,specimen_voucher,strain,sub_species,sub_strain,tissue_lib,tissue_type,variety,tax_id,scientific_name,sample_alias,center_name,protocol_label,project_name,investigation_type,experimental_factor,sample_collection,sequencing_method',
    use_developmental_stages => 0,
    download_method => 'ftp',
    separator => '\t',
    _read_length => 1, # This is a default that should not exist. Some data do not have the read count and base count
    _centre_name => 'ENA',
  }
}


sub fetch_input {
  my ($self) = @_;

  $self->param_required('inputfile');
  if ($self->param_is_defined('study_accession')) {
    $self->_populate_query($self->param('study_accession'), 'study_accession=%s');
  }
  elsif ($self->param_is_defined('taxon_id')) {
    $self->_populate_query($self->param('taxon_id'), 'tax_eq(%s) AND instrument_platform=ILLUMINA AND library_source=TRANSCRIPTOMIC');
  }
  elsif (-e $self->param('inputfile')) {
    $self->complete_early("'inputfile' exists so I will use that");
  }
  else {
    $self->throw('"inputfile" does not exist and neither "study_accession" nor "taxon_id" were defined');
  }
}


=head2 _populate_query

 Arg [1]    : String or Arrayref of Strings, it should be a study accession or a taxon id or an array of them
 Arg [2]    : String $format, the format string for the param
 Description: It populates the 'query' parameters with an arrayref of string base on the format Arg[2] and the
              parameter(s) in Arg[1]. You cannot mix taxon_ids and study_accessions.
 Returntype : None
 Exceptions : None

=cut

sub _populate_query {
  my ($self, $params, $format) = @_;

  if (ref($params) eq 'ARRAY') {
    my @queries;
    foreach my $param (@$params) {
      push(@queries, sprintf($format, $param));
    }
    $self->param('query', \@queries);
  }
  else {
    $self->param('query', [sprintf($format, $params)]);
  }
}

sub run {
  my ($self) = @_;

  my %csv_data;
  my %samples;
  foreach my $query (@{$self->param('query')}) {
    my $ua = LWP::UserAgent->new;
    $ua->env_proxy;
    my $url = join('&', $self->param('ena_base_url'), 'query="'.$query.'"', $self->param('files_domain'), 'fields='.$self->param('files_fields'));
    my $response = $ua->get($url);
    my $fastq_file = 'fastq_'.$self->param('download_method');
    if ($response->is_success) {
      my $content = $response->decoded_content(ref => 1);
      if ($content) {
        my %fields_index;
        while ($$content =~ /^(\w+.*)$/mgc) {
          my $line = $1;
          if ($line =~ /^[a-z]/) {
            my $index = 0;
            %fields_index = map { $_ => $index++} split('\t', $line);
          }
          else {
            next if ($line =~ / infected | [iIu]mmune| challenge |tomi[zs]ed/); # I do not want to do that but I don't think we have a choice
            next if ($line =~ /[Mm]i\w{0,3}RNA|lncRNA|circRNA|small RNA/); # I do not want to do that but I don't think we have a choice
            my @row = split("\t", $line);
            my $read_length = $self->param('_read_length');
            my $nominal_length = 0;
            my $calculated_length = 0;
            if ($row[$fields_index{nominal_length}]) {
              $nominal_length = $row[$fields_index{nominal_length}];
              $read_length = $nominal_length;
            }
            if ($row[$fields_index{base_count}] and $row[$fields_index{read_count}]) {
              $calculated_length = $row[$fields_index{base_count}]/$row[$fields_index{read_count}];
              $read_length = $calculated_length;
            }
            if ($nominal_length != $calculated_length and $nominal_length != 0 and $calculated_length != 0) {
              $self->warning("${row[$fields_index{run_accession}]} NOMINAL $nominal_length CALC $calculated_length");
            }
            if ($row[$fields_index{library_layout}] eq 'PAIRED') {
              $read_length /= 2;
            }
            my %line = (
              run_accession => $row[$fields_index{run_accession}],
              instrument_model => $row[$fields_index{instrument_model}],
              instrument_platform => $row[$fields_index{instrument_platform}],
              library_layout => $row[$fields_index{library_layout}],
              fastq_file => $row[$fields_index{$fastq_file}],
              fastq_md5 => $row[$fields_index{fastq_md5}],
              study_title => $row[$fields_index{study_title}],
              experiment_title => $row[$fields_index{experiment_title}],
              instrument_model => $row[$fields_index{instrument_model}],
              read_length => $read_length,
              center_name => $row[$fields_index{center_name}],
            );
            $samples{$row[$fields_index{sample_accession}]} = $row[$fields_index{secondary_sample_accession}];
            push(@{$csv_data{$row[$fields_index{study_accession}]}->{$row[$fields_index{sample_accession}]}}, \%line);
          }
        }
        my @sample_names = keys %samples;
        my $header;
        SAMPLE: foreach my $sample (@sample_names) {
          $url = join('&', $self->param('ena_base_url'), 'query="accession='.$sample.'"', $self->param('sample_domain'), 'fields='.$self->param('sample_fields'));
          $response = $ua->get($url);
          if ($response->is_success) {
            $content = $response->decoded_content();
            if ($content) {
              while ($content =~ /^(\w+.*)$/mgc) {
                my $line = $1;
                if ($line =~ /^[a-z]/) {
                  my $index = 0;
                  %fields_index = map { $_ => $index++} split('\t', $line);
                  $header = $line;
                }
                else {
                  my @row = split("\t", $line);
                  my %line = (
                    center_name => $row[$fields_index{center_name}],
                    cell_line => $row[$fields_index{cell_line}],
                    cell_type => $row[$fields_index{cell_type}],
                    dev_stage => $row[$fields_index{dev_stage}],
                    sex => $row[$fields_index{sex}],
                    strain => $row[$fields_index{strain}],
                    sub_species => $row[$fields_index{sub_species}],
                    sub_strain => $row[$fields_index{sub_strain}],
                    tissue_lib => $row[$fields_index{tissue_lib}],
                    tissue_type => $row[$fields_index{tissue_type}],
                    variety => $row[$fields_index{variety}],
                    tax_id => $row[$fields_index{tax_id}],
                    description => $row[$fields_index{description}],
                    sample_collection => $row[$fields_index{sample_collection}],
                    sequencing_method => $row[$fields_index{sequencing_method}],
                    sample_alias => $row[$fields_index{sample_alias}],
                  );
                  my $dh = $ua->default_headers;
                  $ua->default_header('Content-Type' => 'application/json');
                  my $biosd = $ua->get('http://www.ebi.ac.uk/biosamples/api/samples/'.$sample);
                  if ($biosd->is_success) {
                    $content = $biosd->decoded_content();
                    my $json = JSON::PP->new();
                    my $data = $json->decode($content);
                    if (exists $data->{characteristics}->{immunization}) {
                      delete $samples{$sample};
                      $self->warning("Removed $sample from the set as it has immunization value: ".$data->{characteristics}->{immunization}->[0]->{text});
                      next SAMPLE;
                    }
                    $line{dev_stage} = $data->{characteristics}->{developmentalStage}->[0]->{text}
                      if (exists $data->{characteristics}->{developmentalStage});
                    $line{status} = $data->{characteristics}->{healthStatusAtCollection}->[0]->{text}
                      if (exists $data->{characteristics}->{healthStatusAtCollection});
                    $line{age} = join(' ', $data->{characteristics}->{animalAgeAtCollection}->[0]->{text},
                                 $data->{characteristics}->{animalAgeAtCollection}->[0]->{unit})
                      if (exists $data->{characteristics}->{animalAgeAtCollection});
                    if (exists $data->{characteristics}->{organismPart}) {
                      $line{organismPart} = $data->{characteristics}->{organismPart}->[0]->{text};
                      $line{uberon} = $data->{characteristics}->{organismPart}->[0]->{ontologyTerms}->[-1];
                    }
                    elsif (exists $data->{characteristics}->{cellType}) {
                      $line{cellType} = $data->{characteristics}->{cellType}->[0]->{text};
                      $line{uberon} = $data->{characteristics}->{cellType}->[0]->{ontologyTerms}->[-1];
                    }
                  }
                  else {
                    $self->warning("Could not connect to BioSample with $sample");
#                    my $eutil = Bio::DB::EUtilities->new (
#                      -eutil => 'esearch',
#                      -term => $sample,
#                      -db => 'biosample',
#                      -retmax => 3,
#                      -usehistory => 'y',
#                    );
#                    my @histories = $eutil->get_Histories;
#                    foreach my $hist (@histories) {
#                      $eutil->set_parameters(-eutil => 'efetch',
#                        -history => $hist,
#                        -retmode => 'text');
#                      my $data;
#                      eval {
#                        $eutil->get_Response(-cb => sub {($data) = @_});
#                      };
                  }
<<<<<<< HEAD
                  $line{sample_name} = $line{dev_stage} || $line{cellType} || $line{organismPart} || $line{sample_alias} || $line{description};

                  if($line{sample_name} eq 'terminal') {
                     $line{sample_name} = $line{tissue_type};
                  }
=======
>>>>>>> d16e0280
                  $ua->default_headers($dh);
                  $samples{$sample} = \%line;
                }
              }
            }
          }
        }
      }
      else {
        $self->throw("There was a problem with '$url'");
      }
    }
    else {
      $self->warning('No results with "'.$url);
    }
  }
  if (keys %csv_data) {
    foreach my $project (keys %csv_data) {
      my %dev_stages;
      my %celltypes;
      foreach my $sample (keys %{$csv_data{$project}}) {
        next unless (exists $samples{$sample});
#        if (exists $samples{$sample}->{dev_stage} and $samples{$sample}->{dev_stage}) {
        if (exists $samples{$sample}->{dev_stage}) {
          next if ($samples{$sample}->{dev_stage} eq 'sexually immature stage');
          $dev_stages{$samples{$sample}->{dev_stage}} = 1;
        }
      }
      if (scalar(keys(%dev_stages)) > 1) {
        foreach my $sample (keys %{$csv_data{$project}}) {
          next unless (exists $samples{$sample});
          if (exists $samples{$sample}->{dev_stage} and $samples{$sample}->{dev_stage}) {
            $samples{$sample}->{sample_name} = $samples{$sample}->{dev_stage};
          }
          else {
            $self->throw('No dev stages for '.$sample);
          }
        }
      }
      else {
        foreach my $sample (keys %{$csv_data{$project}}) {
          next unless (exists $samples{$sample});
          $samples{$sample}->{sample_name} = $samples{$sample}->{cellType} || $samples{$sample}->{organismPart} || $samples{$sample}->{sample_alias} || $samples{$sample}->{description};
          if (!$samples{$sample}->{sample_name}) {
            $self->throw('No dev stages for '.$sample);
          }
        }
      }
    }
    $self->output([\%csv_data, \%samples]);
  }
  else {
    $self->complete_early('Could not find any data for this job');
    $self->input_job->autoflow(0);
  }
}

=head2 write_output

 Arg [1]    : None
 Description: It writes a csv file named 'inputfile' which can be process by the RNA-seq
              pipeline. The header should be
              SM\tID\tis_paired\tfilename\tis_mate_1\tread_length\tis_stranded\tCN\tPL\tDS
              is_mate_1 will always be -1 as we get the data from ENA so the filename will
                be informative of the mates
              is_stranded is 0 as we don't have a correct way of getting this information yet
              DS is made of "study_accession, sample_accession, study_title, experiment_title
                and cell_type if the sample is a cell_type
              It will also return the list of file to download on channel '_branch_to_flow_to',
              usually #2
 Returntype : None
 Exceptions : Throws if it cannot open or close the file 'inputfile'

=cut

sub write_output {
  my ($self) = @_;

  open(FH, '>'.$self->param('inputfile')) || $self->throw('Could not open '.$self->param('inputfile'));
  my $data = $self->output;
  my $samples = $data->[1];
  my $download_method = $self->param('download_method');
  my @output_ids;
  foreach my $study_accession (keys %{$data->[0]}) {
    my $study = $data->[0]->{$study_accession};
    foreach my $sample (keys %{$study}) {
      next unless (exists $samples->{$sample});
      foreach my $experiment (@{$study->{$sample}}) {
        my @files = split(';', $experiment->{fastq_file});
        my @checksums = split(';', $experiment->{fastq_md5});
        my $index = 0;
        foreach my $file (@files) {
          my (undef, undef, $filename) = splitpath($file);
          my $sample_name = $samples->{$sample}->{sample_name};
          $sample_name =~ s/\s+-\s+\w+:\w+$//;
          $sample_name =~ tr/ :\t/_/;
          my $description = sprintf("%s, %s%s",
            $experiment->{study_title},
            $experiment->{experiment_title},
            $samples->{$sample}->{cell_type} ? ', '.$samples->{$sample}->{cell_type} : '', );
          $description =~ tr/:\t/ /;
          print FH sprintf("%s\t%s\t%s\t%s\t%s\t%s\t%s\t%s\t%s\t%s, %s, %s\n",
            $sample_name,
            $experiment->{run_accession},
            $experiment->{library_layout} eq 'PAIRED' ? 1 : 0,
            $filename,
            -1,
            $experiment->{read_length},
            0,
            $experiment->{center_name} || $self->param('_centre_name'),
            $experiment->{instrument_platform},
            $study_accession,
            $sample,
            $description,
          );
          push(@output_ids, {url => $file, download_method => $download_method, checksum => $checksums[$index++]});
        }
      }
    }
  }
  close(FH) || $self->throw('Could not close '.$self->param('inputfile'));
  $self->dataflow_output_id(\@output_ids, $self->param('_branch_to_flow_to'));
}

1;<|MERGE_RESOLUTION|>--- conflicted
+++ resolved
@@ -253,14 +253,7 @@
 #                        $eutil->get_Response(-cb => sub {($data) = @_});
 #                      };
                   }
-<<<<<<< HEAD
-                  $line{sample_name} = $line{dev_stage} || $line{cellType} || $line{organismPart} || $line{sample_alias} || $line{description};
-
-                  if($line{sample_name} eq 'terminal') {
-                     $line{sample_name} = $line{tissue_type};
-                  }
-=======
->>>>>>> d16e0280
+
                   $ua->default_headers($dh);
                   $samples{$sample} = \%line;
                 }
