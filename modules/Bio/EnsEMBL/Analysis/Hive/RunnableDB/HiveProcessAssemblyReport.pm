=head1 LICENSE

Copyright [1999-2015] Wellcome Trust Sanger Institute and the EMBL-European Bioinformatics Institute
Copyright [2016-2024] EMBL-European Bioinformatics Institute

Licensed under the Apache License, Version 2.0 (the "License");
you may not use this file except in compliance with the License.
You may obtain a copy of the License at

     http://www.apache.org/licenses/LICENSE-2.0

Unless required by applicable law or agreed to in writing, software
distributed under the License is distributed on an "AS IS" BASIS,
WITHOUT WARRANTIES OR CONDITIONS OF ANY KIND, either express or implied.
See the License for the specific language governing permissions and
limitations under the License.

=head1 CONTACT

Please email comments or questions to the public Ensembl
developers list at <http://lists.ensembl.org/mailman/listinfo/dev>.

Questions may also be sent to the Ensembl help desk at
<http://www.ensembl.org/Help/Contact>.

=head1 NAME

Bio::EnsEMBL::Analysis::Hive::RunnableDB::HiveProcessAssemblyReport

=head1 SYNOPSIS


=head1 DESCRIPTION


=cut

package Bio::EnsEMBL::Analysis::Hive::RunnableDB::HiveProcessAssemblyReport;

use strict;
use warnings;

use Net::FTP;
use Time::Piece;
use File::Fetch;
use File::Temp;
use File::Spec::Functions qw(catfile splitpath catdir);
use File::Path qw(make_path);
use Digest::MD5;
use IO::Uncompress::AnyUncompress qw(anyuncompress $AnyUncompressError) ;

use Bio::EnsEMBL::Hive::Utils qw(destringify);

use Bio::EnsEMBL::IO::Parser::Fasta;

use Bio::EnsEMBL::Slice;
use Bio::EnsEMBL::CoordSystem;
use Bio::EnsEMBL::Attribute;

use parent ('Bio::EnsEMBL::Analysis::Hive::RunnableDB::HiveBaseRunnableDB');


=head2 download_file

  Arg [1]    : String $url
               Full FTP URL to the file you want to download
  Arg [2]    : String $output_path
               Local path where the file should be saved
  Description: Downloads a file from an FTP URL using Net::FTP in binary mode.
               Retries up to 3 times on failure. Does not check content-length;
               relies on MD5 validation instead.
  Returntype : 1 on success
  Exceptions : Throws if FTP connection, login, or download fails

=cut

sub download_file {
    my ($url, $output_path) = @_;
    my $max_retries = 3;

    my ($host, $path) = $url =~ m{ftp://([^/]+)/(.*)};
    die "Invalid FTP URL: $url" unless $host && $path;

    for my $attempt (1..$max_retries) {
	eval {
	    my $ftp = Net::FTP->new($host, Passive => 1, Timeout => 60)
		or die "Cannot connect to $host: $@";

	    $ftp->login('anonymous', '-anonymous@')
		or die "FTP login failed: " . $ftp->message;

	    $ftp->binary;

	    my ($dir, $file) = $path =~ m{(.*/)([^/]+)$};
	    $ftp->cwd($dir) or die "Cannot change directory to $dir: " . $ftp->message;

	    $ftp->get($file, $output_path)
		or die "Failed to download $file: " . $ftp->message;

	    $ftp->quit;
	};
	if (!$@) {
	    return 1;
	}
	warn "[Attempt $attempt] $@";
    }

    die "Failed to download $url after $max_retries attempts";
}



=head2 param_defaults

 Arg [1]    : None
 Description: Default parameters
               toplevel_as_sequence_levels => 1,
               _report_name => '#assembly_accession#_#assembly_name#_assembly_report.txt',
               _md5checksum_name => 'md5checksums.txt',
               _genome_file_name => '#assembly_accession#_#assembly_name#_genomic.fna',
               _genome_zip_ext => '.gz',
               _molecule_relations => {
                 'assembled-molecule' => 'chromosome',
                 'unplaced-scaffold' => 'scaffold',
                 'unlocalized-scaffold' => 'scaffold',
                 'alt-scaffold' => 'scaffold',
               },
               ftp_user => 'anonymous',
               ftp_pass => undef,
               load_non_nuclear => 0,
               _agp_branch => 3,
               _coord_systems => {},
               _skip_cache_clearing => 1, # Needed to avoid an SQL error if post_cleanup is called
 Returntype : Hashref
 Exceptions : None

=cut

sub param_defaults {
  my ($self) = @_;

  return {
    %{$self->SUPER::param_defaults},
    
    # if any DNA slice sequence length is greater than _MAX_SLICE_LENGTH base pairs,
    # all DNA slice sequences will be cut into _SUBSLICE_LENGTH-base-pair long sequences
    _MAX_SLICE_LENGTH => 950000000,  # 950 million base pairs
    _SUBSLICE_LENGTH => 10000000,    # 10 million base pairs
    _exceeded_max_slice_length => 0, # it will be set to 1 when any DNA slice sequence length is greater than _MAX_SLICE_LENGTH
    
    toplevel_as_sequence_levels => 1,
    _report_name => '#assembly_accession#_#assembly_name#_assembly_report.txt',
    _md5checksum_name => 'md5checksums.txt',
    _genome_file_name => '#assembly_accession#_#assembly_name#_genomic.fna',
    _genome_zip_ext => '.gz',
    _molecule_relations => {
      'assembled-molecule' => 'chromosome',
      'unplaced-scaffold' => 'scaffold',
      'unlocalized-scaffold' => 'scaffold',
      'alt-scaffold' => 'scaffold',
    },
    ftp_user => 'anonymous',
    ftp_pass => undef,
    load_non_nuclear => 0,
    _agp_branch => 3,
    _coord_systems => {},
<<<<<<< HEAD
    _skip_cache_clearing => 1,
=======
    _skip_cache_clearing => 1, # Needed to avoid an SQL error if post_cleanup is called
>>>>>>> 0e446ca2
  }
}


=head2 fetch_input

 Arg [1]    : None
 Description: Retrieve external db ids for INSDC, RefSeq and UCSC. Retrieve the
              attribute information for 'toplevel' and 'karyotype_rank'.
              Download the report file using 'full_ftp_path' and '_report_name'
 Returntype : None
 Exceptions : Throws if 'target_db' is not set
              Throws if 'assembly_accession' is not set
              Throws if 'assembly_name' is not set
              Throws if 'full_ftp_path' is not set

=cut

sub fetch_input {
  my ($self) = @_;

  my $db = $self->get_database_by_name('target_db');
  $self->hrdb_set_con($db, 'target_db');
  my $assembly_accession = $self->param_required('assembly_accession');
  my $assembly_name = $self->param_required('assembly_name');
  my %external_db_ids;
  my $external_db_adaptor = $db->get_DBEntryAdaptor;
  foreach my $external_db ('INSDC', 'RefSeq_genomic', 'UCSC') {
    $external_db_ids{$external_db} = $external_db_adaptor->get_external_db_id($external_db, undef, 1);
  }
  $self->param('_external_db_ids', \%external_db_ids);
  my ($id, $code, $name, $desc) = @{$db->get_AttributeAdaptor->fetch_by_code('toplevel')};
  $self->param('toplevel_attribute', Bio::EnsEMBL::Attribute->new(
    -code => $code,
    -name => $name,
    -description => $desc,
    -value => 1,
  ));
  ($id, $code, $name, $desc) = @{$db->get_AttributeAdaptor->fetch_by_code('karyotype_rank')};
  $self->param('karyotype_rank', {
    -code => $code,
    -name => $name,
    -description => $desc,
  });
  my $report_dir;
  if ($self->param_is_defined('output_path')) {
    $report_dir = $self->param('output_path');
  }
  else {
    $report_dir = File::Temp->newdir;
    $self->param('output_path', $report_dir);
  }
  if (!-d $report_dir) {
    make_path($report_dir);
  }

  my $base_path = $self->param_required('full_ftp_path');

  my $report_url = "$base_path/" . $self->param('_report_name');
  my $report_out = catfile($report_dir, $self->param('_report_name'));
  download_file($report_url, $report_out);

  my $md5_url = "$base_path/" . $self->param('_md5checksum_name');
  my $md5_out = catfile($report_dir, $self->param('_md5checksum_name'));
  download_file($md5_url, $md5_out);

  if ($self->param('toplevel_as_sequence_levels')) {
      my $genome_url = "$base_path/" . $self->param('_genome_file_name') . $self->param('_genome_zip_ext');
      my $genome_out = catfile($report_dir, $self->param('_genome_file_name') . $self->param('_genome_zip_ext'));
      download_file($genome_url, $genome_out);
  }
}


=head2 run

 Arg [1]    : None
 Description: Process the Genbank report file of the assembly to know which sequences to
              load in the database and retrieve some meta data attached
 Returntype : None
 Exceptions : Throws if the MD5 checksum of the FASTA file is wrong after deleting the file

=cut

sub run {
  my ($self) = @_;

  my $file = catfile($self->param_required('output_path'), $self->param('_report_name'));
  my $one_system = $self->param('toplevel_as_sequence_levels');
  my $synonym_id = $self->param('_external_db_ids');
  my $molecule_matcher = $self->param('_molecule_relations');
  my $load_non_nuclear = $self->param('load_non_nuclear');
  my $karyotype_rank_data = $self->param('karyotype_rank');
  my $no_chromosome = 0;
  my $common_name;
  my $strain;
  my @slices;
  my @dirs;
  my @chromosomes;
  my @agp_files;
  my @fastas;
  my $karyotype_rank = 0;
  open(RH, $file) || $self->throw("Could not open $file");
  while (my $line = <RH>) {
    $line =~ s/\R$//;
    if (!$one_system and $line =~ /^##/) {
      my @data = split("\t", substr($line, 3));
      if ($data[2]) {
        if ($data[0] =~ /^GC/) {
          if ($load_non_nuclear and $data[2] eq 'non-nuclear') {
            push(@dirs, 'non-nuclear');
          }
          elsif ($data[2] ne 'non-nuclear') {
            $data[2] =~ s/ /_/;
            push(@dirs, $data[2]);
          }
        }
      }
    }
    elsif ($line =~ /^#\s+([^:]+):\s+(.+)/) {
      if ($1 eq 'Assembly level') {
        if ($2 eq 'Chromosome') {
          $self->param('chromosomes_present', 1);
        }
        else {
          $no_chromosome = 1;
        }
        if ($2 eq 'Contig') {
          $self->param('toplevel_as_sequence_levels', 1);
          $one_system = 1;
        }
      }
      elsif ($1 eq 'WGS project') {
        $self->param('wgs_project', $2);
      }
      elsif ($1 eq 'Date') {
        my $assembly_date = $2;
        $self->param('assembly_date', sprintf("%d-%02d", $assembly_date =~ /(\d+)-(\d+)/));
      }
      elsif ($1 eq 'Taxid') {
        $self->param('taxon_id', $2);
      }
      elsif ($1 eq 'Organism name') {
        $common_name = $2;
        $self->param('common_name', $1) if ($common_name =~ /\(([^)]+)\)/);
        $common_name =~ s/\s+\(.+//;
        $self->param('scientific_name', $common_name);
      }
      elsif ($1 eq 'Infraspecific name') {
        $strain = $2;
        $self->param('strain', $1) if ($strain =~ /[a-zA-Z]+\=(.+)/);
        $strain =~ s/\=.+//;
        $self->param('strain_type', $strain);
      }
      elsif ($1 eq 'RefSeq assembly accession') {
        if ($self->param_is_defined('assembly_refseq_accession')) {
          $self->warning('RefSeq assembly accession are different, using the one from the file')
            if ($2 ne $self->param('assembly_refseq_accession'));
        }
        $self->param('assembly_refseq_accession', $2);
      }
    }
    elsif ($line =~ /^\w/) {
      my @data = split("\t", $line);
      if (!$load_non_nuclear and $data[7] eq 'non-nuclear') {
        if ($data[1] eq 'assembled-molecule' and $data[6] =~ /^NC/) {
          if ($self->param_is_defined('mt_accession')) {
            $self->warning('MT accession are different, using the one from the file')
              if ($data[6] ne $self->param('mt_accession'));
          }
          $self->param('mt_accession', $data[6]);
        }
        else {
          $self->warning($data[0].' is a non nuclear sequence');
        }
      }
      else {
        my $seq_region_name = $data[4];
        my $karyotype_attribute;
        my $coord_system;
        if ($data[1] eq 'assembled-molecule') {
          $seq_region_name = $data[2];
          push(@chromosomes, $seq_region_name);
          $karyotype_attribute = Bio::EnsEMBL::Attribute->new(
            %$karyotype_rank_data,
            -value => ++$karyotype_rank,
          );
        }
        elsif ($data[7] ne 'Primary Assembly') {
          $seq_region_name = $data[0];
        }
        if ($one_system) {
          $coord_system = $self->get_coord_system('primary_assembly');
        }
        else {
          $coord_system = $self->get_coord_system($molecule_matcher->{$data[1]}, $no_chromosome);
        }

        # This is to deal with the special case first seen in bombus_terrestris_gca000214255v1 where some of the regions had names like "LG B01"
        $seq_region_name =~ s/ +/\_/g;

        my $slice = Bio::EnsEMBL::Slice->new(
          -seq_region_name => $seq_region_name,
          -start => 1,
          -end => $data[8] eq 'na' ? 1 : $data[8],
          -coord_system => $coord_system,
        );
        # This is not great but the easiest
        $slice->{karyotype_rank} = $karyotype_attribute if ($karyotype_attribute);
        $slice->{_gb_insdc_name} = $data[4];
        if ($data[4] eq $seq_region_name) {
          if ($data[0] ne 'na') {
            push(@{$slice->{add_synonym}}, [$data[0], undef]);
          }
        }
        else {
          push(@{$slice->{add_synonym}}, [$data[4], $synonym_id->{INSDC}]);
        }
        if ($data[6] ne 'na') {
          push(@{$slice->{add_synonym}}, [$data[6], $synonym_id->{RefSeq_genomic}]);
        }
        if ($data[9] ne 'na') {
          push(@{$slice->{add_synonym}}, [$data[9], $synonym_id->{UCSC}]);
        }

        # if the maximum slice length is exceeded for any slice, all the slices will be cut later on
        # and an internal coord_system will be used
        if ($slice->length() > $self->param('_MAX_SLICE_LENGTH')) {
          $self->param('_exceeded_max_slice_length',1);
        }
        push(@slices, $slice);
      }
    }
  }
  close(RH) || $self->throw("Could not close $file");
  open(MH, catfile($self->param('output_path'), $self->param('_md5checksum_name'))) || $self->throw('Cannot open md5checksum file');
  my %checksum;
  while(my $line = <MH>) {
    $line =~ s/\R$//;
    $line =~ /^(\S+)\s+\S+\/([^\/]+)$/;
    $checksum{$2} = $1;
  }
  close(MH) || $self->throw('Cannot close md5checksum file');
  if ($one_system) {
    $self->say_with_header('Checking genome file');
    my $file = catfile($self->param('output_path'), $self->param('_genome_file_name').$self->param('_genome_zip_ext'));
    my $digest = Digest::MD5->new();
    open(my $fh, $file) || $self->throw('Could not open '.$file);
    binmode $fh;
    my $md5sum = $digest->addfile($fh)->hexdigest;
    close($fh) || $self->throw('Could not close '.$file);
    if ($md5sum ne $checksum{$self->param('_genome_file_name').$self->param('_genome_zip_ext')}) {
      unlink $file; # File::Fetch will not overwrite the file, we need to delete it
      $self->throw('Wrong MD5: '.$checksum{$self->param('_genome_file_name').$self->param('_genome_zip_ext')}.' instead of '.$md5sum)
    }
    my ($output) = $file =~ /^(\S+)\.\w+$/;
    anyuncompress $file => $output
      or $self->throw("anyuncompress failed: $AnyUncompressError");
    unlink $file;
  }
  else {
    if (@dirs) {
      my $wgs_project = $self->param_is_defined('wgs_project') ? $self->param('wgs_project') : undef;
      my ($type, $hostname, $base_ftp_dir) = $self->param('full_ftp_path') =~ /^(\w+:\/\/)([^\/]+)\/(\S+)/;
      my $client = Net::FTP->new($hostname);
      $client->login($self->param('ftp_user'), $self->param('ftp_pass'));

      my $structure_dir = $base_ftp_dir.'/'.$self->param('assembly_accession').'_'.$self->param('assembly_name').'_assembly_structure';
      my $base_url = "$type$hostname/$structure_dir";
      if ($client->cwd($structure_dir)) {
        foreach my $dir (@dirs) {
          $client->cwd($dir) || $self->throw("Could not go into $dir");
          foreach my $inode ($client->ls) {
            if ($client->cwd($inode)) {
              foreach my $agp ($client->ls('AGP')) {
                $agp =~ s/AGP\///;
                push(@agp_files, {
                  url => "$base_url/$dir/$inode/AGP/$agp",
                  md5sum => $checksum{$agp},
                  output_dir => catdir('#output_path#', $dir),
                  wgs_project => $wgs_project,
                });
              }
              if (@chromosomes) {
                if ($client->ls("FASTA/chr".$chromosomes[0].'.fna.gz')) {
                  foreach my $fasta ($client->ls('FASTA')) {
                    $fasta =~ s/FASTA\///;
                    push(@fastas, {
                      url => "$base_url/$dir/$inode/FASTA/$fasta",
                      md5sum => $checksum{$fasta},
                      output_dir => catdir('#output_path#', 'FASTA'),
                    });
                  }
                  $self->throw('Could not gat all the fasta files') unless (@chromosomes == @fastas or @chromosomes+1 == @fastas);
                }
              }
              if ($client->ls('FASTA/unplaced.scaffold.fna.gz')) {
                push(@fastas, {
                  url => "$base_url/$dir/$inode/FASTA/unplaced.scaffold.fna.gz",
                  md5sum => $checksum{'unplaced.scaffold.fna.gz'},
                  output_dir => catdir('#output_path#', 'FASTA'),
                });
              }
            }
            if ($inode eq 'component_localID2acc' or $inode eq 'scaffold_localID2acc') {
              push(@agp_files, {
                url => "$base_url/$dir/$inode",
                md5sum => $checksum{$inode},
                output_dir => catdir('#output_path#', $dir),
                uncompress => 0,
              });
            }
          }
        }
      }
      else {
        $self->warning('No assembly structure directory found in ftp');
      }
    }
    if (@agp_files) {
      $self->param('agp_files', \@agp_files);
    }
    else {
      $self->throw('Could not find any AGP files');
    }
    if (@fastas) {
      $self->param('fasta_files', \@fastas);
    }
    else {
      $self->throw('Could not find any FASTA files for checking');
    }
  }
  $self->output(\@slices);
}


=head2 write_output

 Arg [1]    : None
 Description: Write the Bio::EnsEMBL::Slice object corresponding to the toplevel
              sequences to the database.It will also add some meta data from the
              report file when they are present
              On branch '_branch_to_flow_to' (2), send FASTA files to be downloaded
              if needed
 Returntype : None
 Exceptions : None

=cut

sub write_output {
  my ($self) = @_;

  my $db = $self->hrdb_get_con('target_db');

  if ($self->param('_exceeded_max_slice_length')) {
    # the assembly.mapping meta_key is required to be able to fetch any sequence
    my $mc = $db->get_MetaContainer();
    $mc->store_key_value('assembly.mapping','primary_assembly:'.$self->param('assembly_name').'|ensembl_internal:'.$self->param('assembly_name'));

    $self->get_coord_system('ensembl_internal');
    $self->get_coord_system('primary_assembly')->{sequence_level} = 0;
  }

  my $coord_system_adaptor = $db->get_CoordSystemAdaptor;
  foreach my $coord_system (values %{$self->param('_coord_systems')}) {
    $coord_system_adaptor->store($coord_system);
  }

  my $slice_adaptor = $db->get_SliceAdaptor;
  my $attribute_adaptor = $db->get_AttributeAdaptor;
  my $toplevel_attribute = $self->param('toplevel_attribute');
  my $toplevel_as_sequence_levels = $self->param('toplevel_as_sequence_levels');
  my $genome_file;
  if ($toplevel_as_sequence_levels) {
    $genome_file = Bio::EnsEMBL::IO::Parser::Fasta->open(catfile($self->param('output_path'), $self->param('_genome_file_name')));
  }
  my %sequences;
  foreach my $slice (@{$self->output}) {
    if ($toplevel_as_sequence_levels) {
      my $insdc_name = $slice->{_gb_insdc_name};
      my $seq;
      if (exists $sequences{$insdc_name}) {
        $seq = $sequences{$insdc_name};
        delete $sequences{$insdc_name};
      } else {
        while ($genome_file->next) {
          $genome_file->getHeader =~ /^(\S+)/;
          if ($insdc_name eq $1) {
            $seq = uc($genome_file->getSequence);
            last;
          } else {
            $sequences{$1} = uc($genome_file->getSequence);
          }
        }
      }
      if ($slice->length <= 1) {
        my %new_slice = %$slice;
        $new_slice{end} = length($seq);
        $new_slice{seq_region_length} = $new_slice{end};
        $slice = Bio::EnsEMBL::Slice->new_fast(\%new_slice);
      }

      if ($self->param('_exceeded_max_slice_length')) {
        $slice_adaptor->store($slice);
        $self->cut_and_store_subslices($slice_adaptor,$slice,\$seq);
      } else {
        $slice_adaptor->store($slice,\$seq);
      }
    } else {
      $slice_adaptor->store($slice);
    }

    if (exists $slice->{add_synonym}) {
      foreach my $synonym_data (@{$slice->{add_synonym}}) {
        $slice->add_synonym(@$synonym_data);
      }
      $slice_adaptor->update($slice);
    }

    if (exists $slice->{karyotype_rank}) {
      $attribute_adaptor->store_on_Slice($slice,[$slice->{karyotype_rank}]);
    }
    $attribute_adaptor->store_on_Slice($slice,[$toplevel_attribute]);
  }
  my $display_name;
  my $common_name = $self->param('common_name');
  my $meta_adaptor = $db->get_MetaContainerAdaptor;
  my $date = localtime->strftime('%Y-%m-Ensembl');
  $meta_adaptor->store_key_value('genebuild.start_date', $date);
  $meta_adaptor->store_key_value('assembly.date', $self->param('assembly_date'));
  $meta_adaptor->store_key_value('species.scientific_name', $self->param('scientific_name'));
  $display_name = $self->param('scientific_name');
  $display_name =~ s/^(\w)/\U$1/;
  $meta_adaptor->store_key_value('species.common_name', $self->param('common_name'));
  $meta_adaptor->store_key_value('species.taxonomy_id', $self->param('taxon_id'));
  $meta_adaptor->store_key_value('assembly.accession', $self->param('assembly_accession'));
  $meta_adaptor->store_key_value('assembly.default', $self->param('assembly_name'));
  $meta_adaptor->store_key_value('assembly.name', $self->param('assembly_name'));
  $meta_adaptor->store_key_value('assembly.web_accession_source', 'NCBI');
  $meta_adaptor->store_key_value('assembly.web_accession_type', 'INSDC Assembly ID');
  $common_name =~ s/^(\w)/\U$1/;
  if ($self->param_is_defined('strain')) {
    $meta_adaptor->store_key_value('species.strain', $self->param('strain'));
    $meta_adaptor->store_key_value('strain.type', $self->param('strain_type'));
    $display_name .= ' ('.$self->param('strain').')';
  }
  else {
    $meta_adaptor->store_key_value('species.strain', 'reference');
    $meta_adaptor->store_key_value('strain.type', 'strain');
    $display_name .= ' ('.$common_name.')';
  }
  $display_name .= ' - '.$self->param('assembly_accession');
  $meta_adaptor->store_key_value('species.display_name', $display_name);
  $meta_adaptor->store_key_value('species.full_display_name', $display_name);

# Not sure it will properly add the new values, hopefully it will and not cause problems
  my $job_params = destringify($self->input_job->input_id);
  if ($self->param_is_defined('mt_accession')) {
    $job_params->{mt_accession} = $self->param('mt_accession');
  }
  if ($self->param_is_defined('assembly_refseq_accession')) {
    $job_params->{assembly_refseq_accession} = $self->param('assembly_refseq_accession');
  }
  if (!$toplevel_as_sequence_levels) {
    $self->dataflow_output_id($self->param('agp_files'), $self->param('_agp_branch'));
    $self->dataflow_output_id($self->param('fasta_files'), $self->param('_branch_to_flow_to'));
  }
  $self->dataflow_output_id($job_params, 'MAIN');
}


=head2 get_coord_system

 Arg [1]    : String type, should be either 'primary_assembly', 'chromosome', 'scaffold' or 'ensembl_internal'.
              'ensembl_internal' represents the sequence level which is created to deal with the assemblies having
              any sequence exceeding the maximum slice length.
 Arg [2]    : Boolean, false by default, set to true if scaffold is the highest coordinate system
 Description: Create the Bio::EnsEMBL::CoordSystem object based on Arg[1], cache the object to avoid
              duplication
 Returntype : Bio::EnsEMBL::CoordSystem
 Exceptions : None

=cut

sub get_coord_system {
  my ($self, $type, $no_chromosome) = @_;

  if (!exists $self->param('_coord_systems')->{$type}) {
    my $rank = 1;
    $rank = 2 if (($type eq 'scaffold' or $type eq 'ensembl_internal') and !$no_chromosome); 

    my $seq_level = $self->param('toplevel_as_sequence_levels');
    if ($type eq 'ensembl_internal') {
      $seq_level = 1;
    }

    my $coord_system;
    if ($type eq 'ensembl_internal') {
      $coord_system = Bio::EnsEMBL::CoordSystem->new(
        -name => $type,
        -rank => $rank,
        -default => 1,
        # note version will be NULL as ensembl_internal is not part of the official assembly
        -sequence_level => $seq_level
      );
    } else {
      $coord_system = Bio::EnsEMBL::CoordSystem->new(
        -name => $type,
        -rank => $rank,
        -default => 1,
        -version => $self->param('assembly_name'),
        -sequence_level => $seq_level
      );
    }
    $self->param('_coord_systems')->{$type} = $coord_system;
  }
  return $self->param('_coord_systems')->{$type};
}

=head2 cut_and_store_subslices

 Arg [1]    : SliceAdaptor type.
 Arg [2]    : Slice type.
 Arg [3]    : string ref.
 Description: Cut the slice Slice into _SUBSLICE_LENGTH-base-pair long slices and store them all into the seq_region, assembly and dna tables of the SliceAdaptor adaptor.
              It returns the seq_region_id assigned to the slice.
 Returntype : int
 Exceptions : None

=cut

sub cut_and_store_subslices {
  my ($self,$slice_adaptor,$slice,$seq) = @_;

  my $slice_seq_region_id = $slice_adaptor->get_seq_region_id($slice);

  # store all subslices with dna
  my $i = $slice->sub_Slice_Iterator($self->param('_SUBSLICE_LENGTH'));
  my $subslice_index = 0;
  while ($i->has_next()) {
    $subslice_index++;
    my $subslice = $i->next();
    my $subseq = substr($$seq,$subslice->start()-1,$self->param('_SUBSLICE_LENGTH'));
    my $subseq_length = length($subseq);
    my $new_subslice = Bio::EnsEMBL::Slice->new(-coord_system => $self->get_coord_system('ensembl_internal'),
                                                -start => 1,
                                                -end => $subseq_length,
                                                -strand => 1,
                                                -seq_region_name => $subslice->seq_region_name()."_".$subslice_index,
                                                -seq_region_length => $subseq_length,
                                                -adaptor => $slice_adaptor);

    my $new_subslice_seq_region_id = $slice_adaptor->store($new_subslice,\$subseq);

    # store the subslice as a component of the whole slice
    my $sql = "INSERT INTO assembly(asm_seq_region_id, asm_start, asm_end, cmp_seq_region_id, cmp_start, cmp_end, ori) VALUES(?, ?, ?, ?, ?, ?, ?)";
    my $sth = $slice_adaptor->dbc()->prepare($sql);
    my $new_subslice_start_on_slice = ($subslice_index-1)*$self->param('_SUBSLICE_LENGTH')+1;
    $sth->execute($slice_seq_region_id,
                  $new_subslice_start_on_slice,
                  $new_subslice_start_on_slice+$subseq_length-1,
                  $new_subslice_seq_region_id,
                  1,
                  $subseq_length,
                  1);
  }
}

1;<|MERGE_RESOLUTION|>--- conflicted
+++ resolved
@@ -164,11 +164,7 @@
     load_non_nuclear => 0,
     _agp_branch => 3,
     _coord_systems => {},
-<<<<<<< HEAD
-    _skip_cache_clearing => 1,
-=======
     _skip_cache_clearing => 1, # Needed to avoid an SQL error if post_cleanup is called
->>>>>>> 0e446ca2
   }
 }
 
