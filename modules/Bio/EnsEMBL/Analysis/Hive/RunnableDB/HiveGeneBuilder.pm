--- conflicted
+++ resolved
@@ -201,7 +201,6 @@
   my @genes;
 
   my $slice = $self->query();
-<<<<<<< HEAD
 
   foreach my $db_name(keys(%{$self->INPUT_GENES})){
     my $biotypes = $self->INPUT_GENES->{$db_name};
@@ -212,21 +211,6 @@
     }
   }
   $self->input_genes(\@genes);
-=======
-  my $genes = $slice->get_all_Genes(undef, undef, 1);
-
-  #foreach my $db_name(keys(%{$self->INPUT_GENES})){
-  #  my $biotypes = $self->INPUT_GENES->{$db_name};
-  #  foreach my $biotype(@$biotypes){
-  #    my $genes = $slice->get_all_Genes_by_type($biotype);
-  #    print "Retrieved ".@$genes." of type ".$biotype."\n";
-  #    push(@genes, @$genes);
-  #  }
-  #}
-  #$self->input_genes(\@genes);
-
-  $self->input_genes($genes);
->>>>>>> f2d50c16
 }
 
 
