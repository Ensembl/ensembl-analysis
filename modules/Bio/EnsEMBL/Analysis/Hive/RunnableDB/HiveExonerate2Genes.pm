#!/usr/bin/env perl

=head1 LICENSE

# Copyright [1999-2015] Wellcome Trust Sanger Institute and the EMBL-European Bioinformatics Institute
# Copyright [2016] EMBL-European Bioinformatics Institute
#
# Licensed under the Apache License, Version 2.0 (the "License");
# you may not use this file except in compliance with the License.
# You may obtain a copy of the License at
#
#      http://www.apache.org/licenses/LICENSE-2.0
#
# Unless required by applicable law or agreed to in writing, software
# distributed under the License is distributed on an "AS IS" BASIS,
# WITHOUT WARRANTIES OR CONDITIONS OF ANY KIND, either express or implied.
# See the License for the specific language governing permissions and
# limitations under the License.

=head1 CONTACT

  Please email comments or questions to the public Ensembl
  developers list at <http://lists.ensembl.org/mailman/listinfo/dev>.
sub
  Questions may also be sent to the Ensembl help desk at
  <http://www.ensembl.org/Help/Contact>.

=cut

=head1 NAME

Bio::EnsEMBL::Analysis::RunnableDB::Exonerate2Genes - 

=head1 SYNOPSIS

my $exonerate2genes = Bio::EnsEMBL::Analysis::RunnableDB::Exonerate2Genes->new(
                              -db         => $refdb,
			      -analysis   => $analysis_obj,
			      -input_id => $chunk_file_name
			     );

$exonerate2genes->fetch_input();
$exonerate2genes->run();
$exonerate2genes->output();
$exonerate2genes->write_output(); #writes to DB

=head1 DESCRIPTION

This object wraps Bio::EnsEMBL::Analysis::Runnable::ExonerateTranscript
It is meant to provide the interface for mapping ESTs to the genome
sequence and writing the results as genes. By the way Exonerate is run
we do not cluster transcripts into genes and only write one transcript per gene.
we then create a dbadaptor for the target database.


=head1 METHODS


=head1 APPENDIX

The rest of the documentation details each of the object methods.
Internal methods are usually preceded with a '_'

=cut

package Bio::EnsEMBL::Analysis::Hive::RunnableDB::HiveExonerate2Genes;

use warnings ;
use strict;
use feature 'say';
use Bio::EnsEMBL::Analysis::Tools::GeneBuildUtils::GeneUtils qw(empty_Gene);
use Bio::EnsEMBL::Analysis::Runnable::ExonerateTranscript;
use Bio::EnsEMBL::Gene;
use Bio::EnsEMBL::KillList::KillList;
use Bio::SeqIO;
use Data::Dumper;

use parent ('Bio::EnsEMBL::Analysis::Hive::RunnableDB::HiveBaseRunnableDB');

sub fetch_input {
  my($self) = @_;


  my $dba = $self->hrdb_get_dba($self->param('target_db'));
  my $dna_dba = $self->hrdb_get_dba($self->param('dna_db'));
  if($dna_dba) {
    $dba->dnadb($dna_dba);
  }
  $self->hrdb_set_con($dba,'target_db');

  # This call will set the config file parameters. Note this will set REFGB (which overrides the
  # value in $self->db and OUTDB
  $self->create_analysis;

  ##########################################
  # set up the target (genome)
  ##########################################

  my @db_files;

  ##########################################
  # set up the query (est/cDNA/protein)
  ##########################################
  my $iid_type = $self->param('iid_type');
  my ($query_file,$query_seq,$chunk_number,$chunk_total);
  unless($iid_type) {
    $self->throw("You haven't provided an input id type. Need to provide one via the 'iid_type' param");
  }

  if($iid_type eq 'db_seq') {
    my $accession_array = $self->param('iid');
    $query_seq = $self->get_query_seq($accession_array);
    $self->peptide_seq($query_seq->seq);
    $self->calculate_coverage_and_pid($self->param('calculate_coverage_and_pid'));
    @db_files = ($self->GENOMICSEQS);
  } elsif($iid_type eq 'feature_region') {
    my $feature_region_id = $self->param('iid');
    my ($slice,$accession_array) = $self->parse_feature_region_id($feature_region_id);
    $query_file = $self->output_query_file($accession_array);
    @db_files = ($self->output_db_file($slice,$accession_array));
  } elsif($iid_type eq 'feature_id') {
    my $feature_type = $self->param('feature_type');
    if($feature_type eq 'transcript') {
      my $transcript_id = $self->param('iid');
      my $transcript_dba = $self->hrdb_get_dba($self->param('transcript_db'));
      if($dna_dba) {
        $transcript_dba->dnadb($dna_dba);
      }
      $self->hrdb_set_con($transcript_dba,'transcript_db');

      my ($slice,$accession_array) = $self->get_transcript_region($transcript_id);
      #$query_file = $self->output_query_file($accession_array);
      $query_seq = $self->get_query_seq($accession_array);
      $self->peptide_seq($query_seq->seq);
      $self->calculate_coverage_and_pid($self->param('calculate_coverage_and_pid'));
      @db_files = ($self->output_db_file($slice,$accession_array));
    } else {
      $self->throw("The feature_type you passed in is not supported! Type:\n".$feature_type);
    }
  } elsif($iid_type eq 'projection_transcript_id') {
       my @iid = @{$self->param("iid")};
       my $transcript_dba = $self->hrdb_get_dba($self->param('transcript_db'));
       my $projection_transcript_id = $iid[0];
       my $projection_protein_accession = $iid[1];
       my $padding = $self->param("projection_padding");

       unless(defined($padding)) {
         $padding = 50000;
       }

       if($dna_dba) {
         $transcript_dba->dnadb($dna_dba);
       }
        $self->hrdb_set_con($transcript_dba,'transcript_db');

       my ($slice,$accession_array) = $self->get_transcript_region($projection_transcript_id);
       $query_seq = $self->get_query_seq($accession_array);
       $self->peptide_seq($query_seq->seq);
       @db_files = ($self->output_db_file($slice,$accession_array));
   } elsif($iid_type eq 'chunk_file') {
    my $query = $self->QUERYSEQS;

    if(-e $query and -d $query) {
      # query seqs is a directory; input id will be a file in that directory
      # As input_id returns a string, I've made it parse out the file name. I don't
      # like this solution but it is the quickest for the moment
      my $input_id = $self->input_id;

      $query_file = "$query/" . $input_id;
      if (not -e $query_file) {
        $self->throw( "Query file '$query_file' does not exist'\n");
      }
      if ($self->USE_KILL_LIST) {
        $query_file = filter_killed_entries($query_file,$self->KILL_TYPE,$self->REFDB,$self->KILLLISTDB,$self->KILL_LIST_FILTER,$self->input_id);
        $self->filtered_query_file($query_file);
      }
    }
    elsif (-e $query and -s $query) {
      # query seqs is a single file; input id will correspond to a chunk number
      $query_file = $query;
      my $iid_regexp = $self->IIDREGEXP;

      $self->throw("When your input ids are not filenames, you must define ".
                   "IIDREGEXP in config to enable inference of chunk number and total")
      if not defined $iid_regexp;

      ($chunk_number, $chunk_total) = $self->input_id =~ /$iid_regexp/;

      ###
      ### DO THE KILL LIST FILTER FOR QUERY FILE. AGAIN THE FILE CAN CONTAIN MULTIPLE ENTIRES
      ###
      if ($self->USE_KILL_LIST) {
        $query_file = filter_killed_entries($query_file,$self->KILL_TYPE,$self->REFDB,$self->KILLLISTDB,$self->KILL_LIST_FILTER);
      }
    } else {
      $self->throw("'$query' refers to something that could not be made sense of\n");
    }
  } else {
   $self->throw("You provided an input id type that was not recoginised via the 'iid_type' param. Type provided:\n".$iid_type);
  }
  ##########################################
  # Annotation file with CDS positions
  ##########################################


  ##########################################
  # setup the runnables
  ##########################################

  my %parameters = %{$self->parameters_hash};
  if (not exists($parameters{-options}) and
      defined $self->OPTIONS) {
    $parameters{-options} = $self->OPTIONS;
  }
  if (not exists($parameters{-coverage_by_aligned}) and
      defined $self->COVERAGE_BY_ALIGNED) {
    $parameters{-coverage_by_aligned} = $self->COVERAGE_BY_ALIGNED;
  }

  # Old code, will leave here as I could activate it again
  if (defined $self->PROGRAM && defined $self->analysis->program_file) {
    if ($self->PROGRAM ne $self->analysis->program_file) {
      # I'm just warning because for debugging it's easier to change just the PROGRAM parameters...
      $self->warning("CONFLICT: You have defined -program in your config file and ".
            "-program_file in your analysis table.");
    }
  }


#  my $transcript_biotype = $self->transcript_biotype();
  my $biotypes_hash = $self->get_biotype();
  foreach my $database ( @db_files ){
    my $runnable = Bio::EnsEMBL::Analysis::Runnable::ExonerateTranscript->new(
              -program  => $self->PROGRAM ? $self->PROGRAM : $self->analysis->program_file,
              -analysis => $self->analysis,
              -target_file    => $database,
              -query_type     => $self->QUERYTYPE,
              -query_file     => $query_file,
              -query_seqs => [$query_seq],
              -annotation_file => $self->QUERYANNOTATION ? $self->QUERYANNOTATION : undef,
              -query_chunk_number => $chunk_number ? $chunk_number : undef,
              -query_chunk_total => $chunk_total ? $chunk_total : undef,
              -biotypes => $biotypes_hash,
              -calculate_coverage_and_pid => $self->param('calculate_coverage_and_pid'),
              %parameters,
              );

      $self->runnable($runnable);

  }

}


sub run {
  my ($self) = @_;
  my @results;

  $self->throw("Can't run - no runnable objects") unless ($self->runnable);

  foreach my $runnable (@{$self->runnable}){
    # This is to catch the closing exonerate errors, which we currently have no actual solution for
    # It seems to be more of a problem with the exonerate code itself
    eval {
      $runnable->run;
    };

    if($@) {
      my $except = $@;

      if($except =~ /Error closing exonerate command/) {
        warn("Error closing exonerate command, this input id was not analysed successfully:\n".$self->input_id);
      } else {
        $self->throw($except);
      }
    } else {
      push ( @results, @{$runnable->output} );
    }
  }
  if ($self->USE_KILL_LIST) {
    unlink $self->filtered_query_file;
    # print "Removed temporary query file ".$self->filtered_query_file."\n";
  }
  if ($self->filter) {
    my $filtered_transcripts = $self->filter->filter_results(\@results);
    @results = @$filtered_transcripts;
  }

  my @genes = $self->make_genes(@results);
  $self->param('output_genes',\@genes);
}


sub write_output {
  my ($self) = @_;

  my $outdb = $self->hrdb_get_con('target_db');
  my $gene_adaptor = $outdb->get_GeneAdaptor;

  my @output = @{$self->param('output_genes')};
  $self->param('output_genes',undef);
  my $fails = 0;
  my $total = 0;

  foreach my $gene (@output){
    empty_Gene($gene);
    eval {
      $gene_adaptor->store($gene);
    };
    if ($@){
      $self->warning("Unable to store gene!!\n$@");
      $fails++;
    }
    $total++;
  }
  if ($fails > 0) {
    $self->throw("Not all genes could be written successfully " .
          "($fails fails out of $total)");
  }

  if($self->files_to_delete()) {
    my $files_to_delete = $self->files_to_delete();
    foreach my $file_to_delete (@{$files_to_delete}) {
      `rm $file_to_delete`;
    }
  }

}

sub get_transcript_region {
  my ($self,$transcript_id) = @_;

  my $transcript_dba = $self->hrdb_get_con('transcript_db');

  my $transcript = $transcript_dba->get_TranscriptAdaptor()->fetch_by_dbID($transcript_id);
  my $tsf = $transcript->get_all_supporting_features();


  my $feature_pair = ${$tsf}[0];
  my $accession = $feature_pair->hseqname();

  if($self->param('use_genblast_best_in_genome')) {
    my $logic_name = $transcript->analysis->logic_name();
    if($logic_name =~ /_not_best$/) {
      $self->best_in_genome_transcript(0);
    } else {
      $self->best_in_genome_transcript(1);
    }
  }

  my $padding = $self->param('region_padding');
  unless(defined($self->param('region_padding'))) {
    $self->warning("You didn't pass in any value for padding. Defaulting to 10000");
    $padding = 10000;
  }

  my $start = $transcript->seq_region_start;
  my $end = $transcript->seq_region_end;
  my $strand = $transcript->strand;
  my $slice = $transcript->slice();
  my $slice_length = $slice->length();
  if($padding) {
    $start = $start - $padding;
    if($start < 1) {
      $start = 1;
    }
    $end = $end + $padding;
    my $slice = $transcript->slice();
    my $slice_length = $slice->length();
    if($end > $slice_length) {
      $end = $slice_length;
    }
  }

  my @slice_array = split(':',$slice->name());
  $slice_array[3] = $start;
  $slice_array[4] = $end;
  $slice_array[5] = $strand;
  my $new_slice_name = join(':',@slice_array);

  my $sa = $transcript_dba->get_SliceAdaptor();
  my $transcript_slice = $sa->fetch_by_name($new_slice_name);

  return($transcript_slice,[$accession]);
}


sub best_in_genome_transcript {
   my ($self,$val) = @_;

   if(defined($val) && $val==1) {
     $self->param('best_in_genome_transcript', 1);
   } elsif(defined($val) && $val==0) {
     $self->param('best_in_genome_transcript', 0);
   }

   return($self->param('best_in_genome_transcript'));
}


sub make_genes{
  my ($self,@transcripts) = @_;

  my (@genes);

  my $slice_adaptor = $self->hrdb_get_con('target_db')->get_SliceAdaptor;
  my %genome_slices;

  foreach my $tran ( @transcripts ){
    my $gene = Bio::EnsEMBL::Gene->new();
    $gene->analysis($self->analysis);
    $gene->biotype($self->analysis->logic_name);
    $tran->analysis($self->analysis);

    if(defined($self->best_in_genome_transcript()) && $self->best_in_genome_transcript() == 0) {
      my $analysis = $self->analysis;
      my $logic_name = $analysis->logic_name."_not_best";
      $analysis->logic_name($logic_name);
      $gene->analysis($analysis);
      $gene->biotype($logic_name);
      $tran->analysis($analysis);
    }

    ############################################################
    # put a slice on the transcript
    my $slice_id = $tran->start_Exon->seqname;
    if (not exists $genome_slices{$slice_id}) {
      # assumes genome seqs were named in the Ensembl API Slice naming
      # convention, i.e. coord_syst:version:seq_reg_id:start:end:strand
      $genome_slices{$slice_id} = $slice_adaptor->fetch_by_name($slice_id);
    }
    my $slice = $genome_slices{$slice_id};

    foreach my $exon (@{$tran->get_all_Exons}){
      $exon->slice($slice);
      foreach my $evi (@{$exon->get_all_supporting_features}){
        $evi->slice($slice);
        $evi->analysis($self->analysis);
      }
    }
    foreach my $evi (@{$tran->get_all_supporting_features}) {
      $evi->slice($slice);
      $evi->analysis($self->analysis);
    }

    if (!$slice){
        my ($sf);

        if (@{$tran->get_all_supporting_features}) {
          ($sf) = @{$tran->get_all_supporting_features};
        } else {
          my @exons = @{$tran->get_all_Exons};
          ($sf) = @{$exons[0]->get_all_supporting_features};
        }
        print $sf->hseqname."\t$slice_id\n";
    }

    $self->throw("Have no slice") if(!$slice);
    $tran->slice($slice);
    my $accession = $tran->{'accession'};
    my $transcript_biotype = $self->get_biotype->{$accession};
    $tran->biotype($transcript_biotype);

   if($self->calculate_coverage_and_pid) {
      $self->realign_translation($tran);
    }

    $gene->add_Transcript($tran);
    push( @genes, $gene);
  }
  return @genes;
}

############################################################

sub get_chr_names{
  my ($self) = @_;
  my @chr_names;
  my @chromosomes;

  my $chr_adaptor = $self->hrdb_get_con('target_db')->get_SliceAdaptor;
  #also fetching non-reference regions like DR52 for human by default.
  #specify in Exonerate2Genes config-file.
  if(defined($self->NONREF_REGIONS)){
    @chromosomes = @{$chr_adaptor->fetch_all('toplevel', undef, 1)};
  }
  else{
    @chromosomes = @{$chr_adaptor->fetch_all('toplevel')};
  }

  foreach my $chromosome ( @chromosomes ){
    push( @chr_names, $chromosome->seq_region_name );
  }

  return @chr_names;
}

sub get_output_db {
  my ($self) = @_;

  my $outdb;

  if ($self->OUTDB) {
    if ( ref($self->OUTDB)=~m/HASH/) {

      $outdb = new Bio::EnsEMBL::DBSQL::DBAdaptor(%{$self->OUTDB},
                                                -dnadb => $self->hrdb_get_con('target_db'));
    }else{
      $outdb = $self->get_dbadaptor($self->OUTDB);
    }
  } else {
    $outdb = $self->hrdb_get_con('target_db');
  }
  return $outdb;
}

sub input_id {
  # Override the input_id inherited from Process, which is a stringify on the input id hash
  # Note also that as HiveBaseRunnableDB inherits from RunnableDB also, this has an input_id
  # sub too, which would not function normally as there is no attached input id object
  my $self = shift;

  my $input_id_string = $self->Bio::EnsEMBL::Hive::Process::input_id;
  unless($input_id_string =~ /.+\=\>.+\"(.+)\"/) {
    $self->throw("Could not find the chunk file in the input id. Input id:\n".$input_id_string);
  }

  $input_id_string = $1;
  return($input_id_string);
}

sub parse_feature_region_id {
  my ($self,$feature_region_id) = @_;

  my $dba = $self->hrdb_get_con('target_db');
  my $sa = $dba->get_SliceAdaptor();

  unless($feature_region_id =~ s/\:([^\:]+)$//) {
    $self->throw("Could not parse the accession from the feature region id. Expecting a normal slice id, with an extra colon ".
                 "followed by the accession. Offending feature_region_id:\n".$feature_region_id);
  }

  my $slice_name = $feature_region_id;
  my $accession = $1;

  my $slice = $sa->fetch_by_name($slice_name);

  return($slice,[$accession]);

}
############################################################
#
# get/set methods
#
############################################################

sub QUERYSEQS {
  my ($self,$value) = @_;

  if (defined $value) {
    $self->param('QUERYSEQS',$value);
  }

  if ($self->param_is_defined('QUERYSEQS')) {
    return $self->param('QUERYSEQS');
  } else {
    return undef;
  }
}

sub QUERYTYPE {
  my ($self,$value) = @_;

  if (defined $value) {
    $self->param('QUERYTYPE',$value);
  }

  if ($self->param_is_defined('QUERYTYPE')) {
    return $self->param('QUERYTYPE');
  } else {
    return undef;
  }
}

sub QUERYANNOTATION {
  my ($self,$value) = @_;

  if (defined $value) {
    $self->param('QUERYANNOTATION',$value);
  }

  if ($self->param_is_defined('QUERYANNOTATION')) {
    return $self->param('QUERYANNOTATION');
  } else {
    return undef;
  }
}

sub GENOMICSEQS {
  my ($self,$value) = @_;

  if (defined $value) {
    $self->param('GENOMICSEQS',$value);
  }

  if ($self->param_is_defined('GENOMICSEQS')) {
    return $self->param('GENOMICSEQS');
  } else {
    return undef;
  }
}

sub IIDREGEXP {
  my ($self,$value) = @_;

  if (defined $value) {
    $self->param('IIDREGEXP',$value);
  }

  if ($self->param_is_defined('IIDREGEXP')) {
    return $self->param('IIDREGEXP');
  } else {
    return undef;
  }
}

sub REFDB {
  my ($self,$value) = @_;

  if (defined $value) {
    my $dba = new Bio::EnsEMBL::DBSQL::DBAdaptor(
                                                  %$value
                                                );
    $self->param('REFDB',$dba);
    # Set this to override the default dbc which is inherited from Process and is to the Hive db
    #$self->db($dba);
  }

  if ($self->param_is_defined('REFDB')) {
    return $self->param('REFDB');

  } else {
    return undef;
  }
}

sub OUTDB {
  my ($self,$value) = @_;

  if (defined $value) {
    $self->param('OUTDB',$value);
  }

  if ($self->param_is_defined('OUTDB')) {
    return $self->param('OUTDB');

  } else {
    return undef;
  }
}

sub KILLLISTDB {
  my ($self,$value) = @_;

  if (defined $value) {
    $self->param('KILLLISTDB',$value);
  }

  if ($self->param_is_defined('KILLLISTDB')) {
    return $self->param('KILLLISTDB');
  } else {
    return undef;
  }
}

sub COVERAGE_BY_ALIGNED {
  my ($self,$value) = @_;

  if (defined $value) {
    $self->param('COVERAGE_BY_ALIGNED',$value);
  }

  if ($self->param_is_defined('COVERAGE_BY_ALIGNED')) {
    return $self->param('COVERAGE_BY_ALIGNED');
  } else {
    return undef;
  }
}


sub OPTIONS {
  my ($self,$value) = @_;

  if (defined $value) {
    $self->param('OPTIONS',$value);
  }

  if ($self->param_is_defined('OPTIONS')) {
    return $self->param('OPTIONS');
  } else {
    return undef;
  }
}

sub NONREF_REGIONS {
  my ($self,$value) = @_;

  if (defined $value) {
    $self->param('NONREF_REGIONS',$value);
  }

  if ($self->param_is_defined('NONREF_REGIONS')) {
    return $self->param('NONREF_REGIONS');
  } else {
    return undef;
  }
}

sub PROGRAM {
  my ($self,$value) = @_;

  if (defined $value) {
    $self->param('PROGRAM',$value);
  }

  if ($self->param_is_defined('PROGRAM')) {
    return $self->param('PROGRAM');
  } else {
    return undef;
  }
}

sub USE_KILL_LIST {
  my ($self,$value) = @_;

  if (defined $value) {
    $self->param('USE_KILL_LIST',$value);
  }

  if ($self->param_is_defined('USE_KILL_LIST')) {
    return $self->param('USE_KILL_LIST');
  } else {
    return undef;
  }
}

sub KILL_TYPE {
  my ($self,$value) = @_;

  if (defined $value) {
    $self->param('KILL_TYPE',$value);
  }

  if ($self->param_is_defined('KILL_TYPE')) {
    return $self->param('KILL_TYPE');
  } else {
    return undef;
  }
}

sub KILL_LIST_FILTER {
  my ($self,$value) = @_;

  if (defined $value) {
    $self->param('KILL_LIST_FILTER',$value);
  }

  if ($self->param_is_defined('KILL_LIST_FILTER')) {
    return $self->param('KILL_LIST_FILTER');
  } else {
    return undef;
  }
}

sub SOFT_MASKED_REPEATS {
  my ($self,$value) = @_;

  if (defined $value) {
    $self->param('SOFT_MASKED_REPEATS',$value);
  }

  if ($self->param_is_defined('SOFT_MASKED_REPEATS')) {
    return $self->param('SOFT_MASKED_REPEATS');
  } else {
    return undef;
  }
}

sub SEQFETCHER_PARAMS {
  my ($self,$value) = @_;

  if (defined $value) {
    $self->param('SEQFETCHER_PARAMS',$value);
  }

  if ($self->param_is_defined('SEQFETCHER_PARAMS')) {
    return $self->param('SEQFETCHER_PARAMS');
  } else {
    return undef;
  }
}

sub SEQFETCHER_OBJECT {
  my ($self,$value) = @_;

  if (defined $value) {
    $self->param('SEQFETCHER_OBJECT',$value);
  }

  if ($self->param_is_defined('SEQFETCHER_OBJECT')) {
    return $self->param('SEQFETCHER_OBJECT');
  } else {
    return undef;
  }
}

sub query_seqs {
  my ($self, @seqs) = @_;
  if( @seqs ) {
    unless ($seqs[0]->isa("Bio::PrimarySeqI") || $seqs[0]->isa("Bio::SeqI")){
      $self->throw("query seq must be a Bio::SeqI or Bio::PrimarySeqI");
    }
    push( @{$self->param('_query_seqs')}, @seqs);
  }
  return @{$self->param('_query_seqs')};
}

############################################################

sub genomic {
  my ($self, $seq) = @_;
  if ($seq){
    unless ($seq->isa("Bio::PrimarySeqI") || $seq->isa("Bio::SeqI")){
      $self->throw("query seq must be a Bio::SeqI or Bio::PrimarySeqI");
    }
    $self->param('_genomic',$seq);
  }
  return $self->param('_genomic');
}


############################################################

sub database {
  my ($self, $database) = @_;
  if ($database) {
    $self->param('_database',$database) = $database;
  }
  return $self->param('_database');
}

############################################################

sub filter {
  my ($self, $val) = @_;
  if ($val) {
    $self->param('_transcript_filter',$val);
  }
  elsif ($self->param_is_defined('FILTER')) {
    $self->require_module($self->param('FILTER')->{OBJECT});
    $self->param('_transcript_filter', $self->param('FILTER')->{OBJECT}->new(%{$self->param('FILTER')->{FILTER_PARAMS}}));
  }
  if ($self->param_is_defined('_transcript_filter')) {
    return $self->param('_transcript_filter');
  }
  else {
    return;
  }
}

############################################################

sub filtered_query_file {
  my ($self, $val) = @_;
  if ($val) { 
    $self->param('_filtered_query_file',$val);
  }
  return $self->param('_filtered_query_file');
}


###############################################
###     end of config
###############################################

sub filter_killed_entries {
  my ($orig_query_filename, $mol_type,$input_db,$killlist_db,$filter_params,$inputID) = @_;
  my $kill_list_object = Bio::EnsEMBL::KillList::KillList
      ->new(-TYPE => $mol_type, -GB_REF_DB => $input_db, -KILL_LIST_DB => $killlist_db, -FILTER_PARAMS => $filter_params);
  my %kill_list = %{ $kill_list_object->get_kill_list() };

  my $seqin  = new Bio::SeqIO(-file   => "<$orig_query_filename",
                            -format => "Fasta",
                          );

  my $filtered_seqout_filename = "/tmp/$inputID"."_filtered";
  print "Filename for my filtered sequence: $filtered_seqout_filename.\n";

  my $seqout = new Bio::SeqIO(-file   => ">$filtered_seqout_filename",
                              -format => "Fasta"
                             );

  while( my $query_entry = $seqin->next_seq ){
    my $display_id  = $query_entry->display_id;
    my $no_ver_id;
    # Depending on the display ID's format, strip off the
    # version number because the kill_list hash keys are
    # without version numbers

    if ($display_id =~/\w+\.\d/) {
      ($no_ver_id) = $display_id =~/(\w+)\.\d/;
    } elsif ($display_id =~/\w+\-\d/) {
      ($no_ver_id) = $display_id =~/(\w+)\-\d/;
    } elsif ($display_id =~/\w+/ ) {
      ($no_ver_id) = $display_id;
    }

    if ( !$kill_list{$no_ver_id} ) {
      $seqout->write_seq($query_entry);
    } elsif ( $kill_list{$no_ver_id} ) {
      print "$mol_type $display_id is in the kill_list. Discarded from analysis.\n";
    }
  }
  return $filtered_seqout_filename;
}


sub get_query_seq {
  my ($self,$accession_array) = @_;

  my $query_table_name = $self->param('sequence_table_name');
  my $table_adaptor = $self->db->get_NakedTableAdaptor();
  $table_adaptor->table_name($query_table_name);

  my $accession = $$accession_array[0];

  my $db_row = $table_adaptor->fetch_by_dbID($accession);
  unless($db_row) {
    $self->throw("Did not find an entry in the ".$query_table_name." table matching the accession. Accession:\n".$accession);
  }

  my $seq = $db_row->{'seq'};

  # If the table has a biotype col set the value
  my $biotypes_hash = {};
  $biotypes_hash->{$accession} = $db_row->{'biotype'};
  $self->get_biotype($biotypes_hash);


  my $peptide_obj = Bio::Seq->new( -display_id => $accession,
                                   -seq => $seq);

  return($peptide_obj);
}


sub output_query_file {
  my ($self,$accession_array) = @_;

  my $query_table_name = $self->param('sequence_table_name');
  my $table_adaptor = $self->db->get_NakedTableAdaptor();
  $table_adaptor->table_name($query_table_name);

  my $output_dir = $self->param('query_seq_dir');

  # Note as each accession will occur in only one file, there should be no problem using the first one
  my $outfile_name = "exonerate_".${$accession_array}[0].".".$$.".fasta";
  my $outfile_path = $output_dir."/".$outfile_name;

  my $biotypes_hash = {};

  unless(-e $output_dir) {
    `mkdir $output_dir`;
  }

  if(-e $outfile_path) {
    $self->warning("Found the query file in the query dir already. Overwriting. File path\n:".$outfile_path);
  }

  open(QUERY_OUT,">".$outfile_path);
  foreach my $accession (@{$accession_array}) {
    my $db_row = $table_adaptor->fetch_by_dbID($accession);
    unless($db_row) {
      $self->throw("Did not find an entry in the uniprot_sequences table matching the accession. Accession:\n".$accession);
    }

    my $seq = $db_row->{'seq'};
    $biotypes_hash->{$accession} = $db_row->{'biotype'};

    my $record = ">".$accession."\n".$seq;
    say QUERY_OUT $record;
  }
  close QUERY_OUT;

  $self->files_to_delete($outfile_path);
  $self->get_biotype($biotypes_hash);

  return($outfile_path);
}

sub output_db_file {
  my ($self,$slice,$accession_array) = @_;

  my $output_dir = $self->param('query_seq_dir');
  # Note as each accession will occur in only one file, there should be no problem using the first one
  my $outfile_name = "exonerate_db_".${$accession_array}[0].".".$$.".fasta";
  my $outfile_path = $output_dir."/".$outfile_name;

  my $header = ">".$slice->name();
  my $seq = $slice->seq;
  open(DB_OUT,">".$outfile_path);
  say DB_OUT $header;
  say DB_OUT $seq;
  close DB_OUT;

  $self->files_to_delete($outfile_path);
  return($outfile_path);
}

sub get_biotype {
  my ($self,$biotype_hash) = @_;
  if($biotype_hash) {
    $self->param('_biotype_hash',$biotype_hash);
  }
  return($self->param('_biotype_hash'));
}

sub files_to_delete {
  my ($self,$val) = @_;

  unless($self->param_is_defined('_files_to_delete')) {
    $self->param('_files_to_delete',[]);
  }

  if($val) {
    push(@{$self->param('_files_to_delete')}, $val);
  }

  return($self->param('_files_to_delete'));
}


sub peptide_seq {
  my ($self, $value) = @_;
  if($value){
    $self->param('_peptide_seq', $value);
  }
  return $self->param('_peptide_seq');
}


sub calculate_coverage_and_pid {
  my ($self, $value) = @_;
  if($value){
<<<<<<< HEAD
    $self->param('_calculate_coverage_and_pid', $value);
  }
  return $self->param('_calculate_coverage_and_pid');
=======
    $self->param('calculate_coverage_and_pid', $value);
  }
  return $self->param('calculate_coverage_and_pid');
>>>>>>> ee0caaf1
}


sub realign_translation {
  my ($self,$transcript) = @_;

  my $query_seq = $self->peptide_seq;
  my $translation = $transcript->translate->seq();

  my $align_input_file = "/tmp/exonerate_align_".$$.".fa";
  my $align_output_file = "/tmp/exonerate_align_".$$.".aln";

  open(INPUT,">".$align_input_file);
  say INPUT ">query";
  say INPUT $query_seq;
  say INPUT ">target";
  say INPUT $translation;
  close INPUT;

  my $align_program_path = 'muscle';

  my $cmd = $align_program_path." -in ".$align_input_file." -out ".$align_output_file;
  my $result = system($cmd);

  if($result) {
    $self->throw("Got a non-zero exit code from alignment. Commandline used:\n".$cmd);
  }

  my $file = "";
  open(ALIGN,$align_output_file);
  while(<ALIGN>) {
    $file .= $_;
  }
  close ALIGN;

  unless($file =~ /\>.+\n(([^>]+\n)+)\>.+\n(([^>]+\n)+)/) {
    $self->throw("Could not parse the alignment file for the alignment sequences. Alignment file: ".$align_output_file);
  }

  my $aligned_query_seq = $1;
  my $aligned_target_seq = $3;

  $aligned_query_seq =~ s/\n//g;
  $aligned_target_seq =~ s/\n//g;

  say "Aligned query:\n".$aligned_query_seq;
  say "Aligned target:\n".$aligned_target_seq;

  `rm $align_input_file`;
  `rm $align_output_file`;

  # Work out coverage
  my $coverage;
  my $temp = $aligned_target_seq;
  my $target_gap_count = $temp =~ s/\-//g;
  my $ungapped_query_seq = $aligned_query_seq;
  $ungapped_query_seq  =~ s/\-//g;

  if(length($ungapped_query_seq) == 0) {
    $coverage = 0;
  } else {
    $coverage = 100 - (($target_gap_count/length($ungapped_query_seq)) * 100);
  }

  # Work out percent identity
  my $match_count = 0;
  my $aligned_positions = 0;
  for(my $j=0; $j<length($aligned_query_seq); $j++) {
    my $char_query = substr($aligned_query_seq,$j,1);
    my $char_target = substr($aligned_target_seq,$j,1);
    if($char_query eq '-' || $char_target  eq '-') {
      next;
    }
    if($char_query eq $char_target) {
      $match_count++;
    }
    $aligned_positions++;
  }

  unless($aligned_positions) {
    $self->throw("Pairwise alignment between the query sequence and the translation shows zero aligned positions. Something has gone wrong");
  }

  my $percent_id = ($match_count / $aligned_positions) * 100;

  # Get all exons and transcript supporting features
  my $transcript_supporting_features = $transcript->get_all_supporting_features();
  my $exons = $transcript->get_all_Exons();

  # Now clean these out
  $transcript->flush_Exons();
  $transcript->flush_supporting_features();

  # Loop through the TSFs and add the coverage and pid, then add back into transcript
  foreach my $transcript_supporting_feature (@{$transcript_supporting_features}) {
    $transcript_supporting_feature->hcoverage($coverage);
    $transcript_supporting_feature->percent_id($percent_id);
    $transcript->add_supporting_features($transcript_supporting_feature);
  }

  # Loop through exons, get supporting features for each, flush existing SF, add coverage and pid, add back to exon, add exon to transcript
  foreach my $exon (@{$exons}) {
    my $exon_supporting_features = $exon->get_all_supporting_features();
    $exon->flush_supporting_features();
    foreach my $exon_supporting_feature (@{$exon_supporting_features}) {
      $exon_supporting_feature->hcoverage($coverage);
      $exon_supporting_feature->percent_id($percent_id);
      $exon->add_supporting_features($exon_supporting_feature);
    }
    $transcript->add_Exon($exon);
  }
}

1;<|MERGE_RESOLUTION|>--- conflicted
+++ resolved
@@ -1052,15 +1052,9 @@
 sub calculate_coverage_and_pid {
   my ($self, $value) = @_;
   if($value){
-<<<<<<< HEAD
-    $self->param('_calculate_coverage_and_pid', $value);
-  }
-  return $self->param('_calculate_coverage_and_pid');
-=======
     $self->param('calculate_coverage_and_pid', $value);
   }
   return $self->param('calculate_coverage_and_pid');
->>>>>>> ee0caaf1
 }
 
 
