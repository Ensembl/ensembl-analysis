=head1 LICENSE

 Copyright [2021] EMBL-European Bioinformatics Institute

 Licensed under the Apache License, Version 2.0 (the "License");
 you may not use this file except in compliance with the License.
 You may obtain a copy of the License at

      http://www.apache.org/licenses/LICENSE-2.0

 Unless required by applicable law or agreed to in writing, software
 distributed under the License is distributed on an "AS IS" BASIS,
 WITHOUT WARRANTIES OR CONDITIONS OF ANY KIND, either express or implied.
 See the License for the specific language governing permissions and
 limitations under the License.

=head1 NAME

Bio::EnsEMBL::Analysis::Hive::RunnableDB::ProcessGCA

=head1 SYNOPSIS

my $runnableDB =  Bio::EnsEMBL::Analysis::Hive::RunnableDB::ProcessGCA->new( );

$runnableDB->fetch_input();
$runnableDB->run();

=head1 DESCRIPTION

This module dumps cds coord data from Ensembl dbs to file

=head1 CONTACT

 Please email comments or questions to the public Ensembl
 developers list at <http://lists.ensembl.org/mailman/listinfo/dev>.

 Questions may also be sent to the Ensembl help desk at
 <http://www.ensembl.org/Help/Contact>.

=head1 APPENDIX

=cut

package Bio::EnsEMBL::Analysis::Hive::RunnableDB::ProcessGCA;

use warnings;
use strict;
use feature 'say';

use File::Spec::Functions;
use Bio::EnsEMBL::Analysis::Hive::DBSQL::AssemblyRegistryAdaptor;
use Bio::EnsEMBL::Taxonomy::DBSQL::TaxonomyDBAdaptor;
use Bio::EnsEMBL::Analysis::Tools::Utilities qw(create_file_name is_canonical_splice);
use Bio::EnsEMBL::Variation::Utils::FastaSequence qw(setup_fasta);
use File::Copy;
use DateTime;
use Bio::EnsEMBL::Utils::Exception qw (warning throw);
use parent ('Bio::EnsEMBL::Analysis::Hive::RunnableDB::HiveBaseRunnableDB');
use Bio::EnsEMBL::DBSQL::DBAdaptor;

sub param_defaults {
  my ($self) = @_;

  return {
#    %{$self->SUPER::param_defaults},
#    _branch_to_flow_to => 1,
#    use_generic_output_type => 0,
#    generic_output_type => 'cds',
  };
}

=head2 fetch_input

 Arg [1]    : None
 Description: Fetch parameters for cds coord dumping
 Returntype : None

=cut

sub fetch_input {
  my ($self) = @_;

  say "Fetching input";
  # For the combine files option we don't actually need to do anything in fetch input

  my $dirs_to_create    = [];
  my $custom_loading = 0;
  my $current_genebuild = $self->param('current_genebuild');
  #my $current_genebuild  = 0;
  my $output_dir_base    = $self->param('base_output_dir');
  my $assembly_accession = $self->param('assembly_accession');
  my $repeatmodeler_library = $self->param('repeatmodeler_library');
  say "assembly_accession " . $assembly_accession;
  my $output_dir         = catdir( $output_dir_base, $assembly_accession );
  my $genome_files_dir   = catdir( $output_dir,      'genome_files' );
  my $short_read_dir     = catdir( $output_dir,      'short_read_fastq' );
  if ( $self->param('use_existing_short_read_dir') and -d $self->param('use_existing_short_read_dir') ) {
    $short_read_dir = $self->param('use_existing_short_read_dir');
  }

  #create the output dir with write permissions for group so that genebuild user can create output dirs here when running BRAKER
  my $od_result = system( 'mkdir -p -m775 ' . $output_dir );
    if ($od_result) {
      $self->throw( "Failed to create dir: " . $output_dir );
    }
  
  my $long_read_dir = catdir( $output_dir, 'long_read_fastq' );
  push( @$dirs_to_create, ($genome_files_dir, $short_read_dir, $long_read_dir ) );

  foreach my $dir (@$dirs_to_create) {
    my $result = system( 'mkdir -p ' . $dir );
    if ($result) {
      $self->throw( "Failed to create dir: " . $dir );
    }
  }

  my $registry_dba = new Bio::EnsEMBL::Analysis::Hive::DBSQL::AssemblyRegistryAdaptor(
    -host   => $self->param('registry_db')->{'-host'},
    -port   => $self->param('registry_db')->{'-port'},
    -user   => $self->param('registry_db')->{'-user'},
    -pass   => $self->param('registry_db')->{'-pass'},
    -dbname => $self->param('registry_db')->{'-dbname'} );

  my $taxonomy_adaptor = new Bio::EnsEMBL::Taxonomy::DBSQL::TaxonomyDBAdaptor(
    -host   => 'mysql-ens-meta-prod-1',
    -port   => 4483,
    -user   => 'ensro',
    -dbname => 'ncbi_taxonomy' );

  my $pipeline_db = new Bio::EnsEMBL::DBSQL::DBAdaptor(
    -host   => $self->param('pipe_db')->{'-host'},
    -port   => $self->param('pipe_db')->{'-port'},
    -user   => $self->param('pipe_db')->{'-user'},
    -pass   => $self->param('pipe_db')->{'-pass'},
    -dbname => $self->param('pipe_db')->{'-dbname'} );
  my $init_file = $self->param('init_config');
  my $output_params = {};
  my $sth;
  my $general_hash = {};
  my ($stable_id_prefix, $clade, $species_taxon_id, $taxon_id, $assembly_name, $common_name, $assembly_refseq_accession, $assembly_date, $species_name, $assembly_group, $stable_id_start);
  
  # Check for .INI custom loading configuration file and required params are present.
  if ( -e $init_file ) {
    open( IN, $init_file ) || throw("Could not open $init_file");
    
    # Switch to custom loading
    say "Using custom loading .ini file.\n";
    $custom_loading = 1;

    while (<IN>) {
      my $line = $_;

      #$line =~ s/\s//g;
      if ( $line =~ /^(.+)\=(.+)/ ) {
        my $key   = $1;
        my $value = $2;
        say "Found key/value pair: " . $key . " => " . $value;
	if ( $key eq 'stable_id_prefix' ) {	
		#$general_hash->{$key} = $value;
	 $stable_id_prefix = $value;
	 
	 }
	if ( $key eq 'clade' ) {
	 $clade = $value;
	 }
	if ( $key eq 'species_taxon_id' ) { 
	 $species_taxon_id = $value;
	 }
	if ( $key eq 'taxon_id' ) { 
	 $taxon_id = $value;
 	}
	if ( $key eq 'assembly_name' ) {
	 $assembly_name = $value;
 	}
	if ( $key eq 'common_name' ) {	
       	 $common_name = $value;
        }
	if ( $key eq 'assembly_refseq_accession' ) {
	 $assembly_refseq_accession = $value;
        }
	if ( $key eq 'assembly_date' ) {
	 $assembly_date = $value;
 	}
	if ( $key eq 'species_name' ) {
	 $species_name = $value;
        }
	if ( $key eq 'assembly_group' ) {
	 $assembly_group = $value;
        }
	if ( $key eq 'stable_id_start' ) {
	 $stable_id_start = $value;
        }
	 #        if ( $key eq 'user_w' ) {
	#  $key = 'user';
	#  $general_hash->{$key} = $value;
	#}
	} elsif ( $line eq "\n" ) {
      } else {
        say "Line format not recognised. Skipping line:\n" . $line;
      }
    }
    close IN || throw("Could not close $init_file");

  } else {
    my $sql = "SELECT assembly_id FROM assembly WHERE CONCAT(chain,'.',version) = ?";
    my $sth = $registry_dba->dbc->prepare($sql);
    $sth->bind_param( 1, $assembly_accession );
    $sth->execute();
    my ($assembly_id) = $sth->fetchrow();

    $sql = "SELECT species_prefix,
                 clade,
                 species_id,
                 taxonomy,
                 assembly_name,
                 common_name,
                 refseq_accession,
                 assembly_date,
                 species_name,
                 pri_asm_group,
                 stable_id_space_start
                 FROM assembly JOIN meta as m USING(assembly_id) JOIN stable_id_space USING(stable_id_space_id) WHERE assembly_id=?";
    $sth = $registry_dba->dbc->prepare($sql);

    $sth->bind_param( 1, $assembly_id );
    $sth->execute();

    ( $stable_id_prefix, $clade, $species_taxon_id, $taxon_id, $assembly_name, $common_name, $assembly_refseq_accession, $assembly_date, $species_name, $assembly_group, $stable_id_start ) = $sth->fetchrow();
  }
  say "stable_id_prefix " . $stable_id_prefix;
  my $s = $stable_id_prefix;
  #$s =~ s/(ENS)/BRAKER/m;
  #my $stable_id_prefix = $s;
  $s =~ s/ENS//g;
  my $species_prefix  = uc($s);
<<<<<<< HEAD
  my $scientific_name = chomp($species_name);
  say "Orignal species name: $species_name\n";
=======
  my $scientific_name = $species_name;
  say $species_name;
>>>>>>> 9399d1e5
  $species_name = lc($species_name);
  $species_name =~ s/ +/\_/g;
  $species_name =~ s/\_$//;                # This cropped up
  $species_name =~ /([^\_]+)\_([^\_]+)/;
  say "Formatted species name: $species_name\n";
  my $p1                    = $1;
  my $p2                    = $2;
  my $binomial_species_name = $p1 . "_" . $p2;
  my $production_name       = $p1 . "_" . $p2;
  my $max_part_length       = 15;

  unless ( length($production_name) <= ( $max_part_length * 2 ) + 1 ) {
    my $ssp1 = substr( $p1, 0, $max_part_length );
    my $ssp2 = substr( $p2, 0, $max_part_length );
    $production_name = $ssp1 . "_" . $ssp2;
  }

  my $production_gca = $assembly_accession;
  $production_gca =~ s/\./v/;
  $production_gca =~ s/\_//g;
  $production_gca = lc($production_gca);
  $production_name .= "_" . $production_gca;

  # The assembly names for the alt haplotypes from DToL have spaces, probably better to substitute them in the registry
  # as opposed to here, but here is fine too. The paths to the files on the ftp site do not have an spaces so subbing with
  # underscore seems to be the correct thing to do based on the observed paths so far
  $assembly_name =~ s/ /\_/g;

  if ( $self->param('override_clade') ) {
    $clade = $self->param('override_clade');
    say "Clade param set in config, will override registry value";
  }

  my $clade_params = $self->get_clade_params($clade);

  #use taxon id to retrieve genus taxon id
  #genus taxon_id will be used to download genus level rnaseq data
  my $genus_taxon_id;
  my $node_adaptor = $taxonomy_adaptor->get_TaxonomyNodeAdaptor();
  my $taxon_node   = $node_adaptor->fetch_by_taxon_id($taxon_id);
  foreach my $ancestor ( @{ $node_adaptor->fetch_ancestors($taxon_node) } ) {
    #store genus level taxon id
    if ( $ancestor->rank eq 'genus' ) {
      $genus_taxon_id = $ancestor->taxon_id;
    }
    #store taxonomy at species level if species is a subspecies
#    elsif ($ancestor->rank eq 'species'){
#        $species_taxon_id = $ancestor->taxon_id;
#        $assembly_hash->{'species_taxon_id'} = $species_taxon_id;
#      }
    else { }
  }

  my $ensembl_release = $self->param('ensembl_release');

  my $core_db_details = $self->param('core_db');
  my $core_dbname     = $self->param('dbowner') . '_' . $production_gca . '_core_' . $ensembl_release . '_1';
  $core_db_details->{'-dbname'} = $core_dbname;

  my $otherfeatures_db_details = $self->param('otherfeatures_db');
  my $otherfeatures_dbname     = $self->param('dbowner') . '_' . $production_gca . '_otherfeatures_' . $ensembl_release . '_1';
  $otherfeatures_db_details->{'-dbname'} = $otherfeatures_dbname;

  my $rnaseq_summary_file    = catfile( $short_read_dir, $production_name . '.csv' );
  my $long_read_summary_file = catfile( $long_read_dir,  $production_name . '_long_read.csv' );

  my $toplevel_genome_file            = catfile( $output_dir, $species_name . "_toplevel.fa" );
  my $reheadered_toplevel_genome_file = catfile( $output_dir, $species_name . "_reheadered_toplevel.fa" );

  my $protein_file         = $clade_params->{'protein_file'};
  my $busco_protein_file   = $clade_params->{'busco_protein_file'};
  my $rfam_accessions_file = $clade_params->{'rfam_accessions_file'};
  my $busco_group          = $clade_params->{'busco_group'};
  my $max_intron_length    = $clade_params->{'max_intron_length'};

  # Meta details
  my $species_division = $clade_params->{'species_division'};
  my $species_url;
  my $species_display_name;
  my $species_strain       = "reference";
  my $species_strain_group = $production_name;
  my $strain_type          = "strain";
  if ( $assembly_name =~ /alternate_haplotype/ ) {
    $common_name = "alternate haplotype";
    $species_strain = "alternate haplotype";
  }

  if ( !$common_name ) {
    $common_name = "NA";
  }

  $species_display_name = $scientific_name . " (" . $common_name . ") - " . $assembly_accession;
  $species_url          = $scientific_name . "_" . $assembly_accession;
  $species_url =~ s/ /_/g;

  my $anno_commandline = ' --genome_file ' . $reheadered_toplevel_genome_file .
    ' --db_details ' . $core_db_details->{'-dbname'} . ',' .
    $core_db_details->{'-host'} . ',' .
    $core_db_details->{'-port'} . ',' .
    $core_db_details->{'-user'} . ',' .
    $core_db_details->{'-pass'} .
    ' --output_dir ' . $output_dir .
    ' --short_read_fastq_dir ' . $short_read_dir .
    ' --long_read_fastq_dir ' . $long_read_dir .
    ' --max_intron_length ' . $max_intron_length .
    ' --protein_file ' . $protein_file .
    ' --busco_protein_file ' . $busco_protein_file .
    ' --rfam_accessions_file ' . $rfam_accessions_file .
    ' --num_threads ' . $self->param('num_threads');

    $anno_commandline .= ' --repeatmasker_library ' . $repeatmodeler_library if ($repeatmodeler_library);

	$anno_commandline .= ' --run_full_annotation ' .
    ' --load_to_ensembl_db ';

  my $anno_red_commandline = ' --genome_file ' . $reheadered_toplevel_genome_file .
    ' --db_details ' . $core_db_details->{'-dbname'} . ',' .
    $core_db_details->{'-host'} . ',' .
    $core_db_details->{'-port'} . ',' .
    $core_db_details->{'-user'} . ',' .
    $core_db_details->{'-pass'} .
    ' --output_dir ' . $output_dir .
    ' --num_threads ' . $self->param('num_threads') .
    ' --run_masking ' .
    ' --run_repeats ' .
    ' --run_simple_features ' .
    ' --load_to_ensembl_db ';

  if ( $self->param('diamond_validation_db') ) {
    $anno_commandline .= ' --diamond_validation_db ' . $self->param('diamond_validation_db');
  }

  if ( $self->param('validation_type') ) {
    $anno_commandline .= ' --validation_type ' . $self->param('validation_type');
  }

  #Create a local copy of the registry and update the pipeline's resources with the new path
  my $new_registry_file = catfile( $output_dir_base, 'Databases.pm' );
  my $registry_file     = $self->param('registry_file');
  $registry_file =~ s|/+|/|g;

  $sth = $pipeline_db->dbc->prepare("update resource_description set worker_cmd_args=replace(worker_cmd_args, ?, ?);");
  $sth->bind_param( 1, "$registry_file" );
  $sth->bind_param( 2, "$new_registry_file" );
  unless ( $sth->execute() ) {
    throw("Could not update path for registry");
  }

  if ( -e $new_registry_file ) {
    $self->create_registry_entry( $new_registry_file, $core_db_details, $otherfeatures_db_details, $production_name );
  } else {
    system( 'cp ' . $registry_file . ' ' . $new_registry_file );
    $self->create_registry_entry( $new_registry_file, $core_db_details, $otherfeatures_db_details, $production_name );
  }

  #Check genebuild status of assembly unless custom loading no need to check registry
  if ( $current_genebuild == 1 ) {
    $self->update_annotation_status( $registry_dba, $assembly_accession, $current_genebuild );
  }
  elsif( $custom_loading == 1 ){
      print "Custom loading, skipping assembly registry check\n";
  }
  else {
    #it will stop the pipeline if there is already an annotation in progress for this assembly
    say "UPDATE REGISTRY";
    $self->check_annotation_status( $registry_dba, $assembly_accession, $current_genebuild );
  }

  #Output
  $output_params->{'core_db'}                         = $core_db_details;
  $output_params->{'core_dbname'}                     = $core_dbname;
  $output_params->{'otherfeatures_db'}                = $otherfeatures_db_details;
  $output_params->{'otherfeatures_dbname'}            = $otherfeatures_dbname;
  $output_params->{'stable_id_start'}                 = $stable_id_start;
  $output_params->{'stable_id_prefix'}                = $stable_id_prefix;
  $output_params->{'clade'}                           = $clade;
  $output_params->{'species_taxon_id'}                = $species_taxon_id;
  $output_params->{'taxon_id'}                        = $taxon_id;
  $output_params->{'genus_taxon_id'}                  = $genus_taxon_id;
  $output_params->{'assembly_name'}                   = $assembly_name;
  $output_params->{'assembly_accession'}              = $assembly_accession;
  $output_params->{'assembly_refseq_accession'}       = $assembly_refseq_accession;
  $output_params->{'assembly_date'}                   = $assembly_date;
  $output_params->{'species_name'}                    = $species_name;
  $output_params->{'assembly_group'}                  = $assembly_group;
  $output_params->{'stable_id_start'}                 = $stable_id_start;
  $output_params->{'ensembl_release'}                 = $ensembl_release;
  $output_params->{'output_path'}                     = $output_dir;
  $output_params->{'genome_files_dir'}                = $genome_files_dir;
  $output_params->{'toplevel_genome_file'}            = $toplevel_genome_file;
  $output_params->{'reheadered_toplevel_genome_file'} = $reheadered_toplevel_genome_file;
  $output_params->{'short_read_dir'}                  = $short_read_dir;
  $output_params->{'long_read_dir'}                   = $long_read_dir;
  $output_params->{'species_url'}                     = $species_url;
  $output_params->{'species_division'}                = $species_division;
  $output_params->{'species_display_name'}            = $species_display_name;
  $output_params->{'species_strain'}                  = $species_strain;
  $output_params->{'species_strain_group'}            = $species_strain_group;
  $output_params->{'strain_type'}                     = $strain_type;
  $output_params->{'production_name'}                 = $production_name;
  $output_params->{'rnaseq_summary_file'}             = $rnaseq_summary_file;               # Problematic
  $output_params->{'long_read_summary_file'}          = $long_read_summary_file;            # Problematic
  $output_params->{'protein_file'}                    = $protein_file;
  $output_params->{'busco_protein_file'}              = $busco_protein_file;
  $output_params->{'busco_group'}                     = $busco_group;
  $output_params->{'rfam_accessions_file'}            = $rfam_accessions_file;
  $output_params->{'anno_commandline'}                = $anno_commandline;
  $output_params->{'anno_red_commandline'}            = $anno_red_commandline;
  $output_params->{'registry_file'}                   = $new_registry_file;
  $output_params->{'species_prefix'}                  = $species_prefix;
  $output_params->{'repeatmodeler_library'}           = $repeatmodeler_library;
  $self->param( 'output_params', $output_params );

}

sub run {
  my ($self) = @_;
}

=head2 write_output
p
 Arg [1]    : None
 Description: Dataflow the name of the resulting BAM file on branch 1 via 'filename'
 Returntype : None
 Exceptions : None

=cut

sub write_output {
  my ($self) = @_;

  my $output_params = $self->param('output_params');
  $self->dataflow_output_id( $output_params, 1 );
}

sub get_clade_params {
  my ( $self, $clade ) = @_;

  my $clade_params = {};
  $clade_params->{'max_intron_length'} = 100000;

  if ( $clade eq 'lepidoptera' ) {
    $clade_params->{'protein_file'} = '/nfs/production/flicek/ensembl/genebuild/genebuild_virtual_user/protein_sets/lepidoptera_uniprot_proteins.fa',
      $clade_params->{'busco_protein_file'}   = '/nfs/production/flicek/ensembl/genebuild/genebuild_virtual_user/protein_sets/lepidoptera_orthodb_proteins.fa',
      $clade_params->{'rfam_accessions_file'} = '/hps/nobackup/flicek/ensembl/genebuild/blastdb/ncrna/Rfam_14.1/clade_accessions/rfam_insect_ids.txt',
      $clade_params->{'species_division'}     = 'EnsemblMetazoa',
      $clade_params->{'busco_group'}          = 'lepidoptera_odb10',;
  } elsif ( $clade eq 'trichoptera' ) {
      $clade_params->{'protein_file'} = '/nfs/production/flicek/ensembl/genebuild/genebuild_virtual_user/protein_sets/trichoptera_uniprot_proteins.fa',
	  $clade_params->{'busco_protein_file'}   = '/nfs/production/flicek/ensembl/genebuild/genebuild_virtual_user/protein_sets/holometabola_orthodb11v0_proteins.fa',
	  $clade_params->{'rfam_accessions_file'} = '/hps/nobackup/flicek/ensembl/genebuild/blastdb/ncrna/Rfam_14.1/clade_accessions/rfam_insect_ids.txt',
	  $clade_params->{'species_division'}     = 'EnsemblMetazoa',
	  $clade_params->{'busco_group'}          = 'endopterygota_odb10',;
  }  elsif ( $clade eq 'polyneoptera' ) {
      $clade_params->{'protein_file'} = '/nfs/production/flicek/ensembl/genebuild/genebuild_virtual_user/protein_sets/polyneoptera_uniprot_proteins.fa',
          $clade_params->{'busco_protein_file'}   = '/nfs/production/flicek/ensembl/genebuild/genebuild_virtual_user/protein_sets/hexapoda_orthodb11v0_proteins.fa',
          $clade_params->{'rfam_accessions_file'} = '/hps/nobackup/flicek/ensembl/genebuild/blastdb/ncrna/Rfam_14.1/clade_accessions/rfam_insect_ids.txt',
          $clade_params->{'species_division'}     = 'EnsemblMetazoa',
          $clade_params->{'busco_group'}          = 'insecta_odb10',;
  } elsif ( $clade eq 'plasmodium' ) {
      $clade_params->{'protein_file'} = '/nfs/production/flicek/ensembl/genebuild/genebuild_virtual_user/protein_sets/plasmodium_uniprot_proteins.fa',
          $clade_params->{'busco_protein_file'}   = '/nfs/production/flicek/ensembl/genebuild/genebuild_virtual_user/protein_sets/plasmodium_orthodb_proteins.fa',
          $clade_params->{'rfam_accessions_file'} = '/hps/nobackup/flicek/ensembl/genebuild/blastdb/ncrna/Rfam_14.1/clade_accessions/rfam_plasmodium_ids.txt',
          $clade_params->{'species_division'}     = 'EnsemblProtists',
          $clade_params->{'busco_group'}          = 'plasmodium_odb10',;
  }   elsif ( $clade eq 'teleostei' ) {
    $clade_params->{'protein_file'} = '/nfs/production/flicek/ensembl/genebuild/genebuild_virtual_user/protein_sets/teleostei_uniprot_proteins.fa',
      $clade_params->{'busco_protein_file'}   = '/nfs/production/flicek/ensembl/genebuild/genebuild_virtual_user/protein_sets/actinopterygii_orthodb_proteins.fa',
      $clade_params->{'rfam_accessions_file'} = '/hps/nobackup/flicek/ensembl/genebuild/blastdb/ncrna/Rfam_14.1/clade_accessions/rfam_teleostei_ids.txt',
      $clade_params->{'species_division'}     = 'EnsemblVertebrates',
      $clade_params->{'busco_group'}          = 'actinopterygii_odb10',;
  } elsif ( $clade eq 'humans' ) {
    # Just temp stuff for testing
    $clade_params->{'protein_file'} = '/nfs/production/flicek/ensembl/genebuild/genebuild_virtual_user/protein_sets/actinopterygii_uniprot_proteins.fa',
      $clade_params->{'busco_protein_file'}   = '/nfs/production/flicek/ensembl/genebuild/genebuild_virtual_user/protein_sets/actinopterygii_orthodb_proteins.fa',
      $clade_params->{'rfam_accessions_file'} = '/hps/nobackup/flicek/ensembl/genebuild/blastdb/ncrna/Rfam_14.1/clade_accessions/rfam_teleost_ids.txt',
      $clade_params->{'species_division'}     = 'EnsemblVertebrates',;
  } elsif ( $clade eq 'hymenoptera' ) {
    $clade_params->{'protein_file'} = '/nfs/production/flicek/ensembl/genebuild/genebuild_virtual_user/protein_sets/hymenoptera_uniprot_proteins.fa',
      $clade_params->{'busco_protein_file'}   = '/nfs/production/flicek/ensembl/genebuild/genebuild_virtual_user/protein_sets/hymenoptera_orthodb_proteins.fa',
      $clade_params->{'rfam_accessions_file'} = '/hps/nobackup/flicek/ensembl/genebuild/blastdb/ncrna/Rfam_14.1/clade_accessions/rfam_insect_ids.txt',
      $clade_params->{'species_division'}     = 'EnsemblMetazoa',
      $clade_params->{'busco_group'}          = 'hymenoptera_odb10',;
  } elsif ( $clade eq 'diptera' ) {
    $clade_params->{'protein_file'} = '/nfs/production/flicek/ensembl/genebuild/genebuild_virtual_user/protein_sets/diptera_uniprot_proteins.fa',
      $clade_params->{'busco_protein_file'}   = '/nfs/production/flicek/ensembl/genebuild/genebuild_virtual_user/protein_sets/diptera_orthodb_proteins.fa',
      $clade_params->{'rfam_accessions_file'} = '/hps/nobackup/flicek/ensembl/genebuild/blastdb/ncrna/Rfam_14.1/clade_accessions/rfam_insect_ids.txt',
      $clade_params->{'species_division'}     = 'EnsemblMetazoa',
      $clade_params->{'busco_group'}          = 'diptera_odb10',;
  } elsif ( $clade eq 'coleoptera' ) {
    $clade_params->{'protein_file'} = '/nfs/production/flicek/ensembl/genebuild/genebuild_virtual_user/protein_sets/endopterygota_uniprot_proteins.fa',
      $clade_params->{'busco_protein_file'}   = '/nfs/production/flicek/ensembl/genebuild/genebuild_virtual_user/protein_sets/endopterygota_orthodb_proteins.fa',
      $clade_params->{'rfam_accessions_file'} = '/hps/nobackup/flicek/ensembl/genebuild/blastdb/ncrna/Rfam_14.1/clade_accessions/rfam_insect_ids.txt',
      $clade_params->{'species_division'}     = 'EnsemblMetazoa',
      $clade_params->{'busco_group'}          = 'endopterygota_odb10',;
  } elsif ( $clade eq 'crustacea' ) {
    $clade_params->{'protein_file'} = '/nfs/production/flicek/ensembl/genebuild/genebuild_virtual_user/protein_sets/crustacea_uniprot_proteins.fa',
      $clade_params->{'busco_protein_file'}   = '/nfs/production/flicek/ensembl/genebuild/genebuild_virtual_user/protein_sets/crustacea_orthodb_proteins.fa',
      $clade_params->{'rfam_accessions_file'} = '/hps/nobackup/flicek/ensembl/genebuild/blastdb/ncrna/Rfam_14.1/clade_accessions/rfam_crustacea_ids.txt',
      $clade_params->{'species_division'}     = 'EnsemblMetazoa',
      $clade_params->{'busco_group'}          = 'arthropoda_odb10',;
  } elsif ( $clade eq 'mollusca' ) {
    $clade_params->{'protein_file'} = '/nfs/production/flicek/ensembl/genebuild/genebuild_virtual_user/protein_sets/mollusca_uniprot_proteins.fa',
      $clade_params->{'busco_protein_file'}   = '/nfs/production/flicek/ensembl/genebuild/genebuild_virtual_user/protein_sets/mollusca_orthodb_proteins.fa',
      $clade_params->{'rfam_accessions_file'} = '/hps/nobackup/flicek/ensembl/genebuild/blastdb/ncrna/Rfam_14.1/clade_accessions/rfam_mollusc_ids.txt',
      $clade_params->{'species_division'}     = 'EnsemblMetazoa',
      $clade_params->{'busco_group'}          = 'mollusca_odb10',;
  } elsif ( $clade eq 'hemiptera' ) {
    $clade_params->{'protein_file'} = '/nfs/production/flicek/ensembl/genebuild/genebuild_virtual_user/protein_sets/hemiptera_uniprot_proteins.fa',
      $clade_params->{'busco_protein_file'}   = '/nfs/production/flicek/ensembl/genebuild/genebuild_virtual_user/protein_sets/hemiptera_orthodb_proteins.fa',
      $clade_params->{'rfam_accessions_file'} = '/hps/nobackup/flicek/ensembl/genebuild/blastdb/ncrna/Rfam_14.1/clade_accessions/rfam_hemiptera_ids.txt',
      $clade_params->{'species_division'}     = 'EnsemblMetazoa',
      $clade_params->{'busco_group'}          = 'hemiptera_odb10',;
  } elsif ( $clade eq 'plants' ) {
    $clade_params->{'max_intron_length'} = 10000;
    $clade_params->{'protein_file'}      = '/nfs/production/flicek/ensembl/genebuild/genebuild_virtual_user/protein_sets/viridiplantae_uniprot_proteins.fa',
      $clade_params->{'busco_protein_file'}   = '/nfs/production/flicek/ensembl/genebuild/genebuild_virtual_user/protein_sets/viridiplantae_orthodb_proteins_reheader.fa',
      $clade_params->{'rfam_accessions_file'} = '/hps/nobackup/flicek/ensembl/genebuild/blastdb/ncrna/Rfam_14.1/clade_accessions/rfam_eudicotyledons_ids.txt',
      $clade_params->{'species_division'}     = 'EnsemblPlants',
      $clade_params->{'busco_group'}          = 'viridiplantae_odb10',;
  }  elsif ( $clade eq 'eudicotyledons' ) {
      $clade_params->{'max_intron_length'} = 10000;
      $clade_params->{'protein_file'}      = '/nfs/production/flicek/ensembl/genebuild/genebuild_virtual_user/protein_sets/plants_uniprot_proteins.fa',
      $clade_params->{'busco_protein_file'}   = '/nfs/production/flicek/ensembl/genebuild/genebuild_virtual_user/protein_sets/eudicotyledons_orthodb11v0_proteins.fa',
      $clade_params->{'rfam_accessions_file'} = '/hps/nobackup/flicek/ensembl/genebuild/blastdb/ncrna/Rfam_14.1/clade_accessions/rfam_eudicotyledons_ids.txt',
      $clade_params->{'species_division'}     = 'EnsemblPlants',
      $clade_params->{'busco_group'}          = 'eudicots_odb10',;
   } elsif ( $clade eq 'porifera' ) { #sponges
    $clade_params->{'protein_file'} = '/nfs/production/flicek/ensembl/genebuild/genebuild_virtual_user/protein_sets/metazoa_uniprot_proteins.fa',
      $clade_params->{'busco_protein_file'}   = '/nfs/production/flicek/ensembl/genebuild/genebuild_virtual_user/protein_sets/metazoa_orthodb_proteins.fa',
      $clade_params->{'rfam_accessions_file'} = '/hps/nobackup/flicek/ensembl/genebuild/blastdb/ncrna/Rfam_14.1/clade_accessions/rfam_porifera_ids.txt',
      $clade_params->{'species_division'}     = 'EnsemblMetazoa',
      $clade_params->{'busco_group'}          = 'metazoa_odb10',;
  } elsif ( $clade eq 'viral' ) {
    # Test settings for loading viral dbs
    $clade_params->{'protein_file'} = '/nfs/production/flicek/ensembl/genebuild/genebuild_virtual_user/protein_sets/worm_uniprot_proteins.fa',
      $clade_params->{'busco_protein_file'}   = '/nfs/production/flicek/ensembl/genebuild/genebuild_virtual_user/protein_sets/mollusca_orthodb_proteins.fa',
      $clade_params->{'rfam_accessions_file'} = '/hps/nobackup/flicek/ensembl/genebuild/blastdb/ncrna/Rfam_14.1/clade_accessions/rfam_worm_ids.txt',
      $clade_params->{'species_division'}     = 'EnsemblMetazoa',
      $clade_params->{'busco_group'}          = 'metazoa_odb10',;
  }elsif ( $clade eq 'lophotrochozoa' ) {
      $clade_params->{'protein_file'} = '/nfs/production/flicek/ensembl/genebuild/genebuild_virtual_user/protein_sets/lophotrochozoa_uniprot_proteins.fa',
      $clade_params->{'busco_protein_file'}   = '/nfs/production/flicek/ensembl/genebuild/genebuild_virtual_user/protein_sets/lophotrochozoa_orthodb11v0_proteins.fa',
      $clade_params->{'rfam_accessions_file'} = '/hps/nobackup/flicek/ensembl/genebuild/blastdb/ncrna/Rfam_14.1/clade_accessions/rfam_lophotrochozoa_ids.txt',
      $clade_params->{'species_division'}     = 'EnsemblMetazoa',
      $clade_params->{'busco_group'}          = 'metazoa_odb10',;
  }elsif ( $clade eq 'cnidaria' ) {
      $clade_params->{'protein_file'} = '/nfs/production/flicek/ensembl/genebuild/genebuild_virtual_user/protein_sets/cnidaria_uniprot_proteins.fa',
      $clade_params->{'busco_protein_file'}   = '/nfs/production/flicek/ensembl/genebuild/genebuild_virtual_user/protein_sets/cnidaria_orthodb11v0_proteins.fa',
      $clade_params->{'rfam_accessions_file'} = '/hps/nobackup/flicek/ensembl/genebuild/blastdb/ncrna/Rfam_14.1/clade_accessions/rfam_cnidaria_ids.txt',
      $clade_params->{'species_division'}     = 'EnsemblMetazoa',
      $clade_params->{'busco_group'}          = 'metazoa_odb10',;
  } else {
    $self->throw( 'Clade parameters not found for clade: ' . $clade );
  }

  return ($clade_params);
}

sub create_registry_entry {
  my ( $self, $registry_path, $core_db_details, $otherfeatures_db_details, $production_name ) = @_;

  unless ( -e $registry_path ) {
    $self->throw( "A registry file was not found on the path provided. Path:\n" . $registry_path );
  }

  my $core_string = "Bio::EnsEMBL::DBSQL::DBAdaptor->new(\n" .
    "-host => '" . $core_db_details->{'-host'} . "',\n" .
    "-port => '" . $core_db_details->{'-port'} . "',\n" .
    "-dbname => '" . $core_db_details->{'-dbname'} . "',\n" .
    "-user => '" . $core_db_details->{'-user'} . "',\n" .
    "-pass => '" . $core_db_details->{'-pass'} . "',\n" .
    "-species => '" . $production_name . "',\n" .
    "-group => 'core',\n" .
    ");\n";
  my $otherfeatures_string = "Bio::EnsEMBL::DBSQL::DBAdaptor->new(\n" .
    "-host => '" . $otherfeatures_db_details->{'-host'} . "',\n" .
    "-port => '" . $otherfeatures_db_details->{'-port'} . "',\n" .
    "-dbname => '" . $otherfeatures_db_details->{'-dbname'} . "',\n" .
    "-user => '" . $otherfeatures_db_details->{'-user'} . "',\n" .
    "-pass => '" . $otherfeatures_db_details->{'-pass'} . "',\n" .
    "-species => '" . $production_name . "',\n" .
    "-group => 'otherfeatures',\n" .
    ");\n";

  open( my $in, '<', $registry_path )
  	or die "Can't open " . $registry_path . " for reading.\n";
  my @lines = <$in>;
  close $in;

  open( my $out , ">" , $registry_path . ".tmp" )
  	or die "Can't open " . $registry_path . ".tmp for writing.\n";
  foreach my $line (@lines) {
    print $out $line;
    if ( $line =~ /\{/ ) {
      print $out $core_string;
      print $out $otherfeatures_string;
    }
  }
  close $out;

  my $result = system( 'mv ' . $registry_path . ".tmp " . $registry_path );
  if ($result) {
    $self->throw( "Issue overwriting the old registry with the new one. Registry path: " . $registry_path );
  }

}

=pod
=head1 Description of method
This method updates the registry database with the timestamp of when the annotation started. 
It also updates the registry with the status of the annotation as well as the user who started it.
=cut

sub update_annotation_status {
  my ( $self, $registry_dba, $accession, $current_genebuild ) = @_;
  my $dt          = DateTime->now;                                         # Stores current date and time as datetime object
  my $date        = $dt->ymd;
  my $assembly_id = $registry_dba->fetch_assembly_id_by_gca($accession);
  my ( $sql, $sth );
  if ( $current_genebuild == 1 ) {
    say "Updating genebuild status to overwrite";
    $sql = "update genebuild_status set is_current = ? where assembly_accession = ?";
    $sth = $registry_dba->dbc->prepare($sql);
    $sth->bind_param( 1, 0 );
    $sth->bind_param( 2, $accession );
    unless ( $sth->execute() ) {
      throw( "Could not update annotation status for assembly with accession " . $accession );
    }
  }
  say "Creating new assembly annotation status in registry...\n";
  $sql = "insert into genebuild_status(assembly_accession,progress_status,date_started,genebuilder,assembly_id,is_current,annotation_source) values(?,?,?,?,?,?,?)";
  $sth = $registry_dba->dbc->prepare($sql);
  $sth->bind_param( 1, $accession );
  $sth->bind_param( 2, 'in progress' );
  $sth->bind_param( 3, $date );
  $sth->bind_param( 4, $ENV{EHIVE_USER} || $ENV{USER} );
  $sth->bind_param( 5, $assembly_id );
  $sth->bind_param( 6, 1 );
  $sth->bind_param( 7, 'pending' );
  say "SQL Successful. Accession being worked on is $accession";

  unless ( $sth->execute() ) {
    throw( "Could not update annoation status for assembly with accession " . $accession );
  }
}

=pod
=head1 Description of method
This method checks if there is an existing genebuild entry for the assembly.  
If yes, genebuilder must decide whether to continue annotation or not.
If genebuilder decides to continue, then rerun with option: -current_genebuild 1
This would automatically make this new genebuild the current annotation for tracking purposes
=cut

sub check_annotation_status {
  my ( $self, $registry_dba, $accession, $current_genebuild ) = @_;
  my @status = $registry_dba->fetch_genebuild_status_by_gca($accession);
  if (@status) {
      throw( "A genebuild entry already exists for this assembly. " . "$accession\nGenebuild status: $status[0]\nDate started: $status[1]\nDate completed: $status[2]\nGenebuilder: $status[3]\nAnnotation source: $status[4]" . "\nTo proceed with this genebuild, re-run script with option: -current_genebuild 1" );
    }
    else {
      print "Attempting to update annotation status on $accession accession\n";
      $self->update_annotation_status( $registry_dba, $accession, $current_genebuild ); 
    }
}

1;<|MERGE_RESOLUTION|>--- conflicted
+++ resolved
@@ -233,13 +233,8 @@
   #my $stable_id_prefix = $s;
   $s =~ s/ENS//g;
   my $species_prefix  = uc($s);
-<<<<<<< HEAD
   my $scientific_name = chomp($species_name);
   say "Orignal species name: $species_name\n";
-=======
-  my $scientific_name = $species_name;
-  say $species_name;
->>>>>>> 9399d1e5
   $species_name = lc($species_name);
   $species_name =~ s/ +/\_/g;
   $species_name =~ s/\_$//;                # This cropped up
