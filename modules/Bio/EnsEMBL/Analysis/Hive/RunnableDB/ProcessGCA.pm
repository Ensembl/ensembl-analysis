--- conflicted
+++ resolved
@@ -565,13 +565,8 @@
       $clade_params->{'busco_protein_file'}   = '/nfs/production/flicek/ensembl/genebuild/genebuild_virtual_user/protein_sets/viridiplantae_orthodb_proteins_reheader.fa',
       $clade_params->{'rfam_accessions_file'} = '/hps/nobackup/flicek/ensembl/genebuild/blastdb/ncrna/Rfam_14.1/clade_accessions/rfam_eudicotyledons_ids.txt',
       $clade_params->{'species_division'}     = 'EnsemblPlants',
-<<<<<<< HEAD
-      $clade_params->{'busco_group'}          = 'viridiplantae_odb10',;
-  } elsif ( $clade eq 'porifera' ) { #sponges
-=======
       $clade_params->{'busco_group'}          = 'viridiplantae_odb12',;
    } elsif ( $clade eq 'porifera' ) { #sponges
->>>>>>> 67a4384e
       $clade_params->{'protein_file'} = '/nfs/production/flicek/ensembl/genebuild/genebuild_virtual_user/protein_sets/porifera_uniprot_proteins.fa',
       $clade_params->{'busco_protein_file'}   = '/nfs/production/flicek/ensembl/genebuild/genebuild_virtual_user/protein_sets/metazoa_orthodb_proteins.fa',
       $clade_params->{'rfam_accessions_file'} = '/hps/nobackup/flicek/ensembl/genebuild/blastdb/ncrna/Rfam_14.1/clade_accessions/rfam_porifera_ids.txt',
