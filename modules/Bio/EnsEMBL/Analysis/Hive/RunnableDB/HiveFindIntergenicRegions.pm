--- conflicted
+++ resolved
@@ -118,28 +118,7 @@
   my @unsorted_start_end_coords = ();
   my $slice = $self->query;
   my $skip_duplicates = {};
-<<<<<<< HEAD
   my $filter = {};
-  foreach my $adaptor_name (keys(%{$gene_source_dbs})) {
-    my $db_con_hash = $gene_source_dbs->{$adaptor_name};
-    my $db_adaptor = $self->hrdb_get_dba($db_con_hash);
-    my $gene_adaptor = $db_adaptor->get_GeneAdaptor();
-    my $all_genes = $gene_adaptor->fetch_all_by_Slice($slice);
-    # If we want to filter the utr genes then we only want regions where there is a gene in the
-    # no_utr_db and at least one of the other gene dbs
-    if($self->param('utr_addition_filter') && scalar(@{$all_genes})) {
-      $filter->{$adaptor_name} = 1;
-    }
-
-    foreach my $gene (@{$all_genes}) {
-      my $start = $gene->seq_region_start;
-      my $end = $gene->seq_region_end;
-      if($skip_duplicates->{$start.":".$end}) {
-        next;
-      } else {
-        push(@unsorted_start_end_coords,{'s' => $start, 'e' => $end});
-        $skip_duplicates->{$start.":".$end} = 1;
-=======
   if (ref($gene_source_dbs) eq 'ARRAY') {
     foreach my $db_con_hash (@$gene_source_dbs) {
       my $db_adaptor = $self->hrdb_get_dba($db_con_hash);
@@ -164,6 +143,11 @@
       my $db_adaptor = $self->hrdb_get_dba($db_con_hash);
       my $gene_adaptor = $db_adaptor->get_GeneAdaptor();
       my $all_genes = $gene_adaptor->fetch_all_by_Slice($slice);
+      # If we want to filter the utr genes then we only want regions where there is a gene in the
+      # no_utr_db and at least one of the other gene dbs
+      if($self->param('utr_addition_filter') && scalar(@{$all_genes})) {
+        $filter->{$adaptor_name} = 1;
+      }
 
       foreach my $gene (@{$all_genes}) {
         my $start = $gene->seq_region_start;
@@ -174,7 +158,6 @@
           push(@unsorted_start_end_coords,{'s' => $start, 'e' => $end});
           $skip_duplicates->{$start.":".$end} = 1;
         }
->>>>>>> 17592bb3
       }
     }
   }
