=head1 LICENSE

Copyright [2021] EMBL-European Bioinformatics Institute

Licensed under the Apache License, Version 2.0 (the "License");
you may not use this file except in compliance with the License.
You may obtain a copy of the License at

     http://www.apache.org/licenses/LICENSE-2.0

Unless required by applicable law or agreed to in writing, software
distributed under the License is distributed on an "AS IS" BASIS,
WITHOUT WARRANTIES OR CONDITIONS OF ANY KIND, either express or implied.
See the License for the specific language governing permissions and
limitations under the License.

=head1 CONTACT

Please email comments or questions to the public Ensembl
developers list at <http://lists.ensembl.org/mailman/listinfo/dev>.

Questions may also be sent to the Ensembl help desk at
<http://www.ensembl.org/Help/Contact>.

=head1 NAME

Bio::EnsEMBL::Analysis::Hive::RunnableDB::FinaliseRemappedGeneset

=head1 SYNOPSIS


=head1 DESCRIPTION


=cut

package Bio::EnsEMBL::Analysis::Hive::RunnableDB::FinaliseRemappedGeneset;

use warnings;
use strict;
use feature 'say';
use Data::Dumper;
use File::Spec::Functions qw(tmpdir catfile);

use Bio::EnsEMBL::Analysis::Runnable::GeneBuilder;
use Bio::EnsEMBL::Analysis::Tools::Algorithms::ClusterUtils;
use Bio::EnsEMBL::Analysis::Tools::GeneBuildUtils::TranscriptUtils qw(features_overlap clone_Transcript);
use Bio::EnsEMBL::Analysis::Tools::Utilities qw(create_file_name align_nucleotide_seqs);
use Bio::EnsEMBL::Variation::Utils::FastaSequence qw(setup_fasta);
use Bio::EnsEMBL::Analysis::Runnable::Minimap2Remap;
use Bio::EnsEMBL::Analysis::Tools::GeneBuildUtils::GeneUtils qw(empty_Gene clone_Gene);
use Bio::EnsEMBL::DBSQL::DBAdaptor;
use Bio::EnsEMBL::Compara::DBSQL::DBAdaptor;

use parent ('Bio::EnsEMBL::Analysis::Hive::RunnableDB::HiveBaseRunnableDB');

sub fetch_input {
  my($self) = @_;
  $self->create_analysis;

  my $target_dba = $self->hrdb_get_dba($self->param('target_db'));

  my $dna_dba;
  if($self->param('use_genome_flatfile')) {
    unless($self->param_required('genome_file') && -e $self->param('genome_file')) {
      $self->throw("You selected to use a flatfile to fetch the genome seq, but did not find the flatfile. Path provided:\n".$self->param('genome_file'));
    }
    setup_fasta(
                 -FASTA => $self->param_required('genome_file'),
               );
  } else {
    $dna_dba = $self->hrdb_get_dba($self->param('target_dna_db'));
    $target_dba->dnadb($dna_dba);
  }

  $self->hrdb_set_con($target_dba,'target_db');

  # Define the source and target gene dbs
  my $source_gene_dba = $self->hrdb_get_dba($self->param('source_gene_db'));
  $self->hrdb_set_con($source_gene_dba,'source_gene_db');


  # Get all the genes and do some potential finalisations
  # 1) Remove genes with transcripts with low percent ids that overlap another gene. These are likely just paralogues misaligned (like Y genes on X)
  # 2) Examine genes that have duplicate ids, where both are the primary mapping. See if there is a way to remove one if it looks bad/holds little information
  # 3) Need to check biotypes of the genes, particularly in the case of the duplicates. It may be that the dup has an incorrect biotype since it's not connected to the main locus
  # 4) Examine CDS sequences for stop codons, perhaps employing the stop codon removal code for now
  # 5) Add gene symbols based on the symbol of the parent if present
  # 6) Add parent gene/transcript attribs like in the mouse strains
  # 7) Could consider something about pseudogenes/polymorphic pseudogenes now being coding, but maybe out of scope


  my $gene_adaptor = $target_dba->get_GeneAdaptor();

# TEST CODE FOR DEBUGGING !!!!!!!!!!!!!!!!!!!
#  my $slice_adaptor = $target_dba->get_SliceAdaptor();
#  my $slice = $slice_adaptor->fetch_by_region('toplevel','4');
#  my $all_initial_genes = $gene_adaptor->fetch_all_by_Slice($slice);

  my $all_initial_genes = $gene_adaptor->fetch_all();


  # First we'll parse the descriptions of all the gene/transcripts and filter out the potential paralogues, as these have already been qc'd at this point
  my $primary_genes = $self->parse_descriptions($all_initial_genes);

  say "Have a total of ".scalar(@$primary_genes)." initial genes to process";

  # We'll need the genes organised by slice for later
  my $genes_by_slice_hash = $self->sort_genes_by_slice($primary_genes);

  $self->param('primary_genes',$primary_genes);
  $self->param('genes_by_slice',$genes_by_slice_hash);
}


sub run {
  my ($self) = @_;

  my $initial_genes = $self->param('primary_genes');
  my $first_filtering = $self->filter_overlapping($self->param('genes_by_slice'));

  # Next we want to build a list of the duplicate ids to process them separately
  my $duplicate_genes_hash = $self->generate_duplicate_genes_hash($first_filtering);
  my $duplicate_filtering = $self->filter_duplicates($first_filtering,$duplicate_genes_hash);

  my $duplicate_genes_to_remove = $self->genes_to_remove($initial_genes,$duplicate_filtering);
#  my $low_identity_genes_to_remove = $self->low_identity_genes_to_remove($initial_genes);

  $self->output($duplicate_genes_to_remove);#@$low_identity_genes_to_remove]);
}


sub write_output {
  my ($self) = @_;

  my $output_dba = $self->hrdb_get_con('target_db');
  my $output_gene_adaptor = $output_dba->get_GeneAdaptor();
  my $output_slice_adaptor = $output_dba->get_SliceAdaptor();
  my $genes_to_remove = $self->output();
  my $genes_to_write = $self->genes_to_write();

  # Remove the initial set of paralogues prior to collapsing
  my $removed_genes = {};
  foreach my $gene (@$genes_to_remove) {
    unless($removed_genes->{$gene->dbID()}) {
      say "Gene to remove: ".$gene->stable_id()." ".$gene->seq_region_name().":".$gene->biotype().":".$gene->seq_region_start().":".$gene->seq_region_end().":".$gene->strand();
      $removed_genes->{$gene->dbID()} = 1;
      $output_gene_adaptor->remove($gene);
    }
  }

  # This code can be used to update the biotypes of remaining genes with unexpected overlaps to investigate them
#  my $genes_to_tag = $self->genes_to_tag();
#  foreach my $id (keys(%$genes_to_tag)) {
#    my $gene = $genes_to_tag->{$id};
#    $gene->biotype('overlap');
#    $output_gene_adaptor->update($gene);
#  }


  foreach my $gene (@$genes_to_write) {
    say "Gene to write: ".$gene->stable_id()." ".$gene->seq_region_name().":".$gene->biotype().":".$gene->seq_region_start().":".$gene->seq_region_end().":".$gene->strand();
    $output_gene_adaptor->store($gene);
  }

  $self->add_gene_symbols($output_gene_adaptor,$output_slice_adaptor);
}


sub low_identity_genes_to_remove {
  my ($self,$genes) = @_;

  my $low_identity_genes = [];
  my $average_identity_cutoff = 97;
  my $average_coverage_cutoff = 50;

  foreach my $gene (@$genes) {
    if($gene->description() =~ /Potential paralogue/) {
      next;
    }
    my $transcripts = $gene->get_all_Transcripts();
    my $cumulative_identity = 0;
    my $cumulative_coverage = 0;
    foreach my $transcript (@$transcripts) {
      my $description = $transcript->description();
      $description =~ /Coverage\: ([^,]+)\, Perc id\: ([^,]+)\,/;
      my $coverage = $1;
      my $perc_id = $2;
      $cumulative_coverage += $coverage;
      $cumulative_identity += $perc_id;
    }

    my $transcript_count = scalar(@$transcripts);
    my $average_coverage = $cumulative_coverage/$transcript_count;
    my $average_identity = $cumulative_identity/$transcript_count;
    unless($average_coverage >= $average_identity_cutoff and $average_identity >= $average_identity_cutoff) {
      say "Flagging ".$gene->stable_id()." for having a low average transcript mapping score";
      push(@$low_identity_genes,$gene);
    }
  }

  return($low_identity_genes);
}


sub parse_descriptions {
  my ($self,$genes) = @_;

  # This will parse the gene/transcript descriptions and store the info separately on the gene/transcripts under temp keys
  # This will make deciding what to keep/remove more straightforward later
  # It will also calculate an average cov/perc id for the gene from all the transcripts
  # The returned array will only have primary transcripts as the the potential paralogues have essentially been qc'd by now
  my $avg_cov_threshold = 80;
  my $avg_perc_id_threshold = 95;
  my $primary_genes = [];
  my $annotation_method_rankings = $self->annotation_method_rankings();
  # Used to give the gene itself an annotation method, picks the method of the transcript that scores the highest in the
  # list below. The list is ranked on how much we trust the approaches. Approaches that use the genomic context are trusted
  # more that those that don't. Pure projection is best as minimap/exonerate sometimes introduce mapping artifacts

  foreach my $gene (@{$genes}) {
    my $gene_description = $gene->description();
    $gene_description =~ /;mapping_type=(.+)$/;
    my $gene_type = $1;

    my ($parent_stable_id_att) = @{$gene->get_all_Attributes('proj_parent_g')};
    if (!$parent_stable_id_att) {
      $self->throw("Issue getting the proj_parent_g attribute for gene with dbID ".$gene->dbID().". Description: ".$gene_description);
    }
    my $gene_stable_id = $parent_stable_id_att->value();
    $gene->{'parent_stable_id'} = $gene_stable_id; # Not really needed, since the stable id should be assigned, but doing it as it may be useful
    $gene->{'type'} = $gene_type;
<<<<<<< HEAD
    $gene->{'annotation_method'} = 'not_assigned';
=======
>>>>>>> 26eed601

    my $total_cov = 0;
    my $total_perc_id = 0;
    my $transcripts = $gene->get_all_Transcripts();
    if (scalar(@$transcripts) == 0) {
      $self->throw("Found a gene with no transcripts. Gene: ".$gene->stable_id());
    }

    foreach my $transcript (@$transcripts) {
      # Parse the cov and percent id out, also track the total cov/perc id to get average for gene
      my $transcript_description = $transcript->description();

<<<<<<< HEAD
      $transcript_description =~ /^Parent\: ([^\,]+)\, Coverage\: ([^\,]+)\, Perc id\: ([^\,]+)\,.+Annotation method\: (.+)$/;
=======
      $transcript_description =~ /;parent_transcript=([^\,]+);mapping_coverage=([^\,]+);mapping_identity=(.+)$/;
>>>>>>> 26eed601
      my $transcript_stable_id = $1;
      my $cov = $2;
      my $perc_id = $3;
      my $annotation_method = $4;
      $transcript->{'parent_stable_id'} = $transcript_stable_id;
      $transcript->{'cov'} = $cov;
      $transcript->{'perc_id'} = $perc_id;
      $transcript->{'annotation_method'} = $annotation_method;
      if($annotation_method_rankings->{$annotation_method} > $annotation_method_rankings->{$gene->{'annotation_method'}}) {
        $gene->{'annotation_method'} = $annotation_method;
      }

      $total_cov += $cov;
      $total_perc_id += $perc_id;
    }

    my $avg_cov = $total_cov/scalar(@$transcripts);
    my $avg_perc_id = $total_perc_id/scalar(@$transcripts);
    $gene->{'avg_cov'} = $avg_cov;
    $gene->{'avg_perc_id'} = $avg_perc_id;

    if($avg_cov >= $avg_cov_threshold and $avg_perc_id >= $avg_perc_id_threshold) {
      $gene->{'quality_call'} = 'good';
    } else {
      $gene->{'quality_call'} = 'bad';
    }

    if ($gene_type and ($gene_type ne 'potential_paralogue')) {
      push(@$primary_genes,$gene);
    }
  }

  return($primary_genes);
}


sub sort_genes_by_slice {
  my ($self,$genes) = @_;

  my $genes_by_slice_hash = {};
  foreach my $gene (@$genes) {
    unless($genes_by_slice_hash->{$gene->seq_region_name()}) {
      $genes_by_slice_hash->{$gene->seq_region_name()} = [];
    }
    push(@{$genes_by_slice_hash->{$gene->seq_region_name()}},$gene);
  }

  return($genes_by_slice_hash);
}


sub generate_duplicate_genes_hash {
  my ($self,$genes) = @_;

  say "Searching for duplicate parent ids in the set of primary genes";
  my $initial_genes_hash = {};
  my $duplicate_genes_hash = {};

  foreach my $gene (@$genes) {
    my $parent_stable_id = $gene->{'parent_stable_id'};

    unless($initial_genes_hash->{$parent_stable_id}) {
      $initial_genes_hash->{$parent_stable_id} = [];
    }
    push(@{$initial_genes_hash->{$parent_stable_id}},$gene);
  }

  foreach my $id (keys(%{$initial_genes_hash})) {
    if(scalar(@{$initial_genes_hash->{$id}}) > 1) {
      $duplicate_genes_hash->{$id} = $initial_genes_hash->{$id};
    }
  }

  say "Found a total of ".scalar(keys(%{$duplicate_genes_hash}))." sets of duplicates";
  return($duplicate_genes_hash);
}


sub filter_overlapping {
  my ($self,$genes_by_slice_hash) = @_;

  say "Looking for overlapping genes";
  my $source_gene_db = $self->hrdb_get_con('source_gene_db');
  my $source_gene_adaptor = $source_gene_db->get_GeneAdaptor();
  my $annotation_method_rankings = $self->annotation_method_rankings();
  # This is a tricky one, we want to get overlapping genes on the current gene, and if the there are good genes of certain biotype groups, then remove the bad one
  my $filtered_genes = [];
  my $merged_genes = [];
  foreach my $slice_name (keys(%{$genes_by_slice_hash})) {
    my $genes = $genes_by_slice_hash->{$slice_name};
    my @sorted_genes = sort { $a->strand <=> $b->strand or $a->start <=> $b->start } @$genes;

    for(my $i=0; $i<scalar(@sorted_genes)-1; $i++) {
      my $gene_left = $sorted_genes[$i];
      unless($gene_left) {
        next;
      }

      say "Processing ".$gene_left->stable_id()." for overlapping genes";
      for(my $j=$i+1; $j<scalar(@sorted_genes); $j++) {
        my $gene_right = $sorted_genes[$j];
        unless($gene_right) {
          next;
        }

        # If the strands differ or the genes don't overlap then move on
        unless($gene_left->strand == $gene_right->strand and features_overlap($gene_left,$gene_right)) {
          last;
        }

        # At this point we know the genes are on the same strand and overlap with one another. The next thing
        # to check is whether they overlap in the reference
        my $parent_stable_id_left = $gene_left->{'parent_stable_id'};
        my $parent_stable_id_right = $gene_right->{'parent_stable_id'};

        my $unversioned_id_left = $parent_stable_id_left;
        $unversioned_id_left =~ s/\.\d+$//;
        my $parent_gene_left = $source_gene_adaptor->fetch_by_stable_id($unversioned_id_left);

        my $unversioned_id_right = $parent_stable_id_right;
        $unversioned_id_right =~ s/\.\d+$//;
        my $parent_gene_right = $source_gene_adaptor->fetch_by_stable_id($unversioned_id_right);

        unless($parent_gene_left and $parent_gene_right) {
          $self->throw("Issue fetching source genes with the following stable ids: ".$parent_stable_id_left.", ".$parent_stable_id_right);
        }


        # First check if the parent stable ids are the same, because there's a few cases where there are unusual genes, where there are transcript
        # in GRCh38 that don't have exon overlap with anything else in the gene. These ones might be incorrectly separated at this point
        if($parent_stable_id_left eq $parent_stable_id_right) {
          my $merged_gene = $self->merge_genes($gene_left,$gene_right,$parent_gene_left);
          $sorted_genes[$i] = 0;
          $sorted_genes[$j] = 0;
          push(@$merged_genes,$merged_gene);
          last;
        }

        # If the parent genes also overlap then move on
        if(features_overlap($parent_gene_left,$parent_gene_right)) {
          last;
        }

        say "Found genes not overlapping in parent, that overlap in target on the same strand. Left gene: ".$unversioned_id_left.", Right gene: ".$unversioned_id_right;
        # Now we know we have two overlapping genes on the same strand that aren't overlapping in the reference
        # At this point we want to see if we can figure out if one is clearly a better mapping
        my $avg_coverage_left = $gene_left->{'avg_cov'};
        my $avg_identity_left = $gene_left->{'avg_perc_id'};
        my $combined_score_left = $avg_coverage_left + $avg_identity_left;
        my $annotation_method_left = $gene_left->{'annotation_method'};
        my $avg_coverage_right = $gene_right->{'avg_cov'};
        my $avg_identity_right = $gene_right->{'avg_perc_id'};
        my $combined_score_right = $avg_coverage_right + $avg_identity_right;
        my $annotation_method_right = $gene_right->{'annotation_method'};
        if(($combined_score_left) >= 198 and ($combined_score_right) < 198) {
          say "Left gene passes quailty check, right doesn't, will remove right";
          $sorted_genes[$j] = 0;
          next;
        } elsif(($combined_score_left) < 198 and ($combined_score_right) >= 198) {
          say "Right gene passes quailty check, left doesn't, will remove left";
          $sorted_genes[$i] = 0;
          last;
        } elsif(($combined_score_left) >= 198 and ($combined_score_right) >= 198) {
          say "Both genes are high scoring, will consider identity then method";
#          if($annotation_method_left eq $annotation_method_right) {
#            if($avg_identity_left > $avg_identity_right) {
#              say "Left gene has the higher identity, remove right";
#              $sorted_genes[$j] = 0;
#              next;
#            } elsif($avg_identity_left < $avg_identity_right) {
#              say "Right gene has the higher identity, remove left";
#              $sorted_genes[$i] = 0;
#              last;
#            }
#          }

          unless($gene_left->biotype() eq $gene_right->biotype()) {
            next;
          }

          $gene_left->{'overlap_issue'} = 1;
          $gene_right->{'overlap_issue'} = 1;
          $self->genes_to_tag($gene_left);
          $self->genes_to_tag($gene_right);

        } else {
          # In this case both genes have some issues, if there's a 5 percent difference across their combined scores, just take the
          # best one
          say "Neither method passes score check, will look for a noteable difference in scores";
          my $score_diff = $combined_score_left - $combined_score_right;
          if($score_diff >= 5) {
            say "Left scores better, remove right";
            $sorted_genes[$j] = 0;
            next;
          } elsif($score_diff <= -5) {
            say "Right scores better, remove left";
            $sorted_genes[$i] = 0;
            last;
          } else {
            say "No noteable score difference, so keep both";
            next;
          }
        } # end else
      } # for j
    } # for i

    foreach my $gene (@sorted_genes) {
      if($gene) {
        push(@$filtered_genes,$gene);
      }
    }
  } # End foreach my $slice_name

  say "Have a total of ".scalar(@$merged_genes)." merged genes";
  $self->genes_to_write($merged_genes);

  say "Have a total of ".scalar(@$filtered_genes)." genes after filtering overlapping genes";
  return($filtered_genes);
}


sub filter_overlapping_old {
  my ($self,$genes_by_slice_hash) = @_;

  # This is a tricky one, we want to get overlapping genes on the current gene, and if the there are good genes of certain biotype groups, then remove the bad one
  my $filtered_genes = [];
  foreach my $slice_name (keys(%{$genes_by_slice_hash})) {
    my $genes = $genes_by_slice_hash->{$slice_name};
    my $biotypes_hash = $self->generate_biotypes_hash($genes);
    say "Processing ".scalar(@$genes)." input genes for slice: ".$slice_name;

    my ($clusters, $unclustered) = cluster_Genes($genes,$biotypes_hash);

    foreach my $cluster (@$clusters) {
      my $clustered_genes = $cluster->get_Genes();
      my $good_biotype_groups = {};

      # First we'll track the good gene's biotype groups. Basically if there's a protein coding/long non-coding/pseudogene then if there's an overlapping
      # bad gene we should just remove the bad one. Otherwise the good genes are small ones, probably not worth excluding the bad gene for
      foreach my $gene (@$clustered_genes) {
        if($gene->{'quality_call'} eq 'good') {
          $good_biotype_groups->{$gene->get_Biotype->biotype_group()} = 1;
        }
      }

      foreach my $gene (@$clustered_genes) {
        if($gene->{'quality_call'} eq 'good') {
          push(@$filtered_genes,$gene);
        } else {
          # Skip if there's a good one of the following in the cluster
          if($good_biotype_groups->{'coding'} or $good_biotype_groups->{'lnoncoding'} or $good_biotype_groups->{'pseudogene'}) {
            next;
          }
        } # End else
      } # End foreach my $gene (@$clustered_genes)
    }

    # Just push singletons onto the filtered array
    foreach my $singleton (@$unclustered) {
      my $unclustered_genes = $singleton->get_Genes();
      push(@$filtered_genes,@$unclustered_genes);
    }
  } # End foreach my $slice_name

  say "Have a total of ".scalar(@$filtered_genes)." genes after removing weak overlapping genes";
  return($filtered_genes);
}



sub filter_duplicates {
  my ($self,$genes,$duplicate_genes_hash) = @_;

  my $filtered_genes = [];
  my $source_gene_db = $self->hrdb_get_con('source_gene_db');
  my $source_gene_adaptor = $source_gene_db->get_GeneAdaptor();

  # Here we want to figure out if there's a straightforward way to pick between loci, particularly in a split gene
  # There are a few simple options. One would be to select any good loci and remove and bad loci. The next bit is
  # What to do if there's multiple good loci. In that case we could remove any less important loci. So if we had
  # one with protein coding transcripts and the other with non-coding transcripts, then pick the protein coding one

  my $processed_duplicate_hash = {};
  foreach my $gene (@$genes) {
    my $gene_parent_id = $gene->{'parent_stable_id'};
    if($processed_duplicate_hash->{$gene_parent_id}) {
      next;
    }

    if($duplicate_genes_hash->{$gene_parent_id}) {
      $processed_duplicate_hash->{$gene_parent_id} = 1;
      my $gene_set = $duplicate_genes_hash->{$gene_parent_id};

      my $good_genes = [];
      my $bad_genes = [];
      foreach my $gene (@$gene_set) {
        if($gene->{'quality_call'} eq 'good') {
          push(@$good_genes,$gene);
        } else {
          push(@$bad_genes,$gene);
        }
      }

      # For some reason asking to fetch by versioned stable id didn't work using the method. So unversioning it to get the gene
      my $canonical_gene;
      my $unversioned_id = $gene_parent_id;
      $unversioned_id =~ s/\.\d+$//;
      my $parent_gene = $source_gene_adaptor->fetch_by_stable_id($unversioned_id);
      unless($parent_gene) {
        $self->throw("Couldn't fetch the parent source gene from the source db using versioned stable id. Stable id used: ".$unversioned_id);
      }

      my $canonical_transcript_id = $parent_gene->canonical_transcript->stable_id_version();
      foreach my $duplicate_gene (@$gene_set) {
        my $transcripts = $duplicate_gene->get_all_Transcripts();
        foreach my $transcript (@$transcripts) {
          if($transcript->{'parent_stable_id'} eq $canonical_transcript_id) {
            $canonical_gene = $duplicate_gene;
          }

          if($transcript->translation()) {
            $duplicate_gene->{'coding'} = 1;
          }
        } # foreach my $transcript
      } # foreach my $duplicate_gene

      my $good_coding = 0;
      foreach my $gene (@$good_genes) {
        if($gene->{'coding'}) {
           push(@$filtered_genes,$gene);
           $good_coding = 1;
        }
      } # End foreach my $gene (@$good_genes)

      # At this point we have no coding good genes, so take any good non-coding and bad coding
      # Then failing that, there's basically nothing we can say, so just keep them all
      unless($good_coding) {
        my $final_selections = [];
        foreach my $gene (@$good_genes) {
          push(@$final_selections,$gene);
        }

        foreach my $gene (@$bad_genes) {
          if($gene->{'coding'}) {
            push(@$final_selections,$gene);
          }
        } # foreach my $gene (@$bad_genes)

        if(scalar(@$final_selections)) {
          push(@$filtered_genes,@$final_selections);
        } else {
          # Just give up at this point
          push(@$filtered_genes,@$gene_set);
        }
      } # End unless($good_coding)
    } else {
      push(@$filtered_genes,$gene);
    }
  }

  say "Have a total of ".scalar(@$filtered_genes)." genes after processing duplicates";
  return($filtered_genes);
}


sub genes_to_remove {
  my ($self,$initial_genes,$filtered_genes) = @_;

  my $genes_to_remove = [];
  # This is just to figure out what has been removed along the way and flag those up for deletion
  my $filtered_gene_ids = {};
  foreach my $gene (@$filtered_genes) {
    $filtered_gene_ids->{$gene->dbID()} = 1;
  }

  foreach my $gene (@$initial_genes) {
    unless($filtered_gene_ids->{$gene->dbID()}) {
      push(@$genes_to_remove,$gene);
    }
  }

  say "Have a total of ".scalar(@$genes_to_remove)." genes to delete";
  return($genes_to_remove);
}


sub generate_biotypes_hash {
  my ($self,$genes) = @_;

  my $unique_biotypes;
  my $biotypes_array = [];
  my $biotypes_hash = {};

  foreach my $gene (@$genes) {
    unless($unique_biotypes->{$gene->biotype()}) {
      push(@$biotypes_array,$gene->biotype());
      $unique_biotypes->{$gene->biotype()} = 1;
    }
  }

  $biotypes_hash->{'slice_genes'} = $biotypes_array;
  return($biotypes_hash);
}


sub add_gene_symbols {
  my ($self,$target_gene_adaptor,$target_slice_adaptor) = @_;

  say "Setting gene symbols using source genes in the target gene set";
  my $source_gene_db = $self->hrdb_get_con('source_gene_db');
  my $target_gene_db = $self->hrdb_get_con('target_db');
  my $source_gene_adaptor = $source_gene_db->get_GeneAdaptor();
  my $target_slices = $target_slice_adaptor->fetch_all('toplevel');
  foreach my $slice (@$target_slices) {
    my $genes = $slice->get_all_Genes();
    foreach my $gene (@$genes) {
      my $gene_description = $gene->description();
      $gene_description =~ /;mapping_type=(.+)$/;
      my $gene_type = $1;

      my ($parent_stable_id_att) = @{$gene->get_all_Attributes('proj_parent_g')};
      if (!$parent_stable_id_att) {
        $self->throw("Issue getting the proj_parent_g attribute for gene with dbID ".$gene->dbID().". Description: ".$gene_description);
    }
      my $gene_stable_id = $parent_stable_id_att->value();
      my $source_gene = $source_gene_adaptor->fetch_by_stable_id($gene_stable_id);
      unless($source_gene) {
        say "Couldn't find parent gene with stable id: ".$gene_stable_id;
        next;
      }

      my $xref = $source_gene->display_xref();
      if($xref) {
        if ($source_gene->display_xref()) {
          if ($source_gene->display_xref()->display_id()) {
            $gene->description($gene->description().";parent_gene_display_xref=".$source_gene->display_xref()->display_id());
          }
        }
        $target_gene_adaptor->update($gene);
        my $dbea = $target_gene_db->get_DBEntryAdaptor();
        $dbea->store($xref,$gene->dbID(),'Gene',1); # 1 to ignore the external db version
      }
    } # End foreach my $gene
  } # End foreach my $slice
}


sub annotation_method_rankings {
  my ($self) = @_;
  my $annotation_method_rankings = { 'alignment_projection' => 5,
                                     'minimap_local'        => 4,
                                     'exonerate_local'      => 3,
                                     'minimap_global'       => 2,
                                     'minimap_paralogue'    => 1,
                                     'not_assigned'         => 0,
                                   };

  return($annotation_method_rankings);
}


sub merge_genes {
  my ($self,$gene1,$gene2,$source_gene) = @_;

  say "Merging genes with stable id ".$gene1->stable_id();
  my $merged_gene = clone_Gene($gene1);
  my $transcript1_list = {};
  my $transcripts1 = $gene1->get_all_Transcripts();
  foreach my $transcript (@$transcripts1) {
    my $transcript_stable_id = $transcript->{'parent_stable_id'};
    my $unversioned_stable_id = $transcript_stable_id;
    $unversioned_stable_id =~ s/\.(\d+)$//;
    $transcript1_list->{$unversioned_stable_id} = 1;
  }

  my $source_transcript_list = {};
  my $source_transcripts = $source_gene->get_all_Transcripts();
  foreach my $transcript (@$source_transcripts) {
    $source_transcript_list->{$transcript->stable_id} = 1;
  }

  my $transcripts2 = $gene2->get_all_Transcripts();
  foreach my $transcript (@$transcripts2) {
    my $stable_id = $transcript->{'parent_stable_id'};
    my $unversioned_stable_id = $stable_id;
    $unversioned_stable_id =~ s/\.(\d+)$//;
    if(!($transcript1_list->{$unversioned_stable_id}) and $source_transcript_list->{$unversioned_stable_id}) {
      say "Adding transcript ".$stable_id." into merged gene ".$source_gene->stable_id;
      my $new_transcript = clone_Transcript($transcript);
      $merged_gene->add_Transcript($new_transcript);
    } elsif(!($transcript1_list->{$stable_id})) {
      say "Did not find transcript stable id in source transcript stable id list, this is unusual, so not adding";
    }
  }
  return($merged_gene);
}


sub genes_to_write {
  my ($self,$genes) = @_;

  if($self->{'_genes_to_write'}) {
    foreach my $gene (@$genes) {
      push(@{$self->{'_genes_to_write'}},$gene);
    }
  } else {
    $self->{'_genes_to_write'} = $genes;
  }
  return($self->{'_genes_to_write'});
}


sub genes_to_tag {
  my ($self,$gene) = @_;

  unless($self->{'_genes_to_tag'}) {
    $self->{'_genes_to_tag'} = {};
  }

  if($gene) {
    $self->{'_genes_to_tag'}->{$gene->dbID()} = $gene;
  }

  return($self->{'_genes_to_tag'});
}

1;<|MERGE_RESOLUTION|>--- conflicted
+++ resolved
@@ -91,14 +91,7 @@
 
 
   my $gene_adaptor = $target_dba->get_GeneAdaptor();
-
-# TEST CODE FOR DEBUGGING !!!!!!!!!!!!!!!!!!!
-#  my $slice_adaptor = $target_dba->get_SliceAdaptor();
-#  my $slice = $slice_adaptor->fetch_by_region('toplevel','4');
-#  my $all_initial_genes = $gene_adaptor->fetch_all_by_Slice($slice);
-
   my $all_initial_genes = $gene_adaptor->fetch_all();
-
 
   # First we'll parse the descriptions of all the gene/transcripts and filter out the potential paralogues, as these have already been qc'd at this point
   my $primary_genes = $self->parse_descriptions($all_initial_genes);
@@ -124,9 +117,8 @@
   my $duplicate_filtering = $self->filter_duplicates($first_filtering,$duplicate_genes_hash);
 
   my $duplicate_genes_to_remove = $self->genes_to_remove($initial_genes,$duplicate_filtering);
-#  my $low_identity_genes_to_remove = $self->low_identity_genes_to_remove($initial_genes);
-
-  $self->output($duplicate_genes_to_remove);#@$low_identity_genes_to_remove]);
+
+  $self->output($duplicate_genes_to_remove);
 }
 
 
@@ -230,27 +222,20 @@
     my $gene_stable_id = $parent_stable_id_att->value();
     $gene->{'parent_stable_id'} = $gene_stable_id; # Not really needed, since the stable id should be assigned, but doing it as it may be useful
     $gene->{'type'} = $gene_type;
-<<<<<<< HEAD
     $gene->{'annotation_method'} = 'not_assigned';
-=======
->>>>>>> 26eed601
 
     my $total_cov = 0;
     my $total_perc_id = 0;
     my $transcripts = $gene->get_all_Transcripts();
     if (scalar(@$transcripts) == 0) {
-      $self->throw("Found a gene with no transcripts. Gene: ".$gene->stable_id());
+      next;
     }
 
     foreach my $transcript (@$transcripts) {
       # Parse the cov and percent id out, also track the total cov/perc id to get average for gene
       my $transcript_description = $transcript->description();
 
-<<<<<<< HEAD
-      $transcript_description =~ /^Parent\: ([^\,]+)\, Coverage\: ([^\,]+)\, Perc id\: ([^\,]+)\,.+Annotation method\: (.+)$/;
-=======
-      $transcript_description =~ /;parent_transcript=([^\,]+);mapping_coverage=([^\,]+);mapping_identity=(.+)$/;
->>>>>>> 26eed601
+      $transcript_description =~ /;parent_transcript=([^\,]+);mapping_coverage=([^\,]+);mapping_identity=(.+);annotation_method=(.+)$/;
       my $transcript_stable_id = $1;
       my $cov = $2;
       my $perc_id = $3;
@@ -259,7 +244,7 @@
       $transcript->{'cov'} = $cov;
       $transcript->{'perc_id'} = $perc_id;
       $transcript->{'annotation_method'} = $annotation_method;
-      if($annotation_method_rankings->{$annotation_method} > $annotation_method_rankings->{$gene->{'annotation_method'}}) {
+      if ($annotation_method_rankings->{$annotation_method} > $annotation_method_rankings->{$gene->{'annotation_method'}}) {
         $gene->{'annotation_method'} = $annotation_method;
       }
 
