--- conflicted
+++ resolved
@@ -15,15 +15,7 @@
 See the License for the specific language governing permissions and
 limitations under the License.
 
-<<<<<<< HEAD
-  if($self->param('skip_analysis')) {
-    $self->complete_early('Skip analysis flag is enabled, so no classification will be carried out');
-  }
-
-  my $target_db = $self->param('target_db');
-=======
 =head1 CONTACT
->>>>>>> 17592bb3
 
 Please email comments or questions to the public Ensembl
 developers list at <http://lists.ensembl.org/mailman/listinfo/dev>.
@@ -59,6 +51,7 @@
                 classification_type => 'standard',
                 classification => undef,
                 feature_type => 'protein_align_feature',
+                skip_analysis => 0,
               feature_type can be either protein_align_feature or dna_align_feature
               classification_type can only be standard at the moment unless you fill
               the classification hash
@@ -84,6 +77,7 @@
     classification_type => 'standard',
     classification => undef,
     feature_type => 'protein_align_feature',
+    skip_analysis => 0,
   }
 }
 
@@ -101,6 +95,11 @@
 sub fetch_input {
   my $self = shift;
 
+  if($self->param('skip_analysis')) {
+    $self->complete_early('Skip analysis flag is enabled, so no classification will be carried out');
+  }
+
+  my $target_db = $self->param('target_db');
   $self->hrdb_set_con($self->get_database_by_name('target_db'), 'target_db');
 
   if (!$self->param('classification')) {
