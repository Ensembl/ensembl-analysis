# Copyright [1999-2015] Wellcome Trust Sanger Institute and the EMBL-European Bioinformatics Institute
# Copyright [2016] EMBL-European Bioinformatics Institute
#
# Licensed under the Apache License, Version 2.0 (the "License");
# you may not use this file except in compliance with the License.
# You may obtain a copy of the License at
#
#      http://www.apache.org/licenses/LICENSE-2.0
#
# Unless required by applicable law or agreed to in writing, software
# distributed under the License is distributed on an "AS IS" BASIS,
# WITHOUT WARRANTIES OR CONDITIONS OF ANY KIND, either express or implied.
# See the License for the specific language governing permissions and
# limitations under the License.

#!/usr/bin/env perl

package Bio::EnsEMBL::Analysis::Hive::RunnableDB::HiveSubmitAnalysis;

use strict;
use warnings;
use feature 'say';

use Bio::EnsEMBL::Hive::Utils qw(destringify);
use Bio::EnsEMBL::Analysis::Tools::Utilities qw(hrdb_get_dba);
# We will have to choose if we want to really use a InputIDFactory or if this will be the InputIdFactory
use Bio::EnsEMBL::Pipeline::Hive::HiveInputIDFactory;

use parent ('Bio::EnsEMBL::Hive::RunnableDB::JobFactory');


=head2 param_defaults

 Description: It allows the definition of default parameters for all inherting module.
              These are the default values:
               seq_level => 0,
               top_level => 1,
               include_non_reference => 0,
               hap_pair => 0,
               mitochondrion => 0,
               slice_size => 0,
               slice_overlaps => 0,
               coord_system_name => 'toplevel'
 Returntype : Hashref, containing all default parameters
 Exceptions : None

=cut

sub param_defaults {
    my $self = shift;

    return {
        %{$self->SUPER::param_defaults},
        seq_level => 0,
        top_level => 1,
        include_non_reference => 0,
        hap_pair => 0,
        mitochondrion => 0,
        slice_size => 0,
        slice_overlaps => 0,
        coord_system_name => 'toplevel'
    }
}


=head2 fetch_input

 Arg [1]    : None
 Description: It will create input ids for the next analysis using 'iid_type' and
              other parameters
 Returntype : Integer, 1
 Exceptions : None

<<<<<<< HEAD
=cut
=======
  if (!($self->param('slice')) && !($self->param('single')) && !($self->param('file')) &&
      !($self->param('translation_id')) && !($self->param('hap_pair')) && !($self->param('chunk')) &&
      !($self->param('slice_to_feature_ids')) && !($self->param('split_slice')) && !($self->param('uniprot_accession')) &&
      !($self->param('cdna_accession'))
     ) {
    $self->throw("Must define input as either contig, slice, file, translation_id ".
                 "single, seq_level, top_level, hap_pair, chunk or slice_to_feature_ids");
  }
>>>>>>> 7c97e829

sub fetch_input {
  my $self = shift;

  if($self->param('iid_type') eq 'chunk') {
    $self->create_chunk_ids();
  } elsif($self->param('iid_type') eq 'split_slice') {
    # Maybe we could use the method in Core: Bio::EnsEMBL::Utils::Slice qw(split_Slices);
    $self->split_slice();
  } elsif($self->param('iid_type') eq 'uniprot_accession') {
    $self->uniprot_accession();
  } elsif($self->param('cdna_accession')) {
    $self->cdna_accession();
  } else {
      $self->param('target_db', destringify($self->param('target_db'))) if (ref($self->param('target_db')) ne 'HASH');
      my $dba = hrdb_get_dba($self->param('target_db'));
      if($self->param('iid_type') eq 'slice') {
        $self->param('slice', 1);
        $self->create_slice_ids($dba);
      } elsif($self->param('iid_type') eq 'slice_to_feature_ids') {
        $self->convert_slice_to_feature_ids($dba);
      } elsif($self->param('iid_type') eq 'feature_region') {
        $self->feature_region($dba);
      } elsif($self->param('iid_type') eq 'feature_id') {
        $self->feature_id($dba);
      } else {
        $self->throw('You have not specified one of the recognised operation types');
      }
  }
  $self->param('column_names', ['iid']);
  return 1;
}


=head2 create_slice_ids

 Arg [1]    : Bio::EnsEMBL::DBSQL::DBAdaptor
 Description: Create input ids based on slices using a Bio::EnsEMBL::Pipeline::Hive::HiveInputIDFactory
              It stores the input ids in 'inputlist'
 Returntype : None
 Exceptions : None

=cut

sub create_slice_ids {
  my ($self, $dba) = @_;

  my $input_id_factory = new Bio::EnsEMBL::Pipeline::Hive::HiveInputIDFactory
     (
       -db => $dba,
       -slice => $self->param('slice'),
       -seq_level => $self->param('seq_level'),
       -top_level => $self->param('top_level'),
       -include_non_reference => $self->param('include_non_reference'),
       -coord_system => $self->param('coord_system_name'),
       -coord_system_version => $self->param_is_defined('coord_system_version') ? $self->param('coord_system_version') : undef,
       -slice_size => $self->param('slice_size'),
       -slice_overlaps => $self->param('slice_overlaps'),
#       -seq_region_name => $self->param('seq_region_name'),
       -hap_pair => $self->param('hap_pair'),
       -mt => $self->param_is_defined('mitochondrion') ? $self->param('mitochondrion') : 0,
       -min_slice_length => $self->param('min_slice_length'),
     );

  $input_id_factory->generate_input_ids;
  my $input_ids = $input_id_factory->input_ids;

  if($self->param('feature_constraint')) {
    my $filtered_ids = $self->filter_slice_on_features($input_ids);
    $input_ids = $filtered_ids;
  }

  if($self->param('batch_slice_ids')) {
    my $batched_ids = $self->batch_slice_ids($input_ids);
    $input_ids = $batched_ids;
  }

  $self->param('inputlist', $input_ids);

}


=head2 create_chunk_ids

 Arg [1]    : None
 Description: Creates input ids using 'input_file_path' as input and writes in 'chunk_output_dir'
              It stores the input ids in 'inputlist'
 Returntype : None
 Exceptions : None

=cut

sub create_chunk_ids {
  my $self = shift;

  if($self->param_is_defined('num_chunk') || $self->param_is_defined('seqs_per_chunk')) {
      $self->make_chunk_files();
  }

  my $input_file;
  my $chunk_dir = $self->param('chunk_output_dir');
  # If this is passed in then the idea is that chunk_output_dir is a parent dir and this dir name
  # is the specific one for the input id
  if($self->param('chunk_dir_name')) {
    $chunk_dir .= "/".$self->param('chunk_dir_name');
  }


  if($self->param_is_defined('input_file_path')) {
      $input_file = $self->param('input_file_path');
    } else {
      $input_file = $self->param('iid');
  }

  # Get the name without the extension as fastasplit_random cuts off the extension
  $input_file =~ /[^\/]+$/;
  $input_file = $&;
  $input_file =~ s/\.[^\.]+$//;

  my @chunk_array = glob $chunk_dir."/".$input_file."_chunk_*";

  unless(scalar(@chunk_array)) {
    $self->throw("Found no files in chunk dir using glob. Chunk dir:\n".
                 $chunk_dir."/"."\nChunk generic name:\n".$input_file."_chunk_*");
  }

  for(my $i=0; $i < scalar(@chunk_array); $i++) {
    $chunk_array[$i] =~ /[^\/]+$/;
    $chunk_array[$i] = $&;
    if($self->param('chunk_dir_name')) {
      $chunk_array[$i] = $self->param('chunk_dir_name')."/".$chunk_array[$i];
    }
  }
  $self->param('inputlist', \@chunk_array);
}


=head2 make_chunk_files

 Arg [1]    : None
 Description: Create the files when using create_chunk_ids
 Returntype : None
 Exceptions : Throws if 'fastasplit_random_path' is not defined
              Throws if it cannot find 'fastasplit_random_path'
              Throws if 'fastasplit_random_path' failed

=cut

sub make_chunk_files {
  my $self = shift;

  my $input_file;
  my $chunk_dir = $self->param('chunk_output_dir');
  # If this is passed in then the idea is that chunk_output_dir is a parent dir and this dir name
  # is the specific one for the input id
  if($self->param('chunk_dir_name')) {
    $chunk_dir .= "/".$self->param('chunk_dir_name');
  }
  my $chunk_num;

  if($self->param_is_defined('input_file_path')) {
      $input_file = $self->param('input_file_path');
  } elsif($self->param_is_defined('rechunk_dir_path') && $self->param_is_defined('rechunk')) {
    if($self->param('rechunk')) {
      $input_file = $self->param('rechunk_dir_path')."/".$self->param('iid');
    }
  }

  else {
      $input_file = $self->param('iid');
  }

  unless(-e $input_file) {
      $self->throw("Your input file '".$input_file."' does not exist!!!");
  }

  unless(-e $chunk_dir) {
    `mkdir -p $chunk_dir`;
  }

  unless($self->param_is_defined('fastasplit_random_path')) {
    $self->throw("You haven't defined a path to fastasplit_random. Please define this using the fastasplit_random_path ".
                 " flag in your pipeline config");
  }

  my $fastasplit_random_path = $self->param('fastasplit_random_path');
  unless(-e $fastasplit_random_path) {
    $self->throw("The path provided to the fastasplit_random exe does not exist. Please check the path in the config:\n".
                 $fastasplit_random_path);
  }

  if($self->param_is_defined('seqs_per_chunk')) {
    my $num_seqs = `grep -c '>' $input_file`;
    $chunk_num = int($num_seqs / $self->param('seqs_per_chunk'));
  }

  say "Chunking input file to ".$chunk_num." output files";
  my $fastasplit_command = $fastasplit_random_path." ".$input_file." ".$chunk_num." ".$chunk_dir;
  my $fastasplit_exit_code = system($fastasplit_command);
  unless($fastasplit_exit_code == 0){
    $self->throw($fastasplit_random_path." returned an error code:\n".$fastasplit_exit_code);
  }

}


=head2 convert_slice_to_feature_ids

<<<<<<< HEAD
 Arg [1]    : Bio::EnsEMBL::DBSQL::DBAdaptor
 Description: Create input ids using the dbID of feature on the slice provided in 'iid'
              It stores the input ids in 'inputlist'
 Returntype : None
 Exceptions : Throws if 'iid' is not defined
              Throws if 'feature_type' is not defined
              Throws if 'feature_type' is not supported

=cut
=======
  unless(scalar(@{$output_ids})) {
    $self->warning("No input ids generated for this analysis!");
  }

  foreach my $output_id (@{$output_ids}) {
#    if($self->param_is_defined('skip_mito') && ($self->param('skip_mito') == 1 || $self->param('skip_mito') eq 'yes') &&
#       $self->param_is_defined('slice') && ($self->param('slice') == 1 || $self->param('slice') eq 'yes') &&
#       $output_id =~ /^.+\:.+\:MT\:/) {
#       next;
#    }

#    if($self->param('check_slice_for_features')) {
#      unless($self->check_slice_for_features()) {
#        next;
#      }
#    }
    my $output_hash = {};
    $output_hash->{'iid'} = $output_id;

    $self->dataflow_output_id($output_hash,4);
    $self->dataflow_output_id($output_hash,1);
  }

  return 1;
}
>>>>>>> 7c97e829

sub convert_slice_to_feature_ids {
  my ($self, $dba) = @_;

  unless($self->param('iid')) {
    $self->throw("Failed to provide an input id. Expected to find a slice input id using \$self->param('iid')");
  }

  unless($self->param('feature_type')) {
    $self->throw("You're trying to convert a slice to a set of feature ids but haven't provided a feature type. ".
                 "Expected \$self->param('feature_type')");
  }

  my $output_id_array = [];

  my $input_id = $self->param('iid');
  my $slice = $dba->get_SliceAdaptor->fetch_by_name($input_id);

  if($self->param('feature_type') eq 'prediction_transcript') {
    if ($self->param_is_defined('create_stable_ids')) {
        my $sqlquery = 'UPDATE prediction_transcript SET stable_id = CONCAT("'.$self->param('stable_id_prefix').'X", LPAD(prediction_transcript_id, 11, 0)) WHERE seq_region_id = '.$slice->get_seq_region_id;
        my $sth = $dba->dbc->prepare($sqlquery);
        $sth->execute();
    }
    my $pta = $dba->get_PredictionTranscriptAdaptor;
    my $logic_names = $self->param('logic_name');
    if (!ref($logic_names) || scalar(@$logic_names) == 0 ) {
      $logic_names = ['genscan'];
    }
    my @pts ;
    foreach my $logic_name (@$logic_names) {
      my $pt = $pta->fetch_all_by_Slice($slice, $logic_name);
      foreach my $pt_feature (@{$pt}) {
        push(@{$output_id_array},$pt_feature->dbID());
      }
    }
  } elsif($self->param('feature_type') eq 'gene') {
    if ($self->param_is_defined('create_stable_ids')) {
        my $sqlquery = 'UPDATE gene SET stable_id = CONCAT("'.$self->param('stable_id_prefix').'G", LPAD(gene_id, 11, 0)) WHERE seq_region_id = '.$slice->get_seq_region_id;
        my $sth = $dba->dbc->prepare($sqlquery);
        $sth->execute();
    }
    my $ga = $dba->get_GeneAdaptor;
    my $logic_names = $self->param('logic_name');

    foreach my $logic_name (@$logic_names) {
      my $genes = $ga->fetch_all_by_Slice($slice, $logic_name);
      foreach my $gene_feature (@{$genes}) {
        push(@{$output_id_array}, ($self->param_is_defined('use_stable_ids') ? $gene_feature->stable_id : $gene_feature->dbID()));
      }
    }
  } else {
    $self->throw("The feature_type you provided is not currently supported by the code.\nfeature_type: ".$self->param('feature_type'));
  }

  $self->param('inputlist', $output_id_array);
}


=head2 split_slice

 Arg [1]    : None
 Description: Split the slice given in 'iid' in smaller chunks given by 'slice_size'
              It stores the input ids in 'inputlist'
 Returntype : None
 Exceptions : Throws if 'iid' is not defined
              Throws if 'slice_size' is not defined

=cut

sub split_slice {
  my ($self) = @_;

  unless($self->param('iid')) {
    $self->throw("Failed to provide an input id. Expected to find a slice input id using \$self->param('iid')");
  }

  unless($self->param('slice_size')) {
    $self->throw("You selected the split_slice option, but did not specific 'slice_size'. Need a size to split into");
  }

  my $output_id_array = [];

  my $slice_name = $self->param('iid');
  my $target_slice_size = $self->param('slice_size');

  # 'scaffold:PapAnu2.0:JH684492.1:1:489941:1'

  my @slice_array = split(':',$slice_name);
  my $slice_length = $slice_array[4]-$slice_array[3] + 1;
  if($slice_length <= $target_slice_size) {
    push(@{$output_id_array},$slice_name);
  } else {
    my $remainder = $slice_length % $target_slice_size;
    my $loop_count = int($slice_length / $target_slice_size);
    my $slice_start = $slice_array[3];
    my $slice_end = $slice_start + $target_slice_size - 1;
    my $new_slice = $slice_array[0].':'.$slice_array[1].':'.$slice_array[2].':'.$slice_start.':'.$slice_end.':'.$slice_array[5];
    push(@{$output_id_array},$new_slice);
    my $i=0;
    for($i=1; $i<$loop_count; $i++) {
      $slice_start += $target_slice_size;
      $slice_end += $target_slice_size;
      $new_slice = $slice_array[0].':'.$slice_array[1].':'.$slice_array[2].':'.$slice_start.':'.$slice_end.':'.$slice_array[5];
      push(@{$output_id_array},$new_slice);
    }
    if($remainder) {
      $slice_start += $target_slice_size;
      $slice_end += $remainder;
      $new_slice = $slice_array[0].':'.$slice_array[1].':'.$slice_array[2].':'.$slice_start.':'.$slice_end.':'.$slice_array[5];
      push(@{$output_id_array},$new_slice);
    }
  }

  $self->param('inputlist', $output_id_array);
}


=head2 uniprot_accession

 Arg [1]    : None
 Description: Create input ids based on the custom table in the hive pipeline database specified
              by 'uniprot_table_name'. You need to specify a batch size with 'uniprot_batch_size'
              It stores the input ids in 'inputlist'
 Returntype : None
 Exceptions : Throws if 'uniprot_batch_size' is not defined
              Throws if 'uniprot_table_name' is not defined

=cut

sub uniprot_accession {
  my ($self) = @_;

  my $output_id_array = [];

  unless($self->param('uniprot_batch_size')) {
    $self->throw("You've select to batch uniprot ids but haven't passed in a batch size using 'uniprot_batch_size'");
  }

  unless($self->param('uniprot_table_name')) {
    $self->throw("You've select to batch uniprot ids but haven't passed the name of the uniprot table in ".
                 "the pipeline database using 'uniprot_table_name'");
  }

  my $batch_size = $self->param('uniprot_batch_size');
  my $table_name = $self->param('uniprot_table_name');

  my $table_adaptor = $self->db->get_NakedTableAdaptor();
  $table_adaptor->table_name($table_name);

  $table_adaptor->column_set();
  my $accessions = $table_adaptor->fetch_all(undef,undef,undef,'accession');
  my $accession_array = [];
  foreach my $accession (@{$accessions}) {
    my $size = scalar(@{$accession_array});
    if($size == $batch_size) {
      push(@{$output_id_array},$accession_array);
      $accession_array = [];
    }
    push(@{$accession_array},$accession);
  }

  if(scalar(@{$accession_array})) {
    push(@{$output_id_array},$accession_array);
  }

  $self->param('inputlist', $output_id_array);
}

sub cdna_accession {
  my ($self) = @_;

  my $output_id_array = [];

  unless($self->param('cdna_batch_size')) {
    $self->throw("You've selected to batch cdna ids but haven't passed in a batch size using 'cdna_batch_size'");
  }

  unless($self->param('cdna_table_name')) {
    $self->throw("You've selected to batch cdna ids but haven't passed the name of the cdna table in ".
                 "the pipeline database using 'cdna_table_name'");
  }

  my $batch_size = $self->param('cdna_batch_size');
  my $table_name = $self->param('cdna_table_name');

  my $table_adaptor = $self->db->get_NakedTableAdaptor();
  $table_adaptor->table_name($table_name);

  $table_adaptor->column_set();
  my $accessions = $table_adaptor->fetch_all(undef,undef,undef,'accession');
  my $accession_array = [];
  foreach my $accession (@{$accessions}) {
    my $size = scalar(@{$accession_array});
    if($size == $batch_size) {
      push(@{$output_id_array},$accession_array);
      $accession_array = [];
    }
    push(@{$accession_array},$accession);
  }

  if(scalar(@{$accession_array})) {
    push(@{$output_id_array},$accession_array);
  }

  $self->output_ids($output_id_array);
}

=head2 rechunk_uniprot_accession

 Arg [1]    : None
 Description: Create smaller chunks of uniprot accession using 'uniprot_batch_size'
              It stores the input ids in 'inputlist'
 Returntype : None
 Exceptions : Throws if 'uniprot_batch_size' is not defined
              Throws if 'iid' is not defined

=cut

sub rechunk_uniprot_accession {
  my ($self) = @_;

  my $output_id_array = [];

  unless($self->param('uniprot_batch_size')) {
    $self->throw("You've select to batch uniprot ids but haven't passed in a batch size using 'uniprot_batch_size'");
  }

  unless($self->param('iid')) {
    $self->throw("You've select to rechunk uniprot ids but haven't passed in an input_id using 'iid'");
  }

  my $batch_size = $self->param('uniprot_batch_size');

  my $input_accession_array = $self->param('iid');
  my $output_accession_array = [];
  foreach my $accession (@{$input_accession_array}) {
    my $size = scalar(@{$output_accession_array});
    if($size == $batch_size) {
      push(@{$output_id_array},$output_accession_array);
      $output_accession_array = [];
    }
    push(@{$output_accession_array},$accession);
  }

  if(scalar(@{$output_accession_array})) {
    push(@{$output_id_array},$output_accession_array);
  }

  $self->param('inputlist', $output_id_array);
}


=head2 feature_region

 Arg [1]    : Bio::EnsEMBL::DBSQL::DBAdaptor
 Description: Creates input ids based on the presence of feature 'feature_type' in a region
              It stores the input ids in 'inputlist'
 Returntype : None
 Exceptions : Throws if 'feature_type' is not defined
              Throws if 'logic_name' is not defined
              Throws if the name of the supporting evidence contains ':'

=cut

sub feature_region {
  my ($self, $dba) = @_;

  unless($self->param('feature_type')) {
    $self->throw("You're trying to convert a slice to a set of feature ids but haven't provided a feature type. ".
                 "Expected \$self->param('feature_type')");
  }

  my $output_id_array = [];
  if($self->param('feature_type') eq 'gene') {
    my $ga = $dba->get_GeneAdaptor;
    my $logic_names = $self->param('logic_name');
    my $padding = $self->param('region_padding');

    unless($self->param('region_padding')) {
      $self->warning("You didn't pass in any value for padding. Defaulting to 10000");
      $padding = 10000;
    }

    unless($logic_names) {
      $self->throw("You didn't pass in an arrayref of logic names for the genes. Pass this in using the 'logic_name' param");
    }

    foreach my $logic_name (@$logic_names) {
      my $genes = $ga->fetch_all_by_logic_name($logic_name);
      foreach my $gene (@{$genes}) {
        my $transcripts = $gene->get_all_Transcripts();
        foreach my $transcript (@{$transcripts}) {
          my $start = $transcript->seq_region_start;
          my $end = $transcript->seq_region_end;
          my $strand = $transcript->strand;
          my $slice = $transcript->slice();
          my $slice_length = $slice->length();
          if($padding) {
            $start = $start - $padding;
            if($start < 1) {
              $start = 1;
            }
            $end = $end + $padding;
            my $slice = $transcript->slice();
            my $slice_length = $slice->length();
            if($end > $slice_length) {
              $end = $slice_length;
            }
          }

          my @slice_array = split(':',$slice->name());
          $slice_array[3] = $start;
          $slice_array[4] = $end;
          $slice_array[5] = $strand;
          my $new_slice_name = join(':',@slice_array);

          my @transcript_supporting_evidence = @{$transcript->get_all_supporting_features};
          my $slice_hash;
          foreach my $tse (@transcript_supporting_evidence) {
            my $hit_name = $tse->hseqname();
            if($hit_name =~ /\:/) {
              $self->throw("The hit name for the supporting evidence has a colon in it and this will break the output id structure. ".
                           "Transcript dbID: ".$transcript->dbID.", hit_name: ".$hit_name);
            }
            my $hit_slice_name = $new_slice_name.":".$hit_name;
            $slice_hash->{$hit_slice_name} = 1;
          }

          foreach my $output_slice (keys(%$slice_hash)) {
            push(@{$output_id_array},$output_slice);
          }
        }
      }
    }
  } else {
    $self->throw("The feature_type you provided is not currently supported by the code.\nfeature_type: ".$self->param('feature_type'));
  }

  $self->param('inputlist', $output_id_array);
}


=head2 feature_id

 Arg [1]    : Bio::EnsEMBL::DBSQL::DBAdaptor
 Description: Creates input ids based on features 'feature_type'
              It stores the input ids in 'inputlist'
 Returntype : None
 Exceptions : Throws if 'feature_type' is not defined
              Throws if 'feature_type' is not supported

=cut

sub feature_id {
  my ($self, $dba) = @_;

  my $output_id_array = [];
  unless($self->param('feature_type')) {
    $self->throw("You're trying to output a set of feature ids but haven't provided a feature type. ".
                 "Expected \$self->param('feature_type')");
  }

  my $type = $self->param('feature_type');

#  my $logic_names = $self->param('logic_name');
  my $logic_names = $self->param('feature_logic_names');
  # feature_restriction is a way to do specific restrictions that aren't easy to model. One example is 'protein_coding'
  # which will check if the feature hash a translation
  my $feature_restriction = $self->param('feature_restriction');
  my $feature_adaptor;

  if($type eq 'transcript') {
    $feature_adaptor = $dba->get_TranscriptAdaptor;
  } elsif($type eq 'gene') {
    $feature_adaptor = $dba->get_GeneAdaptor;
  } else {
    $self->throw("The feature type you requested is not supported in the code yet. Feature type:\n".$type);
  }

  my $features= [];
  if($logic_names) {
    foreach my $logic_name (@$logic_names) {
      push(@{$features},@{$feature_adaptor->fetch_all_by_logic_name($logic_name)});
    }
  } else {
    $self->warning("No logic names passed in using 'feature_logic_names' param, so will fetch all features");
    push(@{$features},@{$feature_adaptor->fetch_all()});
  }

  foreach my $feature (@{$features}) {
    unless($self->feature_restriction($feature,$type,$feature_restriction)) {
      my $db_id = $feature->dbID();
      push(@{$output_id_array},$db_id);
    }
  }

  $self->param('inputlist', $output_id_array);
}


sub feature_restriction {
  my ($self,$feature,$type,$restriction) = @_;
  my $feature_restricted = 0;

  if($restriction) {
    # Transcript restrictions go here
    if($type eq 'transcript') {
      if($restriction eq 'protein_coding') {
        # Note initially this is based on translation and not biotype, but for projection I've switched to to biotype temporarily
        unless($feature->biotype() eq 'protein_coding') {
          $feature_restricted = 1;
        }
      } elsif($restriction eq 'biotype') {
        # future code with a new param for a biotype array should go here
      }
    } # End if transcript
  } # End if restriction

  return($feature_restricted);

}


sub filter_slice_on_features {
  my ($self,$slice_names) = @_;

  my $feature_dbs = [];
  my @output_slices;
  my $feature_slices = {};

  unless($self->param('feature_type')) {
    $self->throw("You have selected to use a feature_constraint, but haven't passed in the feature_type parameter");
  }

  unless($self->param('feature_dbs')) {
    $self->warning("You have selected to use a feature_constraint, but haven't passed in a feature dbs array ref using ".
                   "the feature_dbs param. Defaulting to the target db");
   push(@{$feature_dbs},$self->hrdb_get_con('target_db'));
  } else {
    foreach my $feature_db (@{$self->param('feature_dbs')}) {
      my $dba = $self->hrdb_get_dba($feature_db);
      push(@{$feature_dbs},$dba);
    }
  }

  my $feature_type = $self->param('feature_type');
  if($feature_type eq 'gene') {
    foreach my $dba (@{$feature_dbs}) {
      say "Checking constraints for: ".$dba->dbc->dbname();
      my $slice_adaptor= $dba->get_SliceAdaptor();
      foreach my $slice_name (@{$slice_names}) {
        if($feature_slices->{$slice_name}) {
          next;
        }
        my $slice = $slice_adaptor->fetch_by_name($slice_name);
        my $genes = $slice->get_all_Genes();
        if(scalar(@{$genes})) {
          $feature_slices->{$slice_name} = 1;
        }
      }
    }
    @output_slices = keys(%{$feature_slices});
  } else {
    $self->throw("The feature type you have selected to constrain the slices on is not currently implemented in the code. ".
                 "Feature type selected: ".$feature_type);
  }
  return \@output_slices;
}

sub batch_slice_ids {
  my ($self,$slice_names) = @_;
  my $batch_target_size = 1000000;
  if($self->param('batch_target_size')) {
    $batch_target_size = $self->param('batch_target_size');
  }

  # "chromosome:Mmul_8.0.1:1:1:998163:1"
  my %length_hash;
  foreach my $slice_name (@{$slice_names}) {
    $slice_name =~ /(\d+)\:(\d+)\:\d+$/;
    my $start = $1;
    my $end = $2;
    my $length = $end - $start + 1;
    $length_hash{$slice_name} = $length;
  }

  my $all_batches = [];
  my $single_batch_array = [];
  my $total_length = 0;
  # Sort shortest first
  foreach my $slice_name (sort { $length_hash{$a} <=> $length_hash{$b} } keys %length_hash) {
    my $length = $length_hash{$slice_name};
    if($length + $total_length > $batch_target_size) {
      push(@{$all_batches},$single_batch_array);
      $single_batch_array = [];
      $total_length = 0;
      push(@{$single_batch_array},$slice_name);
      $total_length += $length;
    } else {
      push(@{$single_batch_array},$slice_name);
      $total_length += $length;
    }
  }
  push(@{$all_batches},$single_batch_array);
  return($all_batches);
}


sub input_id_factory {
 my ($self,$value) = @_;

  if (defined $value) {
    unless($value->isa('Bio::EnsEMBL::Pipeline::Hive::HiveInputIDFactory')) {
      $self->throw("To set an input id factory object it must be of type Bio::EnsEMBL::Pipeline::Hive::HiveInputIDFactory, not a ".$value);
    }
    $self->param('_input_id_factory',$value);
  }

  return $self->param('_input_id_factory');
}

1;<|MERGE_RESOLUTION|>--- conflicted
+++ resolved
@@ -71,18 +71,7 @@
  Returntype : Integer, 1
  Exceptions : None
 
-<<<<<<< HEAD
-=cut
-=======
-  if (!($self->param('slice')) && !($self->param('single')) && !($self->param('file')) &&
-      !($self->param('translation_id')) && !($self->param('hap_pair')) && !($self->param('chunk')) &&
-      !($self->param('slice_to_feature_ids')) && !($self->param('split_slice')) && !($self->param('uniprot_accession')) &&
-      !($self->param('cdna_accession'))
-     ) {
-    $self->throw("Must define input as either contig, slice, file, translation_id ".
-                 "single, seq_level, top_level, hap_pair, chunk or slice_to_feature_ids");
-  }
->>>>>>> 7c97e829
+=cut
 
 sub fetch_input {
   my $self = shift;
@@ -291,7 +280,6 @@
 
 =head2 convert_slice_to_feature_ids
 
-<<<<<<< HEAD
  Arg [1]    : Bio::EnsEMBL::DBSQL::DBAdaptor
  Description: Create input ids using the dbID of feature on the slice provided in 'iid'
               It stores the input ids in 'inputlist'
@@ -301,33 +289,6 @@
               Throws if 'feature_type' is not supported
 
 =cut
-=======
-  unless(scalar(@{$output_ids})) {
-    $self->warning("No input ids generated for this analysis!");
-  }
-
-  foreach my $output_id (@{$output_ids}) {
-#    if($self->param_is_defined('skip_mito') && ($self->param('skip_mito') == 1 || $self->param('skip_mito') eq 'yes') &&
-#       $self->param_is_defined('slice') && ($self->param('slice') == 1 || $self->param('slice') eq 'yes') &&
-#       $output_id =~ /^.+\:.+\:MT\:/) {
-#       next;
-#    }
-
-#    if($self->param('check_slice_for_features')) {
-#      unless($self->check_slice_for_features()) {
-#        next;
-#      }
-#    }
-    my $output_hash = {};
-    $output_hash->{'iid'} = $output_id;
-
-    $self->dataflow_output_id($output_hash,4);
-    $self->dataflow_output_id($output_hash,1);
-  }
-
-  return 1;
-}
->>>>>>> 7c97e829
 
 sub convert_slice_to_feature_ids {
   my ($self, $dba) = @_;
@@ -497,6 +458,17 @@
   $self->param('inputlist', $output_id_array);
 }
 
+
+=head2 cdna_accession
+
+ Arg [1]    : None
+ Description: Create input_ids based on the sequence accessions stored in Hive
+ Returntype : None
+ Exceptions : Throws if 'cdna_batch_size' is defined but not set
+              Throws if 'cdna_table_name' is defined but not set
+
+=cut
+
 sub cdna_accession {
   my ($self) = @_;
 
@@ -533,7 +505,7 @@
     push(@{$output_id_array},$accession_array);
   }
 
-  $self->output_ids($output_id_array);
+  $self->param('inputlist', $output_id_array);
 }
 
 =head2 rechunk_uniprot_accession
