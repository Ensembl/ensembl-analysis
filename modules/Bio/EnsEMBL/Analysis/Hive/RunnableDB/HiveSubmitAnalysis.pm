# Copyright [1999-2015] Wellcome Trust Sanger Institute and the EMBL-European Bioinformatics Institute
# Copyright [2016] EMBL-European Bioinformatics Institute
#
# Licensed under the Apache License, Version 2.0 (the "License");
# you may not use this file except in compliance with the License.
# You may obtain a copy of the License at
#
#      http://www.apache.org/licenses/LICENSE-2.0
#
# Unless required by applicable law or agreed to in writing, software
# distributed under the License is distributed on an "AS IS" BASIS,
# WITHOUT WARRANTIES OR CONDITIONS OF ANY KIND, either express or implied.
# See the License for the specific language governing permissions and
# limitations under the License.

#!/usr/bin/env perl

package Bio::EnsEMBL::Analysis::Hive::RunnableDB::HiveSubmitAnalysis;

use strict;
use warnings;
use feature 'say';

use Bio::EnsEMBL::Hive::Utils qw(destringify);
use Bio::EnsEMBL::Analysis::Tools::Utilities qw(hrdb_get_dba);
# We will have to choose if we want to really use a InputIDFactory or if this will be the InputIdFactory
use Bio::EnsEMBL::Pipeline::Hive::HiveInputIDFactory;

use parent ('Bio::EnsEMBL::Hive::RunnableDB::JobFactory');


=head2 param_defaults

 Description: It allows the definition of default parameters for all inherting module.
              These are the default values:
               seq_level => 0,
               top_level => 1,
               include_non_reference => 0,
               hap_pair => 0,
               mitochondrion => 0,
               slice_size => 0,
               slice_overlaps => 0,
               coord_system_name => 'toplevel'
 Returntype : Hashref, containing all default parameters
 Exceptions : None

=cut

sub param_defaults {
    my $self = shift;

    return {
        %{$self->SUPER::param_defaults},
        seq_level => 0,
        top_level => 1,
        include_non_reference => 0,
        hap_pair => 0,
        mitochondrion => 0,
        slice_size => 0,
        slice_overlaps => 0,
        coord_system_name => 'toplevel'
    }
}


=head2 fetch_input

 Arg [1]    : None
 Description: It will create input ids for the next analysis using 'iid_type' and
              other parameters
 Returntype : Integer, 1
 Exceptions : None

=cut

sub fetch_input {
  my $self = shift;

  if($self->param('iid_type') eq 'chunk') {
    $self->create_chunk_ids();
  } elsif($self->param('iid_type') eq 'split_slice') {
    # Maybe we could use the method in Core: Bio::EnsEMBL::Utils::Slice qw(split_Slices);
    $self->split_slice();
  } elsif($self->param('iid_type') eq 'uniprot_accession') {
    $self->uniprot_accession();
  } else {
      $self->param('target_db', destringify($self->param('target_db'))) if (ref($self->param('target_db')) ne 'HASH');
      my $dba = hrdb_get_dba($self->param('target_db'));
      if($self->param('iid_type') eq 'slice') {
        $self->param('slice', 1);
        $self->create_slice_ids($dba);
      } elsif($self->param('iid_type') eq 'slice_to_feature_ids') {
        $self->convert_slice_to_feature_ids($dba);
      } elsif($self->param('iid_type') eq 'feature_region') {
        $self->feature_region($dba);
      } elsif($self->param('iid_type') eq 'feature_id') {
        $self->feature_id($dba);
      } else {
        $self->throw('You have not specified one of the recognised operation types');
      }
  }
  $self->param('column_names', ['iid']);
  return 1;
}


=head2 create_slice_ids

 Arg [1]    : Bio::EnsEMBL::DBSQL::DBAdaptor
 Description: Create input ids based on slices using a Bio::EnsEMBL::Pipeline::Hive::HiveInputIDFactory
              It stores the input ids in 'inputlist'
 Returntype : None
 Exceptions : None

=cut

sub create_slice_ids {
  my ($self, $dba) = @_;

  my $input_id_factory = new Bio::EnsEMBL::Pipeline::Hive::HiveInputIDFactory
     (
       -db => $dba,
       -slice => $self->param('slice'),
       -seq_level => $self->param('seq_level'),
       -top_level => $self->param('top_level'),
       -include_non_reference => $self->param('include_non_reference'),
       -coord_system => $self->param('coord_system_name'),
       -coord_system_version => $self->param_is_defined('coord_system_version') ? $self->param('coord_system_version') : undef,
       -slice_size => $self->param('slice_size'),
       -slice_overlaps => $self->param('slice_overlaps'),
#       -seq_region_name => $self->param('seq_region_name'),
       -hap_pair => $self->param('hap_pair'),
       -mt => $self->param_is_defined('mitochondrion') ? $self->param('mitochondrion') : 0,
       -min_slice_length => $self->param('min_slice_length'),
     );

  $input_id_factory->generate_input_ids;
  my $input_ids = $input_id_factory->input_ids;

  if($self->param('feature_constraint')) {
    my $filtered_ids = $self->filter_slice_on_features($input_ids);
    $input_ids = $filtered_ids;
  }

  if($self->param('batch_slice_ids')) {
    my $batched_ids = $self->batch_slice_ids($input_ids);
    $input_ids = $batched_ids;
  }

  $self->param('inputlist', $input_ids);

}


=head2 create_chunk_ids

 Arg [1]    : None
 Description: Creates input ids using 'input_file_path' as input and writes in 'chunk_output_dir'
              It stores the input ids in 'inputlist'
 Returntype : None
 Exceptions : None

=cut

sub create_chunk_ids {
  my $self = shift;

  if($self->param_is_defined('num_chunk') || $self->param_is_defined('seqs_per_chunk')) {
      $self->make_chunk_files();
  }

  my $input_file;
  my $chunk_dir = $self->param('chunk_output_dir');
  # If this is passed in then the idea is that chunk_output_dir is a parent dir and this dir name
  # is the specific one for the input id
  if($self->param('chunk_dir_name')) {
    $chunk_dir .= "/".$self->param('chunk_dir_name');
  }


  if($self->param_is_defined('input_file_path')) {
      $input_file = $self->param('input_file_path');
    } else {
      $input_file = $self->param('iid');
  }

  # Get the name without the extension as fastasplit_random cuts off the extension
  $input_file =~ /[^\/]+$/;
  $input_file = $&;
  $input_file =~ s/\.[^\.]+$//;

  my @chunk_array = glob $chunk_dir."/".$input_file."_chunk_*";

  unless(scalar(@chunk_array)) {
    $self->throw("Found no files in chunk dir using glob. Chunk dir:\n".
                 $chunk_dir."/"."\nChunk generic name:\n".$input_file."_chunk_*");
  }

  for(my $i=0; $i < scalar(@chunk_array); $i++) {
    $chunk_array[$i] =~ /[^\/]+$/;
    $chunk_array[$i] = $&;
    if($self->param('chunk_dir_name')) {
      $chunk_array[$i] = $self->param('chunk_dir_name')."/".$chunk_array[$i];
    }
  }
  $self->param('inputlist', \@chunk_array);
}


=head2 make_chunk_files

 Arg [1]    : None
 Description: Create the files when using create_chunk_ids
 Returntype : None
 Exceptions : Throws if 'fastasplit_random_path' is not defined
              Throws if it cannot find 'fastasplit_random_path'
              Throws if 'fastasplit_random_path' failed

=cut

sub make_chunk_files {
  my $self = shift;

  my $input_file;
  my $chunk_dir = $self->param('chunk_output_dir');
  # If this is passed in then the idea is that chunk_output_dir is a parent dir and this dir name
  # is the specific one for the input id
  if($self->param('chunk_dir_name')) {
    $chunk_dir .= "/".$self->param('chunk_dir_name');
  }
  my $chunk_num;

  if($self->param_is_defined('input_file_path')) {
      $input_file = $self->param('input_file_path');
  } elsif($self->param_is_defined('rechunk_dir_path') && $self->param_is_defined('rechunk')) {
    if($self->param('rechunk')) {
      $input_file = $self->param('rechunk_dir_path')."/".$self->param('iid');
    }
  }

  else {
      $input_file = $self->param('iid');
  }

  unless(-e $input_file) {
      $self->throw("Your input file '".$input_file."' does not exist!!!");
  }

  unless(-e $chunk_dir) {
    `mkdir -p $chunk_dir`;
  }

  unless($self->param_is_defined('fastasplit_random_path')) {
    $self->throw("You haven't defined a path to fastasplit_random. Please define this using the fastasplit_random_path ".
                 " flag in your pipeline config");
  }

  my $fastasplit_random_path = $self->param('fastasplit_random_path');
  unless(-e $fastasplit_random_path) {
    $self->throw("The path provided to the fastasplit_random exe does not exist. Please check the path in the config:\n".
                 $fastasplit_random_path);
  }

  if($self->param_is_defined('seqs_per_chunk')) {
    my $num_seqs = `grep -c '>' $input_file`;
    $chunk_num = int($num_seqs / $self->param('seqs_per_chunk'));
  }

  say "Chunking input file to ".$chunk_num." output files";
  my $fastasplit_command = $fastasplit_random_path." ".$input_file." ".$chunk_num." ".$chunk_dir;
  my $fastasplit_exit_code = system($fastasplit_command);
  unless($fastasplit_exit_code == 0){
    $self->throw($fastasplit_random_path." returned an error code:\n".$fastasplit_exit_code);
  }

}


<<<<<<< HEAD
=======
=head2 convert_slice_to_feature_ids

 Arg [1]    : Bio::EnsEMBL::DBSQL::DBAdaptor
 Description: Create input ids using the dbID of feature on the slice provided in 'iid'
              It stores the input ids in 'inputlist'
 Returntype : None
 Exceptions : Throws if 'iid' is not defined
              Throws if 'feature_type' is not defined
              Throws if 'feature_type' is not supported

=cut

>>>>>>> 72e04925
sub convert_slice_to_feature_ids {
  my ($self, $dba) = @_;

  unless($self->param('iid')) {
    $self->throw("Failed to provide an input id. Expected to find a slice input id using \$self->param('iid')");
  }

  unless($self->param('feature_type')) {
    $self->throw("You're trying to convert a slice to a set of feature ids but haven't provided a feature type. ".
                 "Expected \$self->param('feature_type')");
  }

  my $output_id_array = [];

  my $input_id = $self->param('iid');
  my $slice = $dba->get_SliceAdaptor->fetch_by_name($input_id);

  if($self->param('feature_type') eq 'prediction_transcript') {
    if ($self->param_is_defined('create_stable_ids')) {
        my $sqlquery = 'UPDATE prediction_transcript SET stable_id = CONCAT("'.$self->param('stable_id_prefix').'X", LPAD(prediction_transcript_id, 11, 0)) WHERE seq_region_id = '.$slice->get_seq_region_id;
        my $sth = $dba->dbc->prepare($sqlquery);
        $sth->execute();
    }
    my $pta = $dba->get_PredictionTranscriptAdaptor;
    my $logic_names = $self->param('logic_name');
    if (!ref($logic_names) || scalar(@$logic_names) == 0 ) {
      $logic_names = ['genscan'];
    }
    my @pts ;
    foreach my $logic_name (@$logic_names) {
      my $pt = $pta->fetch_all_by_Slice($slice, $logic_name);
      foreach my $pt_feature (@{$pt}) {
        push(@{$output_id_array},$pt_feature->dbID());
      }
    }
  } elsif($self->param('feature_type') eq 'gene') {
    if ($self->param_is_defined('create_stable_ids')) {
        my $sqlquery = 'UPDATE gene SET stable_id = CONCAT("'.$self->param('stable_id_prefix').'G", LPAD(gene_id, 11, 0)) WHERE seq_region_id = '.$slice->get_seq_region_id;
        my $sth = $dba->dbc->prepare($sqlquery);
        $sth->execute();
    }
    my $ga = $dba->get_GeneAdaptor;
    my $logic_names = $self->param('logic_name');

    foreach my $logic_name (@$logic_names) {
      my $genes = $ga->fetch_all_by_Slice($slice, $logic_name);
      foreach my $gene_feature (@{$genes}) {
        push(@{$output_id_array}, ($self->param_is_defined('use_stable_ids') ? $gene_feature->stable_id : $gene_feature->dbID()));
      }
    }
  } else {
    $self->throw("The feature_type you provided is not currently supported by the code.\nfeature_type: ".$self->param('feature_type'));
  }

  $self->param('inputlist', $output_id_array);
}


=head2 split_slice

 Arg [1]    : None
 Description: Split the slice given in 'iid' in smaller chunks given by 'slice_size'
              It stores the input ids in 'inputlist'
 Returntype : None
 Exceptions : Throws if 'iid' is not defined
              Throws if 'slice_size' is not defined

=cut

sub split_slice {
  my ($self) = @_;

  unless($self->param('iid')) {
    $self->throw("Failed to provide an input id. Expected to find a slice input id using \$self->param('iid')");
  }

  unless($self->param('slice_size')) {
    $self->throw("You selected the split_slice option, but did not specific 'slice_size'. Need a size to split into");
  }

  my $output_id_array = [];

  my $slice_name = $self->param('iid');
  my $target_slice_size = $self->param('slice_size');

  # 'scaffold:PapAnu2.0:JH684492.1:1:489941:1'

  my @slice_array = split(':',$slice_name);
  my $slice_length = $slice_array[4]-$slice_array[3] + 1;
  if($slice_length <= $target_slice_size) {
    push(@{$output_id_array},$slice_name);
  } else {
    my $remainder = $slice_length % $target_slice_size;
    my $loop_count = int($slice_length / $target_slice_size);
    my $slice_start = $slice_array[3];
    my $slice_end = $slice_start + $target_slice_size - 1;
    my $new_slice = $slice_array[0].':'.$slice_array[1].':'.$slice_array[2].':'.$slice_start.':'.$slice_end.':'.$slice_array[5];
    push(@{$output_id_array},$new_slice);
    my $i=0;
    for($i=1; $i<$loop_count; $i++) {
      $slice_start += $target_slice_size;
      $slice_end += $target_slice_size;
      $new_slice = $slice_array[0].':'.$slice_array[1].':'.$slice_array[2].':'.$slice_start.':'.$slice_end.':'.$slice_array[5];
      push(@{$output_id_array},$new_slice);
    }
    if($remainder) {
      $slice_start += $target_slice_size;
      $slice_end += $remainder;
      $new_slice = $slice_array[0].':'.$slice_array[1].':'.$slice_array[2].':'.$slice_start.':'.$slice_end.':'.$slice_array[5];
      push(@{$output_id_array},$new_slice);
    }
  }

  $self->param('inputlist', $output_id_array);
}


=head2 uniprot_accession

 Arg [1]    : None
 Description: Create input ids based on the custom table in the hive pipeline database specified
              by 'uniprot_table_name'. You need to specify a batch size with 'uniprot_batch_size'
              It stores the input ids in 'inputlist'
 Returntype : None
 Exceptions : Throws if 'uniprot_batch_size' is not defined
              Throws if 'uniprot_table_name' is not defined

=cut

sub uniprot_accession {
  my ($self) = @_;

  my $output_id_array = [];

  unless($self->param('uniprot_batch_size')) {
    $self->throw("You've select to batch uniprot ids but haven't passed in a batch size using 'uniprot_batch_size'");
  }

  unless($self->param('uniprot_table_name')) {
    $self->throw("You've select to batch uniprot ids but haven't passed the name of the uniprot table in ".
                 "the pipeline database using 'uniprot_table_name'");
  }

  my $batch_size = $self->param('uniprot_batch_size');
  my $table_name = $self->param('uniprot_table_name');

  my $table_adaptor = $self->db->get_NakedTableAdaptor();
  $table_adaptor->table_name($table_name);

  $table_adaptor->column_set();
  my $accessions = $table_adaptor->fetch_all(undef,undef,undef,'accession');
  my $accession_array = [];
  foreach my $accession (@{$accessions}) {
    my $size = scalar(@{$accession_array});
    if($size == $batch_size) {
      push(@{$output_id_array},$accession_array);
      $accession_array = [];
    }
    push(@{$accession_array},$accession);
  }

  if(scalar(@{$accession_array})) {
    push(@{$output_id_array},$accession_array);
  }

  $self->param('inputlist', $output_id_array);
}


<<<<<<< HEAD
=======
=head2 rechunk_uniprot_accession

 Arg [1]    : None
 Description: Create smaller chunks of uniprot accession using 'uniprot_batch_size'
              It stores the input ids in 'inputlist'
 Returntype : None
 Exceptions : Throws if 'uniprot_batch_size' is not defined
              Throws if 'iid' is not defined

=cut

>>>>>>> 72e04925
sub rechunk_uniprot_accession {
  my ($self) = @_;

  my $output_id_array = [];

  unless($self->param('uniprot_batch_size')) {
    $self->throw("You've select to batch uniprot ids but haven't passed in a batch size using 'uniprot_batch_size'");
  }

  unless($self->param('iid')) {
    $self->throw("You've select to rechunk uniprot ids but haven't passed in an input_id using 'iid'");
  }

  my $batch_size = $self->param('uniprot_batch_size');

  my $input_accession_array = $self->param('iid');
  my $output_accession_array = [];
  foreach my $accession (@{$input_accession_array}) {
    my $size = scalar(@{$output_accession_array});
    if($size == $batch_size) {
      push(@{$output_id_array},$output_accession_array);
      $output_accession_array = [];
    }
    push(@{$output_accession_array},$accession);
  }

  if(scalar(@{$output_accession_array})) {
    push(@{$output_id_array},$output_accession_array);
  }

  $self->param('inputlist', $output_id_array);
}


<<<<<<< HEAD
=======
=head2 feature_region

 Arg [1]    : Bio::EnsEMBL::DBSQL::DBAdaptor
 Description: Creates input ids based on the presence of feature 'feature_type' in a region
              It stores the input ids in 'inputlist'
 Returntype : None
 Exceptions : Throws if 'feature_type' is not defined
              Throws if 'logic_name' is not defined
              Throws if the name of the supporting evidence contains ':'

=cut

>>>>>>> 72e04925
sub feature_region {
  my ($self, $dba) = @_;

  unless($self->param('feature_type')) {
    $self->throw("You're trying to convert a slice to a set of feature ids but haven't provided a feature type. ".
                 "Expected \$self->param('feature_type')");
  }

  my $output_id_array = [];
  if($self->param('feature_type') eq 'gene') {
    my $ga = $dba->get_GeneAdaptor;
    my $logic_names = $self->param('logic_name');
    my $padding = $self->param('region_padding');

    unless($self->param('region_padding')) {
      $self->warning("You didn't pass in any value for padding. Defaulting to 10000");
      $padding = 10000;
    }

    unless($logic_names) {
      $self->throw("You didn't pass in an arrayref of logic names for the genes. Pass this in using the 'logic_name' param");
    }

    foreach my $logic_name (@$logic_names) {
      my $genes = $ga->fetch_all_by_logic_name($logic_name);
      foreach my $gene (@{$genes}) {
        my $transcripts = $gene->get_all_Transcripts();
        foreach my $transcript (@{$transcripts}) {
          my $start = $transcript->seq_region_start;
          my $end = $transcript->seq_region_end;
          my $strand = $transcript->strand;
          my $slice = $transcript->slice();
          my $slice_length = $slice->length();
          if($padding) {
            $start = $start - $padding;
            if($start < 1) {
              $start = 1;
            }
            $end = $end + $padding;
            my $slice = $transcript->slice();
            my $slice_length = $slice->length();
            if($end > $slice_length) {
              $end = $slice_length;
            }
          }

          my @slice_array = split(':',$slice->name());
          $slice_array[3] = $start;
          $slice_array[4] = $end;
          $slice_array[5] = $strand;
          my $new_slice_name = join(':',@slice_array);

          my @transcript_supporting_evidence = @{$transcript->get_all_supporting_features};
          my $slice_hash;
          foreach my $tse (@transcript_supporting_evidence) {
            my $hit_name = $tse->hseqname();
            if($hit_name =~ /\:/) {
              $self->throw("The hit name for the supporting evidence has a colon in it and this will break the output id structure. ".
                           "Transcript dbID: ".$transcript->dbID.", hit_name: ".$hit_name);
            }
            my $hit_slice_name = $new_slice_name.":".$hit_name;
            $slice_hash->{$hit_slice_name} = 1;
          }

          foreach my $output_slice (keys(%$slice_hash)) {
            push(@{$output_id_array},$output_slice);
          }
        }
      }
    }
  } else {
    $self->throw("The feature_type you provided is not currently supported by the code.\nfeature_type: ".$self->param('feature_type'));
  }

  $self->param('inputlist', $output_id_array);
}


=head2 feature_id

 Arg [1]    : Bio::EnsEMBL::DBSQL::DBAdaptor
 Description: Creates input ids based on features 'feature_type'
              It stores the input ids in 'inputlist'
 Returntype : None
 Exceptions : Throws if 'feature_type' is not defined
              Throws if 'feature_type' is not supported

=cut

sub feature_id {
  my ($self, $dba) = @_;

  my $output_id_array = [];
  unless($self->param('feature_type')) {
    $self->throw("You're trying to output a set of feature ids but haven't provided a feature type. ".
                 "Expected \$self->param('feature_type')");
  }

  my $type = $self->param('feature_type');

#  my $logic_names = $self->param('logic_name');
  my $logic_names = $self->param('feature_logic_names');
  # feature_restriction is a way to do specific restrictions that aren't easy to model. One example is 'protein_coding'
  # which will check if the feature hash a translation
  my $feature_restriction = $self->param('feature_restriction');
  my $feature_adaptor;

  if($type eq 'transcript') {
    $feature_adaptor = $dba->get_TranscriptAdaptor;
  } elsif($type eq 'gene') {
    $feature_adaptor = $dba->get_GeneAdaptor;
  } else {
    $self->throw("The feature type you requested is not supported in the code yet. Feature type:\n".$type);
  }

  my $features= [];
  if($logic_names) {
    foreach my $logic_name (@$logic_names) {
      push(@{$features},@{$feature_adaptor->fetch_all_by_logic_name($logic_name)});
    }
  } else {
    $self->warning("No logic names passed in using 'feature_logic_names' param, so will fetch all features");
    push(@{$features},@{$feature_adaptor->fetch_all()});
  }

  foreach my $feature (@{$features}) {
    unless($self->feature_restriction($feature,$type,$feature_restriction)) {
      my $db_id = $feature->dbID();
      push(@{$output_id_array},$db_id);
    }
  }

  $self->param('inputlist', $output_id_array);
}


sub feature_restriction {
  my ($self,$feature,$type,$restriction) = @_;
  my $feature_restricted = 0;

  if($restriction) {
    # Transcript restrictions go here
    if($type eq 'transcript') {
      if($restriction eq 'protein_coding') {
        # Note initially this is based on translation and not biotype, but for projection I've switched to to biotype temporarily
        unless($feature->biotype() eq 'protein_coding') {
          $feature_restricted = 1;
        }
      } elsif($restriction eq 'biotype') {
        # future code with a new param for a biotype array should go here
      }
    } # End if transcript
  } # End if restriction

  return($feature_restricted);

}


sub filter_slice_on_features {
  my ($self,$slice_names) = @_;

  my $feature_dbs = [];
  my @output_slices;
  my $feature_slices = {};

  unless($self->param('feature_type')) {
    $self->throw("You have selected to use a feature_constraint, but haven't passed in the feature_type parameter");
  }

  unless($self->param('feature_dbs')) {
    $self->warning("You have selected to use a feature_constraint, but haven't passed in a feature dbs array ref using ".
                   "the feature_dbs param. Defaulting to the target db");
   push(@{$feature_dbs},$self->hrdb_get_con('target_db'));
  } else {
    foreach my $feature_db (@{$self->param('feature_dbs')}) {
      my $dba = $self->hrdb_get_dba($feature_db);
      push(@{$feature_dbs},$dba);
    }
  }

  my $feature_type = $self->param('feature_type');
  if($feature_type eq 'gene') {
    foreach my $dba (@{$feature_dbs}) {
      say "Checking constraints for: ".$dba->dbc->dbname();
      my $slice_adaptor= $dba->get_SliceAdaptor();
      foreach my $slice_name (@{$slice_names}) {
        if($feature_slices->{$slice_name}) {
          next;
        }
        my $slice = $slice_adaptor->fetch_by_name($slice_name);
        my $genes = $slice->get_all_Genes();
        if(scalar(@{$genes})) {
          $feature_slices->{$slice_name} = 1;
        }
      }
    }
    @output_slices = keys(%{$feature_slices});
  } else {
    $self->throw("The feature type you have selected to constrain the slices on is not currently implemented in the code. ".
                 "Feature type selected: ".$feature_type);
  }
  return \@output_slices;
}

sub batch_slice_ids {
  my ($self,$slice_names) = @_;
  my $batch_target_size = 1000000;
  if($self->param('batch_target_size')) {
    $batch_target_size = $self->param('batch_target_size');
  }

  # "chromosome:Mmul_8.0.1:1:1:998163:1"
  my %length_hash;
  foreach my $slice_name (@{$slice_names}) {
    $slice_name =~ /(\d+)\:(\d+)\:\d+$/;
    my $start = $1;
    my $end = $2;
    my $length = $end - $start + 1;
    $length_hash{$slice_name} = $length;
  }

  my $all_batches = [];
  my $single_batch_array = [];
  my $total_length = 0;
  # Sort shortest first
  foreach my $slice_name (sort { $length_hash{$a} <=> $length_hash{$b} } keys %length_hash) {
    my $length = $length_hash{$slice_name};
    if($length + $total_length > $batch_target_size) {
      push(@{$all_batches},$single_batch_array);
      $single_batch_array = [];
      $total_length = 0;
      push(@{$single_batch_array},$slice_name);
      $total_length += $length;
    } else {
      push(@{$single_batch_array},$slice_name);
      $total_length += $length;
    }
  }
  push(@{$all_batches},$single_batch_array);
  return($all_batches);
}


sub input_id_factory {
 my ($self,$value) = @_;

  if (defined $value) {
    unless($value->isa('Bio::EnsEMBL::Pipeline::Hive::HiveInputIDFactory')) {
      $self->throw("To set an input id factory object it must be of type Bio::EnsEMBL::Pipeline::Hive::HiveInputIDFactory, not a ".$value);
    }
    $self->param('_input_id_factory',$value);
  }

  return $self->param('_input_id_factory');
}

1;<|MERGE_RESOLUTION|>--- conflicted
+++ resolved
@@ -276,8 +276,6 @@
 }
 
 
-<<<<<<< HEAD
-=======
 =head2 convert_slice_to_feature_ids
 
  Arg [1]    : Bio::EnsEMBL::DBSQL::DBAdaptor
@@ -290,7 +288,6 @@
 
 =cut
 
->>>>>>> 72e04925
 sub convert_slice_to_feature_ids {
   my ($self, $dba) = @_;
 
@@ -460,8 +457,6 @@
 }
 
 
-<<<<<<< HEAD
-=======
 =head2 rechunk_uniprot_accession
 
  Arg [1]    : None
@@ -473,7 +468,6 @@
 
 =cut
 
->>>>>>> 72e04925
 sub rechunk_uniprot_accession {
   my ($self) = @_;
 
@@ -508,8 +502,6 @@
 }
 
 
-<<<<<<< HEAD
-=======
 =head2 feature_region
 
  Arg [1]    : Bio::EnsEMBL::DBSQL::DBAdaptor
@@ -522,7 +514,6 @@
 
 =cut
 
->>>>>>> 72e04925
 sub feature_region {
   my ($self, $dba) = @_;
 
