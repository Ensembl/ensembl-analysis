# Copyright [1999-2015] Wellcome Trust Sanger Institute and the EMBL-European Bioinformatics Institute
#
# Licensed under the Apache License, Version 2.0 (the "License");
# you may not use this file except in compliance with the License.
# You may obtain a copy of the License at
#
#      http://www.apache.org/licenses/LICENSE-2.0
#
# Unless required by applicable law or agreed to in writing, software
# distributed under the License is distributed on an "AS IS" BASIS,
# WITHOUT WARRANTIES OR CONDITIONS OF ANY KIND, either express or implied.
# See the License for the specific language governing permissions and
# limitations under the License.

#!/usr/bin/env perl

package Bio::EnsEMBL::Analysis::Hive::RunnableDB::HiveSubmitAnalysis;

use strict;
use warnings;
use feature 'say';
use Data::Dumper;

use Bio::EnsEMBL::Analysis::Hive::RunnableDB::HiveClusterSourceGenes qw(
fetch_source_genes
get_all_genes
get_all_biotypes
process_clusters
master_genes_hash
);

use Bio::EnsEMBL::Analysis::Tools::Algorithms::ClusterUtils;
use Bio::EnsEMBL::Pipeline::Hive::HiveInputIDFactory;
use parent ('Bio::EnsEMBL::Analysis::Hive::RunnableDB::HiveBaseRunnableDB');

sub fetch_input {
  my $self = shift;

  if($self->param('slice') ||
     $self->param('slice_to_feature_ids') ||
     $self->param('feature_region')) {
     my $dba = $self->hrdb_get_dba($self->param('target_db'));
     $self->hrdb_set_con($dba,'target_db');
  }

  return 1;
}

sub run {
  my $self = shift;

#  if (!($self->param('slice')) && !($self->param('single')) && !($self->param('file')) &&
#      !($self->param('translation_id')) && !($self->param('hap_pair')) && !($self->param('chunk')) &&
#      !($self->param('slice_to_feature_ids')) && !($self->param('split_slice')) && !($self->param('uniprot_accession'))
#     ) {
#    $self->throw("Must define input as either contig, slice, file, translation_id ".
#                 "single, seq_level, top_level, hap_pair, chunk or slice_to_feature_ids");
#  }

  if($self->param('slice') && $self->param('chunk')) {
    $self->throw("You have selected both the slice and the chunk file, select one or the other");
  }

  if($self->param('slice')) {
    $self->create_slice_ids();
  } elsif($self->param('chunk')) {
    $self->create_chunk_ids();
  } elsif($self->param('slice_to_feature_ids')) {
    $self->convert_slice_to_feature_ids();
  } elsif($self->param('split_slice')) {
    $self->split_slice();
  } elsif($self->param('uniprot_accession')) {
    $self->uniprot_accession();
<<<<<<< HEAD
  } elsif($self->param('rechunk_uniprot_accession')) {
    $self->rechunk_uniprot_accession();
  } elsif($self->param('feature_region')) {
    $self->feature_region();
  } elsif($self->param('feature_id')) {
    $self->feature_id();
=======
  } elsif($self->param('cluster_slice')) {
    $self->cluster_slice();
>>>>>>> 615cf1c7
  } else {
    $self->throw('You have not specified one of the recognised operation types');
  }
  return 1;
}

sub create_slice_ids {
  my ($self) = @_;

  my $input_id_factory = new Bio::EnsEMBL::Pipeline::Hive::HiveInputIDFactory
     (
       -db => $self->hrdb_get_con('target_db'),
       -slice => $self->param('slice'),
       -single => $self->param('single'),
       -file => $self->param('file'),
       -translation_id => $self->param('translation_id'),
       -seq_level => $self->param('seq_level'),
       -top_level => $self->param('top_level'),
       -include_non_reference => $self->param('include_non_reference'),
       -dir => $self->param('dir'),
       -regex => $self->param('regex'),
       -single_name => 'genome', # Don't know why this is set this way
       -logic_name => $self->param('logic_name'),
       -input_id_type => $self->param('input_id_type'),
       -coord_system => $self->param('coord_system_name'),
       -coord_system_version => $self->param('coord_system_version'),
       -slice_size => $self->param('slice_size'),
       -slice_overlaps => $self->param('slice_overlap'),
       -seq_region_name => $self->param('seq_region_name'),
       -hap_pair => $self->param('hap_pair'),
     );

  $input_id_factory->generate_input_ids;
  $self->output_ids($input_id_factory->input_ids);
}


sub create_chunk_ids {
  my $self = shift;

  if($self->param_is_defined('num_chunk') || $self->param_is_defined('seqs_per_chunk')) {
      $self->make_chunk_files();
  }

  my $input_file;
  my $chunk_dir = $self->param('chunk_output_dir');
  # If this is passed in then the idea is that chunk_output_dir is a parent dir and this dir name
  # is the specific one for the input id
  if($self->param('chunk_dir_name')) {
    $chunk_dir .= "/".$self->param('chunk_dir_name');
  }


  if($self->param_is_defined('input_file_path')) {
      $input_file = $self->param('input_file_path');
    } else {
      $input_file = $self->input_id;
  }

  # Get the name without the extension as fastasplit_random cuts off the extension
  $input_file =~ /[^\/]+$/;
  $input_file = $&;
  $input_file =~ s/\.[^\.]+$//;

  my @chunk_array = glob $chunk_dir."/".$input_file."_chunk_*";

  unless(scalar(@chunk_array)) {
    $self->throw("Found no files in chunk dir using glob. Chunk dir:\n".
                 $chunk_dir."/"."\nChunk generic name:\n".$input_file."_chunk_*");
  }

  for(my $i=0; $i < scalar(@chunk_array); $i++) {
    $chunk_array[$i] =~ /[^\/]+$/;
    $chunk_array[$i] = $&;
    if($self->param('chunk_dir_name')) {
      $chunk_array[$i] = $self->param('chunk_dir_name')."/".$chunk_array[$i];
    }
  }
  $self->output_ids(\@chunk_array);
}


sub make_chunk_files {
  my $self = shift;

  my $input_file;
  my $chunk_dir = $self->param('chunk_output_dir');
  # If this is passed in then the idea is that chunk_output_dir is a parent dir and this dir name
  # is the specific one for the input id
  if($self->param('chunk_dir_name')) {
    $chunk_dir .= "/".$self->param('chunk_dir_name');
  }
  my $chunk_num;

  if($self->param_is_defined('input_file_path')) {
      $input_file = $self->param('input_file_path');
  } elsif($self->param_is_defined('rechunk_dir_path') && $self->param_is_defined('rechunk')) {
    if($self->param('rechunk')) {
      $input_file = $self->param('rechunk_dir_path')."/".$self->input_id;
    }
  }

  else {
      $input_file = $self->input_id;
  }

  unless(-e $input_file) {
      $self->throw("Your input file '".$input_file."' does not exist!!!");
  }

  unless(-e $chunk_dir) {
    `mkdir -p $chunk_dir`;
  }

  unless($self->param_is_defined('fastasplit_random_path')) {
    $self->throw("You haven't defined a path to fastasplit_random. Please define this using the fastasplit_random_path ".
                 " flag in your pipeline config");
  }

  my $fastasplit_random_path = $self->param('fastasplit_random_path');
  unless(-e $fastasplit_random_path) {
    $self->throw("The path provided to the fastasplit_random exe does not exist. Please check the path in the config:\n".
                 $fastasplit_random_path);
  }

  if($self->param_is_defined('seqs_per_chunk')) {
    my $num_seqs = `grep -c '>' $input_file`;
    $chunk_num = int($num_seqs / $self->param('seqs_per_chunk'));
  }

  say "Chunking input file to ".$chunk_num." output files";
  my $fastasplit_command = $fastasplit_random_path." ".$input_file." ".$chunk_num." ".$chunk_dir;
  my $fastasplit_exit_code = system($fastasplit_command);
  unless($fastasplit_exit_code == 0){
    $self->throw($fastasplit_random_path." returned an error code:\n".$fastasplit_exit_code);
  }

}


sub write_output {
  my $self = shift;

  my $output_ids = $self->output_ids();

  unless(scalar(@{$output_ids})) {
    $self->warning("No input ids generated for this analysis!");
  }

  foreach my $output_id (@{$output_ids}) {

    # Skip over mito slices, needs updating/refining
    if($self->param_is_defined('skip_mito') && ($self->param('skip_mito') == 1 || $self->param('skip_mito') eq 'yes') &&
       $self->param_is_defined('slice') && ($self->param('slice') == 1 || $self->param('slice') eq 'yes') &&
       $output_id =~ /^.+\:.+\:MT\:/) {
       next;
    }

    # Yet to implement this, will allow for slices that don't have any of the specified features to be skipped
    if($self->param('check_slice_for_features')) {
      unless($self->check_slice_for_features()) {
        next;
      }
    }

    my $output_hash = {};
    $output_hash->{'iid'} = $output_id;

    $self->dataflow_output_id($output_hash,4);
    $self->dataflow_output_id($output_hash,1);
  }

  return 1;
}

sub convert_slice_to_feature_ids {
  my ($self) = @_;

  unless($self->param('iid')) {
    $self->throw("Failed to provide an input id. Expected to find a slice input id using \$self->param('iid')");
  }

  unless($self->param('feature_type')) {
    $self->throw("You're trying to convert a slice to a set of feature ids but haven't provided a feature type. ".
                 "Expected \$self->param('feature_type')");
  }

  my $output_id_array = [];

  my $input_id = $self->param('iid');
  my $slice = $self->fetch_sequence($input_id,$self->hrdb_get_con('target_db'));
  $self->query($slice);

  if($self->param('feature_type') eq 'prediction_transcript') {
    my $pta = $self->hrdb_get_con('target_db')->get_PredictionTranscriptAdaptor;
    my $logic_names = $self->param('prediction_transcript_logic_names');
    if (!ref($logic_names) || scalar(@$logic_names) == 0 ) {
      $logic_names = ['genscan'];
    }
    my @pts ;
    foreach my $logic_name (@$logic_names) {
      my $pt = $pta->fetch_all_by_Slice($self->query, $logic_name);
      foreach my $pt_feature (@{$pt}) {
        push(@{$output_id_array},$pt_feature->dbID());
      }
    }
  } elsif($self->param('feature_type') eq 'gene') {
    my $ga = $self->hrdb_get_con('target_db')->get_GeneAdaptor;
    my $logic_names = $self->param('gene_logic_names');

    foreach my $logic_name (@$logic_names) {
      my $genes = $ga->fetch_all_by_Slice($self->query, $logic_name);
      foreach my $gene_feature (@{$genes}) {
        push(@{$output_id_array},[$gene_feature->dbID()]);
      }
    }
  } else {
    $self->throw("The feature_type you provided is not currently supported by the code.\nfeature_type: ".$self->param('feature_type'));
  }

  $self->output_ids($output_id_array);
}

sub split_slice {
  my ($self) = @_;

  unless($self->param('iid')) {
    $self->throw("Failed to provide an input id. Expected to find a slice input id using \$self->param('iid')");
  }

  unless($self->param('slice_size')) {
    $self->throw("You selected the split_slice option, but did not specific 'slice_size'. Need a size to split into");
  }

  my $output_id_array = [];

  my $slice_name = $self->param('iid');
  my $target_slice_size = $self->param('slice_size');

  # 'scaffold:PapAnu2.0:JH684492.1:1:489941:1'

  my @slice_array = split(':',$slice_name);
  my $slice_length = $slice_array[4]-$slice_array[3] + 1;
  if($slice_length <= $target_slice_size) {
    push(@{$output_id_array},$slice_name);
  } else {
    my $remainder = $slice_length % $target_slice_size;
    my $loop_count = int($slice_length / $target_slice_size);
    my $slice_start = $slice_array[3];
    my $slice_end = $slice_start + $target_slice_size - 1;
    my $new_slice = $slice_array[0].':'.$slice_array[1].':'.$slice_array[2].':'.$slice_start.':'.$slice_end.':'.$slice_array[5];
    push(@{$output_id_array},$new_slice);
    my $i=0;
    for($i=1; $i<$loop_count; $i++) {
      $slice_start += $target_slice_size;
      $slice_end += $target_slice_size;
      $new_slice = $slice_array[0].':'.$slice_array[1].':'.$slice_array[2].':'.$slice_start.':'.$slice_end.':'.$slice_array[5];
      push(@{$output_id_array},$new_slice);
    }
    if($remainder) {
      $slice_start += $target_slice_size;
      $slice_end += $remainder;
      $new_slice = $slice_array[0].':'.$slice_array[1].':'.$slice_array[2].':'.$slice_start.':'.$slice_end.':'.$slice_array[5];
      push(@{$output_id_array},$new_slice);
    }
  }

  $self->output_ids($output_id_array);
}

sub uniprot_accession {
  my ($self) = @_;

  my $output_id_array = [];

  unless($self->param('uniprot_batch_size')) {
    $self->throw("You've select to batch uniprot ids but haven't passed in a batch size using 'uniprot_batch_size'");
  }

  unless($self->param('uniprot_table_name')) {
    $self->throw("You've select to batch uniprot ids but haven't passed the name of the uniprot table in ".
                 "the pipeline database using 'uniprot_table_name'");
  }

  my $batch_size = $self->param('uniprot_batch_size');
  my $table_name = $self->param('uniprot_table_name');

  my $table_adaptor = $self->db->get_NakedTableAdaptor();
  $table_adaptor->table_name($table_name);

  $table_adaptor->column_set();
  my $accessions = $table_adaptor->fetch_all(undef,undef,undef,'accession');
  my $accession_array = [];
  foreach my $accession (@{$accessions}) {
    my $size = scalar(@{$accession_array});
    if($size == $batch_size) {
      push(@{$output_id_array},$accession_array);
      $accession_array = [];
    }
    push(@{$accession_array},$accession);
  }

  if(scalar(@{$accession_array})) {
    push(@{$output_id_array},$accession_array);
  }

  $self->output_ids($output_id_array);
}

sub cluster_slice {
  my ($self) = @_;
  my $output_id_array = [];
  my $master_genes_hash = {};

  unless($self->param('input_gene_dbs')) {
    $self->throw("You have selected to build cluster slices but have not provided an input gene dbs arrayref using 'input_gene_dbs'");
  }


  my $input_gene_dbs =  $self->param('input_gene_dbs');
  my $allowed_input_sets = $self->param('allowed_input_sets');
  my $batch_size = $self->param('batch_size');

  unless($batch_size) {
    $batch_size = 1;
  }

  my $dba = $self->hrdb_get_dba($self->param('dna_db'));
  $self->hrdb_set_con($dba,'dna_db');

  my $input_id = $self->param('iid');
  my $slice = $self->fetch_sequence($input_id,$dba);
  $self->query($slice);

  if($input_gene_dbs) {
    my $input_genes = $self->fetch_source_genes($input_gene_dbs,$allowed_input_sets);
    $master_genes_hash->{'input_genes'} = $input_genes;
  }

  $self->master_genes_hash($master_genes_hash);

  my $master_genes_array = $self->get_all_genes();

  my $master_biotypes_hash = $self->get_all_biotypes($master_genes_array);
  my $master_biotypes_array = [keys(%$master_biotypes_hash)];
  my $types_hash;
  $types_hash->{genes} = $master_biotypes_array;

  say "Clustering genes from input_dbs...";
  my ($clusters, $unclustered) = cluster_Genes($master_genes_array,$types_hash);
  say "...finished clustering genes from input_dbs";
  say "Found clustered sets: ".scalar(@{$clusters});
  say "Found unclustered sets: ".scalar(@{$unclustered});

  my $clusters_array = [@{$clusters},@{$unclustered}];

  my $cluster_slice_array = [];
  foreach my $cluster (@{$clusters_array}) {
    my $start = $cluster->start;
    my $end = $cluster->end;
    my $strand = $cluster->strand;
    my $slice_name = $slice->name;
    my @slice_elements = split(':',$slice_name);
    unless(scalar(@slice_elements) == 6) {
      $self->throw("Issue with parsing the slice name. The resulting array had ".scalar(@slice_elements)." elements when 6 were ".
                   "expected. Offending slice name:\n".$slice_name);
    }

    $slice_elements[3] = $start;
    $slice_elements[4] = $end;
    my $new_slice_name = join(":",@slice_elements);
    say "Cluster slice created:\n".$new_slice_name."\nCluster strand: ".$strand;

    $new_slice_name .= ":".$strand;

#    my $size = scalar(@{$cluster_slice_array});
#    if($size == $batch_size) {
#      push(@{$output_id_array},$cluster_slice_array);
#      $cluster_slice_array = [];
#    }
    push(@{$output_id_array},$new_slice_name);
#    push(@{$cluster_slice_array},$new_slice_name);
  }

#  if(scalar(@{$cluster_slice_array})) {
#    push(@{$output_id_array},$cluster_slice_array);
#  }

  $self->output_ids($output_id_array);

}


sub rechunk_uniprot_accession {
  my ($self) = @_;

  my $output_id_array = [];

  unless($self->param('uniprot_batch_size')) {
    $self->throw("You've select to batch uniprot ids but haven't passed in a batch size using 'uniprot_batch_size'");
  }

  unless($self->param('iid')) {
    $self->throw("You've select to rechunk uniprot ids but haven't passed in an input_id using 'iid'");
  }

  my $batch_size = $self->param('uniprot_batch_size');

  my $input_accession_array = $self->param('iid');
  my $output_accession_array = [];
  foreach my $accession (@{$input_accession_array}) {
    my $size = scalar(@{$output_accession_array});
    if($size == $batch_size) {
      push(@{$output_id_array},$output_accession_array);
      $output_accession_array = [];
    }
    push(@{$output_accession_array},$accession);
  }

  if(scalar(@{$output_accession_array})) {
    push(@{$output_id_array},$output_accession_array);
  }

  $self->output_ids($output_id_array);
}



sub feature_region {
  my ($self) = @_;

  unless($self->param('feature_type')) {
    $self->throw("You're trying to convert a slice to a set of feature ids but haven't provided a feature type. ".
                 "Expected \$self->param('feature_type')");
  }

  my $output_id_array = [];
  if($self->param('feature_type') eq 'gene') {
    my $ga = $self->hrdb_get_con('target_db')->get_GeneAdaptor;
    my $logic_names = $self->param('gene_logic_names');
    my $padding = $self->param('region_padding');

    unless($self->param('region_padding')) {
      $self->warning("You didn't pass in any value for padding. Defaulting to 10000");
      $padding = 10000;
    }

    unless($logic_names) {
      $self->throw("You didn't pass in an arrayref of logic names for the genes. Pass this in using the 'gene_logic_names' param");
    }

    foreach my $logic_name (@$logic_names) {
      my $genes = $ga->fetch_all_by_logic_name($logic_name);
      foreach my $gene (@{$genes}) {
        my $transcripts = $gene->get_all_Transcripts();
        foreach my $transcript (@{$transcripts}) {
          my $start = $transcript->seq_region_start;
          my $end = $transcript->seq_region_end;
          my $strand = $transcript->strand;
          my $slice = $transcript->slice();
          my $slice_length = $slice->length();
          if($padding) {
            $start = $start - $padding;
            if($start < 1) {
              $start = 1;
            }
            $end = $end + $padding;
            my $slice = $transcript->slice();
            my $slice_length = $slice->length();
            if($end > $slice_length) {
              $end = $slice_length;
            }
          }

          my @slice_array = split(':',$slice->name());
          $slice_array[3] = $start;
          $slice_array[4] = $end;
          $slice_array[5] = $strand;
          my $new_slice_name = join(':',@slice_array);

          my @transcript_supporting_evidence = @{$transcript->get_all_supporting_features};
          my $slice_hash;
          foreach my $tse (@transcript_supporting_evidence) {
            my $hit_name = $tse->hseqname();
            if($hit_name =~ /\:/) {
              $self->throw("The hit name for the supporting evidence has a colon in it and this will break the output id structure. ".
                           "Transcript dbID: ".$transcript->dbID.", hit_name: ".$hit_name);
            }
            my $hit_slice_name = $new_slice_name.":".$hit_name;
            $slice_hash->{$hit_slice_name} = 1;
          }

          foreach my $output_slice (keys(%$slice_hash)) {
            push(@{$output_id_array},$output_slice);
          }
        }
      }
    }
  } else {
    $self->throw("The feature_type you provided is not currently supported by the code.\nfeature_type: ".$self->param('feature_type'));
  }

  $self->output_ids($output_id_array);
}


sub feature_id {
  my ($self) = @_;

  my $dba = $self->hrdb_get_dba($self->param('target_db'));

  my $output_id_array = [];
  unless($self->param('feature_type')) {
    $self->throw("You're trying to output a set of feature ids but haven't provided a feature type. ".
                 "Expected \$self->param('feature_type')");
  }

  my $type = $self->param('feature_type');
  my $logic_names = $self->param('feature_logic_names');
  my $feature_adaptor;

  if($type eq 'transcript') {
    $feature_adaptor = $dba->get_TranscriptAdaptor;
  } else {
    $self->throw("The feature type you requested is not supported in the code yet. Feature type:\n".$type);
  }

  if($logic_names) {
    foreach my $logic_name (@$logic_names) {
      my $features = $feature_adaptor->fetch_all_by_logic_name($logic_name);
      foreach my $feature (@{$features}) {
        my $db_id = $feature->dbID();
        push(@{$output_id_array},$db_id);
      }
    }
  } else {
    $self->warning("No logic names passed in using 'feature_logic_names' param, so will fetch all features");
    my $features = $feature_adaptor->fetch_all();
    foreach my $feature (@{$features}) {
      my $db_id = $feature->dbID();
      push(@{$output_id_array},$db_id);
    }
  }

  $self->output_ids($output_id_array);
}


sub check_slice_for_features {
  my ($self) = @_;

  my $features_present = 0;
  my $feature_type = $self->param('feature_type');
  return $features_present;

}


sub input_id_factory {
 my ($self,$value) = @_;

  if (defined $value) {
    unless($value->isa('Bio::EnsEMBL::Pipeline::Hive::HiveInputIDFactory')) {
      $self->throw("To set an input id factory object it must be of type Bio::EnsEMBL::Pipeline::Hive::HiveInputIDFactory, not a ".$value);
    }
    $self->param('_input_id_factory',$value);
  }

  return self->param('_input_id_factory');
}


sub output_ids {
 my ($self,$value) = @_;

  if (defined $value) {
    $self->param('_output_ids',$value);
  }

  return $self->param('_output_ids');
}

1;<|MERGE_RESOLUTION|>--- conflicted
+++ resolved
@@ -71,17 +71,14 @@
     $self->split_slice();
   } elsif($self->param('uniprot_accession')) {
     $self->uniprot_accession();
-<<<<<<< HEAD
   } elsif($self->param('rechunk_uniprot_accession')) {
     $self->rechunk_uniprot_accession();
   } elsif($self->param('feature_region')) {
     $self->feature_region();
   } elsif($self->param('feature_id')) {
     $self->feature_id();
-=======
   } elsif($self->param('cluster_slice')) {
     $self->cluster_slice();
->>>>>>> 615cf1c7
   } else {
     $self->throw('You have not specified one of the recognised operation types');
   }
