#!/usr/bin/env perl

=head1 LICENSE

# Copyright [1999-2015] Wellcome Trust Sanger Institute and the EMBL-European Bioinformatics Institute
#
# Licensed under the Apache License, Version 2.0 (the "License");
# you may not use this file except in compliance with the License.
# You may obtain a copy of the License at
#
#      http://www.apache.org/licenses/LICENSE-2.0
#
# Unless required by applicable law or agreed to in writing, software
# distributed under the License is distributed on an "AS IS" BASIS,
# WITHOUT WARRANTIES OR CONDITIONS OF ANY KIND, either express or implied.
# See the License for the specific language governing permissions and
# limitations under the License.

=head1 CONTACT

  Please email comments or questions to the public Ensembl
  developers list at <http://lists.ensembl.org/mailman/listinfo/dev>.

  Questions may also be sent to the Ensembl help desk at
  <http://www.ensembl.org/Help/Contact>.

=cut

=head1 NAME

Bio::EnsEMBL::Analysis::RunnableDB::Exonerate2Genes - 

=head1 SYNOPSIS

my $exonerate2genes = Bio::EnsEMBL::Analysis::RunnableDB::Exonerate2Genes->new(
                              -db         => $refdb,
			      -analysis   => $analysis_obj,
			      -input_id => $chunk_file_name
			     );

$exonerate2genes->fetch_input();
$exonerate2genes->run();
$exonerate2genes->output();
$exonerate2genes->write_output(); #writes to DB

=head1 DESCRIPTION

This object wraps Bio::EnsEMBL::Analysis::Runnable::ExonerateTranscript
It is meant to provide the interface for mapping ESTs to the genome
sequence and writing the results as genes. By the way Exonerate is run
we do not cluster transcripts into genes and only write one transcript per gene.
we then create a dbadaptor for the target database.


=head1 METHODS


=head1 APPENDIX

The rest of the documentation details each of the object methods.
Internal methods are usually preceded with a '_'

=cut

package Bio::EnsEMBL::Analysis::Hive::RunnableDB::HiveExonerate2Genes_cdna;

use warnings ;
use strict;
use feature 'say';
<<<<<<< HEAD

=======
#use Bio::EnsEMBL::Utils::Exception qw(throw warning);
>>>>>>> 6e08aa6e
use Bio::EnsEMBL::Analysis::Tools::GeneBuildUtils::GeneUtils qw(empty_Gene);
use Bio::EnsEMBL::Analysis::Runnable::ExonerateTranscript;
use Bio::EnsEMBL::Gene;
use Bio::EnsEMBL::KillList::KillList;
use Bio::SeqIO;
use Bio::Seq;

use parent ('Bio::EnsEMBL::Analysis::Hive::RunnableDB::HiveBaseRunnableDB');

sub fetch_input {
  my($self) = @_;


  my $dba = $self->hrdb_get_dba($self->param('target_db'));
  my $dna_dba = $self->hrdb_get_dba($self->param('dna_db'));
  if($dna_dba) {
    $dba->dnadb($dna_dba);
  }
  $self->hrdb_set_con($dba,'target_db');


  ##########################################
  # set up the target (genome)
  ##########################################

  $self->create_analysis;
  my @db_files;
  my @target_list = $self->GENOMICSEQS;


  foreach my $target (@target_list){ 

    if(ref $target eq 'ARRAY'){
      #check to see if we have multiple files or directories:

      my $dir = 0;
      foreach my $alt_target (@$target){
        if (-d $alt_target){
            $dir = 1;
            last;
        }
      }

      # genome is in multiple directories;  the order of directories determines
      # which file is used in case of duplicates. New versions should therefore
      # be in the directory listed first.

      if ($dir) {

        foreach my $chr_name ($self->get_chr_names) {
          my $found = 0;
          DIRCHECK:
          foreach my $alt_target (@$target){
            if (-s "$alt_target/$chr_name.fa") {
              push @db_files, "$alt_target/$chr_name.fa";
              $found = 1;
              last DIRCHECK;
            }
          }
          if(!$found){
	        $self->warning( "Could not find fasta file for '$chr_name' in directories:\n".
            join("\n\t", @$target)."\n");
          }
        }
      }else{
        foreach my $alt_target (@$target){
          if (-s $alt_target){
             push @db_files, $alt_target;
          }
        }
      }
    } # // end target is a directory
    else {
      $target =~s/^\s+//;
      if (-e $target and -d $target) {
        # genome is in a directory; the directory must contain the complete
        # genome else we cannot do best-in-genome filtering.
        # We would like to use exonerate's ability to accept a directory as
        # target (because bestn then works), but we must check that the directory
        # contains only toplevel sequence files

        my %dir_contents;
        opendir DIR, $target;
        while(my $entry = readdir DIR) {
          if ($entry ne '.' and $entry ne '..') {
            $dir_contents{$entry} = 0;
          }
        }
        closedir(DIR);

        foreach my $chr ($self->get_chr_names) {
          my $seq_fname = "$chr.fa"; 
          if (-s "$target/$seq_fname") {
            $dir_contents{$seq_fname}++;
            push @db_files, "$target/$seq_fname";
          } else {
            $self->warning( "Could not find fasta file for '$chr' in '$target'\n");
          }
        }

        # if all files in dir were expected, we can revert to having
        # the whole directory as target
        if (not grep { $dir_contents{$_} == 0 } keys %dir_contents) {
          @db_files = ($target);
        }
      }
      elsif (-e $target and -s $target) {
        # genome sequence is in a single file
        @db_files = ($target);
      } else {
        $self->throw("'$target' refers to something that could not be made sense of");
      }
    }
  }

  ##########################################
  # set up the query (est/cDNA/protein)
  ##########################################
  my $iid_type = $self->param('iid_type');
  my $timer = $self->param('timer');
  #$timer = parse_timer($timer);
  my ($query_file,$chunk_number,$chunk_total);
  unless($iid_type) {
    $self->throw("You haven't provided an input id type. Need to provide one via the 'iid_type' param");
  }

  if($iid_type eq 'db_seq') {
    $query_file = $self->output_query_file();
  } elsif($iid_type eq 'chunk_file') {
    my $query = $self->QUERYSEQS;

    if(-e $query and -d $query) {
      # query seqs is a directory; input id will be a file in that directory
      # As input_id returns a string, I've made it parse out the file name. I don't
      # like this solution but it is the quickest for the moment
      my $input_id = $self->input_id;

      $query_file = "$query/" . $input_id;
      if (not -e $query_file) {
        $self->throw( "Query file '$query_file' does not exist'\n");
      }
      if ($self->USE_KILL_LIST) {
        $query_file = filter_killed_entries($query_file,$self->KILL_TYPE,$self->REFDB,$self->KILLLISTDB,$self->KILL_LIST_FILTER,$self->input_id);
        $self->filtered_query_file($query_file);
      }
    }
    elsif (-e $query and -s $query) {
      # query seqs is a single file; input id will correspond to a chunk number
      $query_file = $query;
      my $iid_regexp = $self->IIDREGEXP;

      $self->throw("When your input ids are not filenames, you must define ".
                   "IIDREGEXP in config to enable inference of chunk number and total")
      if not defined $iid_regexp;

      ($chunk_number, $chunk_total) = $self->input_id =~ /$iid_regexp/;

      ###
      ### DO THE KILL LIST FILTER FOR QUERY FILE. AGAIN THE FILE CAN CONTAIN MULTIPLE ENTIRES
      ###
      if ($self->USE_KILL_LIST) {
        $query_file = filter_killed_entries($query_file,$self->KILL_TYPE,$self->REFDB,$self->KILLLISTDB,$self->KILL_LIST_FILTER);
      }
    } else {
      $self->throw("'$query' refers to something that could not be made sense of\n");
    }
  } else {
   $self->throw("You provided an input id type that was not recoginised via the 'iid_type' param. Type provided:\n".$iid_type);
  }
  ##########################################
  # Annotation file with CDS positions
  ##########################################


  ##########################################
  # setup the runnables
  ##########################################

  my %parameters = %{$self->parameters_hash};
  if (not exists($parameters{-options}) and
      defined $self->OPTIONS) {
    $parameters{-options} = $self->OPTIONS;
  }
  if (not exists($parameters{-coverage_by_aligned}) and
      defined $self->COVERAGE_BY_ALIGNED) {
    $parameters{-coverage_by_aligned} = $self->COVERAGE_BY_ALIGNED;
  }

  # Old code, will leave here as I could activate it again
  if (defined $self->PROGRAM && defined $self->analysis->program_file) {
    if ($self->PROGRAM ne $self->analysis->program_file) {
      # I'm just warning because for debugging it's easier to change just the PROGRAM parameters...
      $self->warning("CONFLICT: You have defined -program in your config file and ".
            "-program_file in your analysis table.");
    }
  }

#  my $transcript_biotype = $self->transcript_biotype();
  my $biotypes_hash = $self->get_biotype();
  foreach my $database ( @db_files ){
    my $runnable = Bio::EnsEMBL::Analysis::Runnable::ExonerateTranscript->new(
              -program  => $self->PROGRAM ? $self->PROGRAM : $self->analysis->program_file,
              -analysis => $self->analysis,
              -target_file    => $database,
              -query_type     => $self->QUERYTYPE,
              -annotation_file => $self->QUERYANNOTATION ? $self->QUERYANNOTATION : undef,
              -query_chunk_number => $chunk_number ? $chunk_number : undef,
              -query_chunk_total => $chunk_total ? $chunk_total : undef,
              -biotypes => $biotypes_hash,
              -timer => $timer,
               %parameters,
              );
<<<<<<< HEAD

      if (ref($query_file) eq 'ARRAY') {
        $runnable->query_seqs($query_file);
      }
      else {
        $runnable->query_file($query_file);
      }
=======
      #$runnable->timer($self->param('timer'));
      #$timer = parse_timer($timer);
>>>>>>> 6e08aa6e
      $self->runnable($runnable);
  }

}


sub run {
  my ($self) = @_;
  my @results;

<<<<<<< HEAD
=======
  open STDOUT, '>>', $self->param('stdout_file') if ($self->param('stdout_file'));

>>>>>>> 6e08aa6e
  $self->throw("Can't run - no runnable objects") unless ($self->runnable);

  foreach my $runnable (@{$self->runnable}){
    # This is to catch the closing exonerate errors, which we currently have no actual solution for
    # It seems to be more of a problem with the exonerate code itself
<<<<<<< HEAD
    $runnable->run;

    push ( @results, @{$runnable->output} );
=======
    $self->runnable_failed(0);
    eval {
      $runnable->run;
    };

    if($@) {
      my $except = $@;
      $self->runnable_failed(1);
      if($except =~ /Error closing exonerate command/) {
        warn("Error closing exonerate command, this input id was not analysed successfully:\n".$self->input_id);
      } elsif($except =~ /still running after your timer/) {
        warn("Exonerate took longer than the timer limit (".$self->param('timer')."), will dataflow input id on branch -2. Exception:\n".$except);
        $self->param('_branch_to_flow_to_on_fail',-2);
      } else {
        $self->warning("Issue with running Exonerate, will dataflow input id on branch -3. Exception:\n".$except);
      }
    } else {
      push ( @results, @{$runnable->output} );
    }
>>>>>>> 6e08aa6e
  }
  if ($self->USE_KILL_LIST) {
    unlink $self->filtered_query_file;
    # print "Removed temporary query file ".$self->filtered_query_file."\n";
  }
  if ($self->filter) {
    my $filtered_transcripts = $self->filter->filter_results(\@results);
    @results = @$filtered_transcripts;
  }

  my @genes = $self->make_genes(@results);
  $self->param('output_genes',\@genes);
}


sub write_output {
  my ($self) = @_;

  my $outdb = $self->hrdb_get_con('target_db');
  my $gene_adaptor = $outdb->get_GeneAdaptor;
  if($self->runnable_failed == 1) {
    # Flow out on -2 or -3 based on how the failure happened
    my $failure_branch_code = $self->param('_branch_to_flow_to_on_fail');
    my $output_hash = {};
    $output_hash->{'iid'} = $self->param('iid');
<<<<<<< HEAD
    $self->dataflow_output_id($output_hash,2);
  }
  else {
    foreach my $gene (@output){
      empty_Gene($gene);
      eval {
        $gene_adaptor->store($gene);
      };
      if ($@){
        $self->warning("Unable to store gene!!\n$@");
        $fails++;
      }
      $total++;
    }
    if ($fails > 0){
      $self->throw("Not all genes could be written successfully " .
          "($fails fails out of $total)");
    }
  }
}

=======
    $self->dataflow_output_id($output_hash,$failure_branch_code);
  } else {
    # Store results as normal
    my @output = @{$self->param('output_genes')};
    $self->param('output_genes',undef);
    my $fails = 0;
    my $total = 0;

    if (scalar(@output) == 0){
      my $output_hash = {};
      $output_hash->{'iid'} = $self->param('iid');
      $self->dataflow_output_id($output_hash,2);
    } else {
      foreach my $gene (@output){
        empty_Gene($gene);
        eval {
          $gene_adaptor->store($gene);
        };
        if ($@){
          $self->warning("Unable to store gene!!\n$@");
          $fails++;
        }
        $total++;
      }
      if ($fails > 0){
        $self->throw("Not all genes could be written successfully " .
          "($fails fails out of $total)");
      }
      if($self->files_to_delete()) {
        my $files_to_delete = $self->files_to_delete();
        `rm $files_to_delete`;
      }
    }
  }
}

sub hive_set_config {
  my $self = shift;

  # Throw is these aren't present as they should both be defined
  unless($self->param_is_defined('logic_name') && $self->param_is_defined('module')) {
    $self->throw("You must define 'logic_name' and 'module' in the parameters hash of your analysis in the pipeline config file, ".
          "even if they are already defined in the analysis hash itself. This is because the hive will not allow the runnableDB ".
          "to read values of the analysis hash unless they are in the parameters hash. However we need to have a logic name to ".
          "write the genes to and this should also include the module name even if it isn't strictly necessary"
         );
  }

  # Make an analysis object and set it, this will allow the module to write to the output db
  my $analysis = new Bio::EnsEMBL::Analysis(
                                             -logic_name => $self->param('logic_name'),
                                             -module => $self->param('module'),
                                           );
  $self->analysis($analysis);

  # Now loop through all the keys in the parameters hash and set anything that can be set
  my $config_hash = $self->param('config_settings');
  foreach my $config_key (keys(%{$config_hash})) {
    if(defined &$config_key) {
      $self->$config_key($config_hash->{$config_key});
    } else {
      $self->throw("You have a key defined in the config_settings hash (in the analysis hash in the pipeline config) that does ".
            "not have a corresponding getter/setter subroutine. Either remove the key or add the getter/setter. Offending ".
            "key:\n".$config_key
           );
    }
  }


  if($self->FILTER) {
    if(not ref($self->FILTER) eq "HASH" or not exists($self->FILTER->{OBJECT}) or not exists($self->FILTER->{PARAMETERS})) {
       $self->throw("FILTER in config of ".$analysis->logic_name."  must be a hash ref with elements:\n" .
             "  OBJECT : qualified name of the filter module;\n" .
             "  PARAMETERS : anonymous hash of parameters to pass to the filter");
    } else {
      my $module = $self->FILTER->{OBJECT};
      my $pars   = $self->FILTER->{PARAMETERS};

      (my $class = $module) =~ s/::/\//g;
      eval {
        require "$class.pm";
      };
      $self->throw("Couldn't require ".$class." Exonerate2Genes:require_module $@") if($@);

      $self->filter($module->new(%{$pars}));
    }
  }
}
>>>>>>> 6e08aa6e

sub make_genes{
  my ($self,@transcripts) = @_;

  my (@genes);

  my $slice_adaptor = $self->hrdb_get_con('target_db')->get_SliceAdaptor;
  my %genome_slices;

  foreach my $tran ( @transcripts ){
    my $gene = Bio::EnsEMBL::Gene->new();
    $gene->analysis($self->analysis);
    $gene->biotype($self->analysis->logic_name);

    ############################################################
    # put a slice on the transcript
    my $slice_id = $tran->start_Exon->seqname;
    if (not exists $genome_slices{$slice_id}) {
      # assumes genome seqs were named in the Ensembl API Slice naming
      # convention, i.e. coord_syst:version:seq_reg_id:start:end:strand
      $genome_slices{$slice_id} = $slice_adaptor->fetch_by_name($slice_id);
    }
    my $slice = $genome_slices{$slice_id};

    foreach my $exon (@{$tran->get_all_Exons}){
      $exon->slice($slice);
      foreach my $evi (@{$exon->get_all_supporting_features}){
        $evi->slice($slice);
        $evi->analysis($self->analysis);
      }
    }
    foreach my $evi (@{$tran->get_all_supporting_features}) {
      $evi->slice($slice);
      $evi->analysis($self->analysis);
    }

    if (!$slice){
        my ($sf);

        if (@{$tran->get_all_supporting_features}) {
          ($sf) = @{$tran->get_all_supporting_features};
        } else {
          my @exons = @{$tran->get_all_Exons};
          ($sf) = @{$exons[0]->get_all_supporting_features};
        }
        print $sf->hseqname."\t$slice_id\n";
    }

    $self->throw("Have no slice") if(!$slice);
    $tran->slice($slice);
    $tran->analysis($self->analysis);
    my $accession = $tran->{'accession'};
    my $transcript_biotype = $self->get_biotype->{$accession};
    $tran->biotype($transcript_biotype);
    $gene->add_Transcript($tran);
    push( @genes, $gene);
  }
  return @genes;
}

############################################################

sub runnable_failed {
  my ($self,$runnable_failed) = @_;
  if (defined $runnable_failed) {
    $self->param('_runnable_failed',$runnable_failed);
  }
  return ($self->param('_runnable_failed'));
}

sub get_chr_names{
  my ($self) = @_;
  my @chr_names;
  my @chromosomes;

  my $chr_adaptor = $self->hrdb_get_con('target_db')->get_SliceAdaptor;
  #also fetching non-reference regions like DR52 for human by default.
  #specify in Exonerate2Genes config-file.
  if(defined($self->NONREF_REGIONS)){
    @chromosomes = @{$chr_adaptor->fetch_all('toplevel', undef, 1)};
  }
  else{
    @chromosomes = @{$chr_adaptor->fetch_all('toplevel')};
  }

  foreach my $chromosome ( @chromosomes ){
    push( @chr_names, $chromosome->seq_region_name );
  }

  return @chr_names;
}

sub get_output_db {
  my ($self) = @_;

  my $outdb;

  if ($self->OUTDB) {
    if ( ref($self->OUTDB)=~m/HASH/) {

      $outdb = new Bio::EnsEMBL::DBSQL::DBAdaptor(%{$self->OUTDB},
                                                -dnadb => $self->hrdb_get_con('target_db'));
    }else{
      $outdb = $self->get_dbadaptor($self->OUTDB);
    }
  } else {
    $outdb = $self->hrdb_get_con('target_db');
  }
  $self->hrdb_get_con('target_db')->dbc->disconnect_when_inactive(1) ;
  $outdb->dbc->disconnect_when_inactive(1) ;
  return $outdb;
}

<<<<<<< HEAD
=======
sub input_id {
  # Override the input_id inherited from Process, which is a stringify on the input id hash
  # Note also that as HiveBaseRunnableDB inherits from RunnableDB also, this has an input_id
  # sub too, which would not function normally as there is no attached input id object
  my $self = shift;

  my $input_id_string = $self->Bio::EnsEMBL::Hive::Process::input_id;
  unless($input_id_string =~ /.+\=\>.+\"(.+)\"/) {
    $self->throw("Could not find the chunk file in the input id. Input id:\n".$input_id_string);
  }

  $input_id_string = $1;
  return($input_id_string);
}

>>>>>>> 6e08aa6e
############################################################
#
# get/set methods
#
############################################################

sub QUERYSEQS {
  my ($self,$value) = @_;

  if (defined $value) {
    $self->param('QUERYSEQS',$value);
  }

  if ($self->param_is_defined('QUERYSEQS')) {
    return $self->param('QUERYSEQS');
  } else {
    return undef;
  }
}

sub QUERYTYPE {
  my ($self,$value) = @_;

  if (defined $value) {
    $self->param('QUERYTYPE',$value);
  }

  if ($self->param_is_defined('QUERYTYPE')) {
    return $self->param('QUERYTYPE');
  } else {
    return undef;
  }
}

sub QUERYANNOTATION {
  my ($self,$value) = @_;

  if (defined $value) {
    $self->param('QUERYANNOTATION',$value);
  }

  if ($self->param_is_defined('QUERYANNOTATION')) {
    return $self->param('QUERYANNOTATION');
  } else {
    return undef;
  }
}

sub GENOMICSEQS {
  my ($self,$value) = @_;

  if (defined $value) {
    $self->param('GENOMICSEQS',$value);
  }

  if ($self->param_is_defined('GENOMICSEQS')) {
    return $self->param('GENOMICSEQS');
  } else {
    return undef;
  }
}

sub IIDREGEXP {
  my ($self,$value) = @_;

  if (defined $value) {
    $self->param('IIDREGEXP',$value);
  }

  if ($self->param_is_defined('IIDREGEXP')) {
    return $self->param('IIDREGEXP');
  } else {
    return undef;
  }
}

sub REFDB {
  my ($self,$value) = @_;

  if (defined $value) {
    my $dba = new Bio::EnsEMBL::DBSQL::DBAdaptor(
                                                  %$value
                                                );
    $self->param('REFDB',$dba);
    # Set this to override the default dbc which is inherited from Process and is to the Hive db
    #$self->db($dba);
  }

  if ($self->param_is_defined('REFDB')) {
    return $self->param('REFDB');

  } else {
    return undef;
  }
}

sub OUTDB {
  my ($self,$value) = @_;

  if (defined $value) {
    $self->param('OUTDB',$value);
  }

  if ($self->param_is_defined('OUTDB')) {
    return $self->param('OUTDB');

  } else {
    return undef;
  }
}

sub KILLLISTDB {
  my ($self,$value) = @_;

  if (defined $value) {
    $self->param('KILLLISTDB',$value);
  }

  if ($self->param_is_defined('KILLLISTDB')) {
    return $self->param('KILLLISTDB');
  } else {
    return undef;
  }
}

sub COVERAGE_BY_ALIGNED {
  my ($self,$value) = @_;

  if (defined $value) {
    $self->param('COVERAGE',$value);
  }

  if ($self->param_is_defined('COVERAGE')) {
    return $self->param('COVERAGE');
  } else {
    return undef;
  }
}

sub FILTER {
  my ($self,$value) = @_;

  if (defined $value) {
    $self->param('FILTER',$value);
  }

  if ($self->param_is_defined('FILTER')) {
    return $self->param('FILTER');
  } else {
    return undef;
  }
}

sub OPTIONS {
  my ($self,$value) = @_;

  if (defined $value) {
    $self->param('OPTIONS',$value);
  }

  if ($self->param_is_defined('OPTIONS')) {
    return $self->param('OPTIONS');
  } else {
    return undef;
  }
}

sub NONREF_REGIONS {
  my ($self,$value) = @_;

  if (defined $value) {
    $self->param('NONREF_REGIONS',$value);
  }

  if ($self->param_is_defined('NONREF_REGIONS')) {
    return $self->param('NONREF_REGIONS');
  } else {
    return undef;
  }
}

sub PROGRAM {
  my ($self,$value) = @_;

  if (defined $value) {
    $self->param('PROGRAM',$value);
  }

  if ($self->param_is_defined('PROGRAM')) {
    return $self->param('PROGRAM');
  } else {
    return undef;
  }
}

sub USE_KILL_LIST {
  my ($self,$value) = @_;

  if (defined $value) {
    $self->param('USE_KILL_LIST',$value);
  }

  if ($self->param_is_defined('USE_KILL_LIST')) {
    return $self->param('USE_KILL_LIST');
  } else {
    return undef;
  }
}

sub KILL_TYPE {
  my ($self,$value) = @_;

  if (defined $value) {
    $self->param('KILL_TYPE',$value);
  }

  if ($self->param_is_defined('KILL_TYPE')) {
    return $self->param('KILL_TYPE');
  } else {
    return undef;
  }
}

sub KILL_LIST_FILTER {
  my ($self,$value) = @_;

  if (defined $value) {
    $self->param('KILL_LIST_FILTER',$value);
  }

  if ($self->param_is_defined('KILL_LIST_FILTER')) {
    return $self->param('KILL_LIST_FILTER');
  } else {
    return undef;
  }
}

sub SOFT_MASKED_REPEATS {
  my ($self,$value) = @_;

  if (defined $value) {
    $self->param('_SOFT_MASKED_REPEATS',$value);
  }

  if ($self->param_is_defined('_SOFT_MASKED_REPEATS')) {
    return $self->param('_SOFT_MASKED_REPEATS');
  } else {
    return undef;
  }
}

sub SEQFETCHER_PARAMS {
  my ($self,$value) = @_;

  if (defined $value) {
    $self->param('_SEQFETCHER_PARAMS',$value);
  }

  if ($self->param_is_defined('_SEQFETCHER_PARAMS')) {
    return $self->param('_SEQFETCHER_PARAMS');
  } else {
    return undef;
  }
}

sub SEQFETCHER_OBJECT {
  my ($self,$value) = @_;

  if (defined $value) {
    $self->param('_SEQFETCHER_OBJECT',$value);
  }

  if ($self->param_is_defined('_SEQFETCHER_OBJECT')) {
    return $self->param('_SEQFETCHER_OBJECT');
  } else {
    return undef;
  }
}

sub query_seqs {
  my ($self, @seqs) = @_;
  if( @seqs ) {
    unless ($seqs[0]->isa("Bio::PrimarySeqI") || $seqs[0]->isa("Bio::SeqI")){
      $self->throw("query seq must be a Bio::SeqI or Bio::PrimarySeqI");
    }
    push( @{$self->param('_query_seqs')}, @seqs);
  }
  return @{$self->param('_query_seqs')};
}

############################################################

sub genomic {
  my ($self, $seq) = @_;
  if ($seq){
    unless ($seq->isa("Bio::PrimarySeqI") || $seq->isa("Bio::SeqI")){
      $self->throw("query seq must be a Bio::SeqI or Bio::PrimarySeqI");
    }
    $self->param('_genomic',$seq);
  }
  return $self->param('_genomic');
}


############################################################

sub database {
  my ($self, $database) = @_;
  if ($database) {
    $self->param('_database',$database) = $database;
  }
  return $self->param('_database');
}

############################################################

sub filter {
  my ($self, $val) = @_;
  if ($val) {
    $self->param('_transcript_filter',$val);
  }
  elsif (!$self->param_is_defined('_transcript_filter')
    and $self->param_is_defined('FILTER')
    and exists $self->param('FILTER')->{OBJECT}) {
    my $module = $self->require_module($self->param('FILTER')->{OBJECT});
    $self->param('_transcript_filter', $module->new(%{$self->param('FILTER')->{PARAMETERS}}));
  }
  if ($self->param_is_defined('_transcript_filter')) {
    return $self->param('_transcript_filter');
  }
  else {
    return;
  }
}

############################################################

sub filtered_query_file {
  my ($self, $val) = @_;
  if ($val) { 
    $self->param('_filtered_query_file',$val);
  }
  return $self->param('_filtered_query_file');
}

#############################################################
# Declare and set up config variables
#############################################################

#sub read_and_check_config {
#  my $self = shift;

#  $self->SUPER::read_and_check_config($EXONERATE_CONFIG_BY_LOGIC);

  ##########
  # CHECKS
  ##########
#  my $logic = $self->analysis->logic_name;

  # check that compulsory options have values
#  foreach my $config_var (qw(QUERYSEQS 
#                             QUERYTYPE
#                             GENOMICSEQS)) {

#   throw("You must define $config_var in config for logic '$logic'")
#        if not defined $self->$config_var;
#  }
  
#  throw("QUERYANNOTATION '" . $self->QUERYANNOTATION . "' in config must be readable")
#      if $self->QUERYANNOTATION and not -e $self->QUERYANNOTATION;

  # filter does not have to be defined, but if it is, it should
  # give details of an object and its parameters
#  if ($self->FILTER) {
#    if (not ref($self->FILTER) eq "HASH" or
#        not exists($self->FILTER->{OBJECT}) or
#        not exists($self->FILTER->{PARAMETERS})) {

#      throw("FILTER in config fo '$logic' must be a hash ref with elements:\n" . 
#            "  OBJECT : qualified name of the filter module;\n" .
#            "  PARAMETERS : anonymous hash of parameters to pass to the filter");
#    } else {
#      my $module = $self->FILTER->{OBJECT};
#      my $pars   = $self->FILTER->{PARAMETERS};
      
#      (my $class = $module) =~ s/::/\//g;
#      eval{
#        require "$class.pm";
#      };
#      throw("Couldn't require ".$class." Exonerate2Genes:require_module $@") if($@);
#    
#      $self->filter($module->new(%{$pars}));
#    }
#  }
#}



###############################################
###     end of config
###############################################

sub filter_killed_entries {
  my ($orig_query_filename, $mol_type,$input_db,$killlist_db,$filter_params,$inputID) = @_;
  my $kill_list_object = Bio::EnsEMBL::KillList::KillList
      ->new(-TYPE => $mol_type, -GB_REF_DB => $input_db, -KILL_LIST_DB => $killlist_db, -FILTER_PARAMS => $filter_params);
  my %kill_list = %{ $kill_list_object->get_kill_list() };

  my $seqin  = new Bio::SeqIO(-file   => "<$orig_query_filename",
                            -format => "Fasta",
                          );


  my @sequences;
  while( my $query_entry = $seqin->next_seq ){
    my $display_id  = $query_entry->display_id;
    my $no_ver_id;
    # Depending on the display ID's format, strip off the
    # version number because the kill_list hash keys are
    # without version numbers

    if ($display_id =~/\w+\.\d/) {
      ($no_ver_id) = $display_id =~/(\w+)\.\d/;
    } elsif ($display_id =~/\w+\-\d/) {
      ($no_ver_id) = $display_id =~/(\w+)\-\d/;
    } elsif ($display_id =~/\w+/ ) {
      ($no_ver_id) = $display_id;
    }

    if ( !$kill_list{$no_ver_id} ) {
      push(@sequences, $query_entry);
    } elsif ( $kill_list{$no_ver_id} ) {
      print "$mol_type $display_id is in the kill_list. Discarded from analysis.\n";
    }
  }
  return \@sequences;
}

sub output_query_file {
  my ($self) = @_;

  my $accession_array = $self->param('iid');

  my $table_adaptor = $self->db->get_NakedTableAdaptor();

  # table name here should probably be changed to something more general
  $table_adaptor->table_name('cdna_sequences');


#  my $output_dir = $self->param('query_seq_dir');
#
#  # Note as each accession will occur in only one file, there should be no problem using the first one
#  my $outfile_name = "exonerate_".${$accession_array}[0].".fasta";
#  my $outfile_path = $output_dir."/".$outfile_name;

  my $biotypes_hash = {};

#  unless(-e $output_dir) {
#    `mkdir $output_dir`;
#  }
#
#  if(-e $outfile_path) {
#    $self->warning("Found the query file in the query dir already. Overwriting. File path:\n".$outfile_path);
#  }

  my @query_sequences;
  foreach my $accession (@{$accession_array}) {
    my $db_row = $table_adaptor->fetch_by_dbID($accession);
    unless($db_row) {
      $self->throw('Did not find an entry in the '.$self->param('query_table_name')." table matching the accession. Accession:\n".$accession);
    }

    my $seq = $db_row->{'seq'};
    $biotypes_hash->{$accession} = $db_row->{'biotype'};

    push(@query_sequences, Bio::Seq->new(-id => $accession, -seq => $seq));
  }

  $self->get_biotype($biotypes_hash);

  return \@query_sequences;
}


sub get_biotype {
  my ($self,$biotype_hash) = @_;
  if($biotype_hash) {
    $self->param('_biotype_hash',$biotype_hash);
  }
  return($self->param('_biotype_hash'));
}




1;<|MERGE_RESOLUTION|>--- conflicted
+++ resolved
@@ -67,11 +67,7 @@
 use warnings ;
 use strict;
 use feature 'say';
-<<<<<<< HEAD
-
-=======
-#use Bio::EnsEMBL::Utils::Exception qw(throw warning);
->>>>>>> 6e08aa6e
+
 use Bio::EnsEMBL::Analysis::Tools::GeneBuildUtils::GeneUtils qw(empty_Gene);
 use Bio::EnsEMBL::Analysis::Runnable::ExonerateTranscript;
 use Bio::EnsEMBL::Gene;
@@ -284,7 +280,6 @@
               -timer => $timer,
                %parameters,
               );
-<<<<<<< HEAD
 
       if (ref($query_file) eq 'ARRAY') {
         $runnable->query_seqs($query_file);
@@ -292,10 +287,6 @@
       else {
         $runnable->query_file($query_file);
       }
-=======
-      #$runnable->timer($self->param('timer'));
-      #$timer = parse_timer($timer);
->>>>>>> 6e08aa6e
       $self->runnable($runnable);
   }
 
@@ -306,21 +297,11 @@
   my ($self) = @_;
   my @results;
 
-<<<<<<< HEAD
-=======
-  open STDOUT, '>>', $self->param('stdout_file') if ($self->param('stdout_file'));
-
->>>>>>> 6e08aa6e
   $self->throw("Can't run - no runnable objects") unless ($self->runnable);
 
   foreach my $runnable (@{$self->runnable}){
     # This is to catch the closing exonerate errors, which we currently have no actual solution for
     # It seems to be more of a problem with the exonerate code itself
-<<<<<<< HEAD
-    $runnable->run;
-
-    push ( @results, @{$runnable->output} );
-=======
     $self->runnable_failed(0);
     eval {
       $runnable->run;
@@ -340,7 +321,6 @@
     } else {
       push ( @results, @{$runnable->output} );
     }
->>>>>>> 6e08aa6e
   }
   if ($self->USE_KILL_LIST) {
     unlink $self->filtered_query_file;
@@ -366,29 +346,6 @@
     my $failure_branch_code = $self->param('_branch_to_flow_to_on_fail');
     my $output_hash = {};
     $output_hash->{'iid'} = $self->param('iid');
-<<<<<<< HEAD
-    $self->dataflow_output_id($output_hash,2);
-  }
-  else {
-    foreach my $gene (@output){
-      empty_Gene($gene);
-      eval {
-        $gene_adaptor->store($gene);
-      };
-      if ($@){
-        $self->warning("Unable to store gene!!\n$@");
-        $fails++;
-      }
-      $total++;
-    }
-    if ($fails > 0){
-      $self->throw("Not all genes could be written successfully " .
-          "($fails fails out of $total)");
-    }
-  }
-}
-
-=======
     $self->dataflow_output_id($output_hash,$failure_branch_code);
   } else {
     # Store results as normal
@@ -425,59 +382,6 @@
   }
 }
 
-sub hive_set_config {
-  my $self = shift;
-
-  # Throw is these aren't present as they should both be defined
-  unless($self->param_is_defined('logic_name') && $self->param_is_defined('module')) {
-    $self->throw("You must define 'logic_name' and 'module' in the parameters hash of your analysis in the pipeline config file, ".
-          "even if they are already defined in the analysis hash itself. This is because the hive will not allow the runnableDB ".
-          "to read values of the analysis hash unless they are in the parameters hash. However we need to have a logic name to ".
-          "write the genes to and this should also include the module name even if it isn't strictly necessary"
-         );
-  }
-
-  # Make an analysis object and set it, this will allow the module to write to the output db
-  my $analysis = new Bio::EnsEMBL::Analysis(
-                                             -logic_name => $self->param('logic_name'),
-                                             -module => $self->param('module'),
-                                           );
-  $self->analysis($analysis);
-
-  # Now loop through all the keys in the parameters hash and set anything that can be set
-  my $config_hash = $self->param('config_settings');
-  foreach my $config_key (keys(%{$config_hash})) {
-    if(defined &$config_key) {
-      $self->$config_key($config_hash->{$config_key});
-    } else {
-      $self->throw("You have a key defined in the config_settings hash (in the analysis hash in the pipeline config) that does ".
-            "not have a corresponding getter/setter subroutine. Either remove the key or add the getter/setter. Offending ".
-            "key:\n".$config_key
-           );
-    }
-  }
-
-
-  if($self->FILTER) {
-    if(not ref($self->FILTER) eq "HASH" or not exists($self->FILTER->{OBJECT}) or not exists($self->FILTER->{PARAMETERS})) {
-       $self->throw("FILTER in config of ".$analysis->logic_name."  must be a hash ref with elements:\n" .
-             "  OBJECT : qualified name of the filter module;\n" .
-             "  PARAMETERS : anonymous hash of parameters to pass to the filter");
-    } else {
-      my $module = $self->FILTER->{OBJECT};
-      my $pars   = $self->FILTER->{PARAMETERS};
-
-      (my $class = $module) =~ s/::/\//g;
-      eval {
-        require "$class.pm";
-      };
-      $self->throw("Couldn't require ".$class." Exonerate2Genes:require_module $@") if($@);
-
-      $self->filter($module->new(%{$pars}));
-    }
-  }
-}
->>>>>>> 6e08aa6e
 
 sub make_genes{
   my ($self,@transcripts) = @_;
@@ -591,24 +495,6 @@
   return $outdb;
 }
 
-<<<<<<< HEAD
-=======
-sub input_id {
-  # Override the input_id inherited from Process, which is a stringify on the input id hash
-  # Note also that as HiveBaseRunnableDB inherits from RunnableDB also, this has an input_id
-  # sub too, which would not function normally as there is no attached input id object
-  my $self = shift;
-
-  my $input_id_string = $self->Bio::EnsEMBL::Hive::Process::input_id;
-  unless($input_id_string =~ /.+\=\>.+\"(.+)\"/) {
-    $self->throw("Could not find the chunk file in the input id. Input id:\n".$input_id_string);
-  }
-
-  $input_id_string = $1;
-  return($input_id_string);
-}
-
->>>>>>> 6e08aa6e
 ############################################################
 #
 # get/set methods
