#!/usr/bin/env perl

# Copyright [1999-2015] Wellcome Trust Sanger Institute and the EMBL-European Bioinformatics Institute
<<<<<<< HEAD
# Copyright [2016-2020] EMBL-European Bioinformatics Institute
=======
# Copyright [2016-2024] EMBL-European Bioinformatics Institute
>>>>>>> 0e446ca2
#
# Licensed under the Apache License, Version 2.0 (the "License");
# you may not use this file except in compliance with the License.
# You may obtain a copy of the License at
#
#      http://www.apache.org/licenses/LICENSE-2.0
#
# Unless required by applicable law or agreed to in writing, software
# distributed under the License is distributed on an "AS IS" BASIS,
# WITHOUT WARRANTIES OR CONDITIONS OF ANY KIND, either express or implied.
# See the License for the specific language governing permissions and
# limitations under the License.

package Bio::EnsEMBL::Analysis::Hive::RunnableDB::HiveAssemblyLoading::HivePopulateProductionTables;


use strict;
use warnings;
use feature 'say';

use File::Spec::Functions;
use File::Path qw(make_path);
use Bio::EnsEMBL::Production::Utils::ProductionDbUpdater;

use parent ('Bio::EnsEMBL::Analysis::Hive::RunnableDB::HiveBaseRunnableDB');



=head2 param_defaults

 Arg [1]    : None
 Description: It allows the definition of default parameters for all inherting module.
              These are the default values:
                  _skip_cache_clearing => 1,
                  old_school => 0
 Returntype : Hashref, containing all default parameters
 Exceptions : None

=cut

sub param_defaults {
  my ($self) = @_;
  return {
    %{$self->SUPER::param_defaults},
    _skip_cache_clearing => 1,
    old_school => 0,
    tables_to_populate => [
      'attrib_type',
      'biotype',
      'external_db',
      'misc_set',
      'unmapped_reason'], 
  }
}


=head2 fetch_input

 Arg [1]    : None
 Description: Check if all dbs and directories (in case of old_school) are provided
 Returntype : Integer 1
 Exceptions : Throws if 'dna_db' is not provided
              Throws if 'target_db' is not provided
              Throws if 'enscode_root_dir' is not provided - if old_school
              Throws if 'output_path' is not provided - if old_school

=cut

sub fetch_input {
  my $self = shift;
  unless($self->param('target_db')) {
    $self->throw("target_db flag not passed into parameters hash. The target db to load the assembly info ".
                 "into must be passed in with write access");
  }
  
  unless($self->param('production_db')) {
    $self->throw("You have used the populate_production_tables flag but have not passed in the production db connection hash with ".
                 "the production_db flag");
  }
  
  # This will be removed when we remove the populate_production_db_tables function
  if ($self->param('old_school') == 1) {
    unless($self->param('enscode_root_dir')) {
      $self->throw("enscode_root_dir flag not passed into parameters hash. You need to specify where your code checkout is");
    }
    unless($self->param('output_path')) {
      $self->throw("You have not specified the path to the main output directory with the -output_path flag, ".
                 "this is needed to dump the backup tables into");
    }
  } else {
  	my $target_dba = $self->hrdb_get_dba($self->param('target_db')); 
    $self->throw("Could not fetch target_db database") unless defined $target_dba;
    $self->hrdb_set_con($target_dba, 'target_db');
    
    my $prod_dba = $self->hrdb_get_dba($self->param('production_db'));  
    $self->throw("Could not fetch production_db database") unless defined $prod_dba;
    $self->hrdb_set_con($prod_dba, 'production_db');
  }
  
  return 1;
}


=head2 run

 Arg [1]    : None
 Description: It uses production code (script or function) to populate production tables. 
 Returntype : Integer 1
 Exceptions : None

=cut

sub run {
  my $self = shift;

  my $target_db = $self->param('target_db');
  my $production_db = $self->param('production_db');
  my $enscode_dir = $self->param('enscode_root_dir');

  $self->warning("Running populate script or module on target db...\n");
  $self->warning("IF YOU ARE USING OLD PRODUCTION CODE (before e99 branch), consider updating your code or SWITCH old_school to 1\n ");
  if ($self->param('old_school') == 1) {
    my $dump_path = catdir($self->param('output_path'), 'populate_script_dump');
    make_path($dump_path) unless (-d $dump_path);
    $self->populate_production_db_tables($target_db,$production_db,$enscode_dir,$dump_path);
  } else {
    $self->populate_production_db_tables_using_module();
  }
  $self->warning("...finished running script on target db\n");
  
  return 1;
}


=head2 write_output

  Arg [1]    : None
  Description: In this case it doesn't do much 
  Returntype : Integer 1
  Exceptions : None

=cut

sub write_output {
  my $self = shift;

  return 1;
}


=head2 populate_production_db_tables_using_module

  Arg [1]    : None
  Description  : populate tables in core db from production db 
  Returntype: Integer 1
  Exceptions: throws if can't connect to dbs

=cut

sub populate_production_db_tables_using_module {
  my ($self) = @_;

  my $dba = $self->hrdb_get_con('target_db'); 
  my $prod_dba = $self->hrdb_get_con('production_db'); 

  my $updater  = Bio::EnsEMBL::Production::Utils::ProductionDbUpdater->new(
      -PRODUCTION_DBA => $prod_dba
    );

  my $tables = $self->param('tables_to_populate'); 
  $updater->update_controlled_tables($dba->dbc, $tables);

  return 1;
}


=head2 populate_production_db_tables_using_module

  Arg [1]   : Hashref, containing target_db info
  Arg [2]   : Hashref, containing production_db info
  Arg [3]   : String, location of enscode_dir - where enscode lives
  Arg [4]   : String, location of dump_path - where the dumps can be stored
  Description  : Populate tables in core db with production db script. We used to populate tables like this. 
                 But, production deleted this script, so we have to start using the other way. I will keep that for now, 
                 if there are people who are using e99 branch of production repo or earlier. However I am planning to 
                 remove it soon.
  Returntype: Integer 1
  Exceptions: throws if can't connect to dbs or directories are missing

=cut

sub populate_production_db_tables {
  my ($self,$target_db,$production_db,$enscode_dir,$dump_path) = @_;

  my $target_dbname;
  my $target_host;
  my $target_port;
  my $target_user;
  my $target_pass;

  $target_dbname = $target_db->{'-dbname'};
  $target_host = $target_db->{'-host'};
  $target_port = $target_db->{'-port'};
  $target_user = $target_db->{'-user'};
  $target_pass = $target_db->{'-pass'};


  unless($target_dbname && $target_host && $target_user && $target_pass) {
    $self->throw("The connection info for the database could not be recovered from the parameters passed in. ".
          "Make sure you pass in user_w, pass_w and either a db string or a hash to target_db");
  }

  my $production_host = $production_db->{'-host'};
  my $production_user = $production_db->{'-user'};
  my $production_port = $production_db->{'-port'};
  my $production_dbname = $production_db->{'-dbname'};

  my $populate_script = catfile($self->param('enscode_root_dir'), 'ensembl-production', 'scripts', 'production_database', 'populate_production_db_tables.pl');
  my $cmd = "perl ".$populate_script.
            " -h ".$target_host.
            " -u ".$target_user.
            " -p ".$target_pass.
            " -d ".$target_dbname.
            " -mh ".$production_host.
            " -md ".$production_dbname.
            " -mu ".$production_user.
            " -dB ".
            " -dp ".$dump_path;

  if($target_port) {
    $cmd .= " -P ".$target_port;
  }

  if($production_port) {
    $cmd .= " -mP ".$production_port;
  }

  my $return = system($cmd);
  if($return) {
    $self->throw("The populate_production_db_tables script returned a non-zero exit value. Commandline used:\n".$cmd);
  }

  return 1;
}


1;<|MERGE_RESOLUTION|>--- conflicted
+++ resolved
@@ -1,11 +1,7 @@
 #!/usr/bin/env perl
 
 # Copyright [1999-2015] Wellcome Trust Sanger Institute and the EMBL-European Bioinformatics Institute
-<<<<<<< HEAD
-# Copyright [2016-2020] EMBL-European Bioinformatics Institute
-=======
 # Copyright [2016-2024] EMBL-European Bioinformatics Institute
->>>>>>> 0e446ca2
 #
 # Licensed under the Apache License, Version 2.0 (the "License");
 # you may not use this file except in compliance with the License.
