--- conflicted
+++ resolved
@@ -148,22 +148,15 @@
   }
 
   $self->warning("Total sequences: $input_seq_count\nSequences below $min_seq_length: $below_min_length_count\nKilled sequences: $killed_count\nStored sequences: ".scalar(@iids)."\n");
-<<<<<<< HEAD
 
-=======
->>>>>>> dfce69ba
   if (@iids) {
     $self->param('inputlist', \@iids);
   }
   else {
-<<<<<<< HEAD
-    $self->input_job->autoflow(0);
-=======
     if ($write_file and -e $self->param('output_file')) {
       unlink $self->param('output_file');
     }
     $self->input_id->autoflow(0);
->>>>>>> dfce69ba
     $self->complete_early('No sequences have been stored or written to file');
   }
 }
